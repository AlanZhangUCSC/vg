#!/usr/bin/env bash

BASH_TAP_ROOT=../deps/bash-tap
. ../deps/bash-tap/bash-tap-bootstrap

PATH=../bin:$PATH # for vg

plan tests 16


# Indexing a single graph
vg construct -r small/xy.fa -v small/xy2.vcf.gz -R x -C -a > x.vg 2> /dev/null
vg index -x x.xg x.vg
vg gbwt -x x.vg -o x.gbwt -v small/xy2.vcf.gz
vg snarls -T x.vg > x.snarls
vg index -j x.dist x.xg

# Default construction
vg minimizer -o x.mi -g x.gbwt x.xg
is $? 0 "default parameters"

# Single-threaded for deterministic results
vg minimizer -t 1 -o x.mi -g x.gbwt x.xg
is $? 0 "single-threaded construction"
is $(md5sum x.mi | cut -f 1 -d\ ) 24d7b6cf578766edb397c68f18a8682a "construction is deterministic"

# Indexing syncmers
vg minimizer -t 1 -o x.mi -c -g x.gbwt x.xg
is $? 0 "syncmer index"
is $(md5sum x.mi | cut -f 1 -d\ ) 6989e05796bf9371819f4c6cbd9f1ab4 "construction is deterministic"

# Minimizer parameters
vg minimizer -t 1 -k 7 -w 3 -o x.mi -g x.gbwt -p x.xg 
is $? 0 "minimizer parameters"
is $(md5sum x.mi | cut -f 1 -d\ ) 9579ca9206a36b1b1181a72ea0da311b "setting -k -w works correctly"

# Construction from GBWTGraph
vg gbwt -x x.xg -g x.gg x.gbwt
vg minimizer -t 1 -g x.gbwt -o x.mi x.gg
is $? 0 "construction from GBWTGraph"
is $(md5sum x.mi | cut -f 1 -d\ ) 24d7b6cf578766edb397c68f18a8682a "construction is deterministic"

# Construction from GBZ
vg gbwt -x x.xg -g x.gbz --gbz-format x.gbwt
vg minimizer -t 1 -o x.mi x.gbz
is $? 0 "construction from GBZ"
is $(md5sum x.mi | cut -f 1 -d\ ) 24d7b6cf578766edb397c68f18a8682a "construction is deterministic"

# Store payload in the index
vg minimizer -t 1 -o x.mi -g x.gbwt -d x.dist x.gg
is $? 0 "construction with payload"
<<<<<<< HEAD
is $(md5sum x.mi | cut -f 1 -d\ ) 5f693dd6d06bf627f75cc0a5a8d7cb60 "construction is deterministic"
=======
is $(md5sum x.mi | cut -f 1 -d\ ) 6d377fdd427c7173e16e92516bf72b7b "construction is deterministic"
>>>>>>> d2f1c908

rm -f x.vg x.xg x.gbwt x.snarls x.dist x.mi x.gg x.gbz


# Indexing two graphs
vg construct -r small/xy.fa -v small/xy2.vcf.gz -R x -C -a > x.vg 2> /dev/null
vg construct -r small/xy.fa -v small/xy2.vcf.gz -R y -C -a > y.vg 2> /dev/null
vg ids -j x.vg y.vg
vg index -x x.xg -G x.gbwt -v small/xy2.vcf.gz x.vg
vg index -x y.xg -G y.gbwt -v small/xy2.vcf.gz y.vg

# Appending to the index
vg minimizer -t 1 -o x.mi -g x.gbwt x.xg
is $? 0 "multiple graphs: first"
vg minimizer -t 1 -l x.mi -o xy.mi -g y.gbwt y.xg
is $? 0 "multiple graphs: second"
is $(md5sum xy.mi | cut -f 1 -d\ ) 20f22a8e827e0e23d90ce0d78280b86d "construction is deterministic"

rm -f x.vg y.vg
rm -f x.xg y.xg
rm -f x.gbwt y.gbwt
rm -f x.mi xy.mi<|MERGE_RESOLUTION|>--- conflicted
+++ resolved
@@ -49,11 +49,7 @@
 # Store payload in the index
 vg minimizer -t 1 -o x.mi -g x.gbwt -d x.dist x.gg
 is $? 0 "construction with payload"
-<<<<<<< HEAD
-is $(md5sum x.mi | cut -f 1 -d\ ) 5f693dd6d06bf627f75cc0a5a8d7cb60 "construction is deterministic"
-=======
 is $(md5sum x.mi | cut -f 1 -d\ ) 6d377fdd427c7173e16e92516bf72b7b "construction is deterministic"
->>>>>>> d2f1c908
 
 rm -f x.vg x.xg x.gbwt x.snarls x.dist x.mi x.gg x.gbz
 
