--- conflicted
+++ resolved
@@ -773,64 +773,17 @@
 
         return to_return;
     }
-<<<<<<< HEAD
 
     void Constructor::add_name_mapping(const string& vcf_name, const string& fasta_name) {
         // Fill in both one-way maps.
         // TODO: C++ doesn't have a 2-way map right?
         vcf_to_fasta_renames[vcf_name] = fasta_name;
         fasta_to_vcf_renames[fasta_name] = vcf_name;
-=======
-    
-    // Remember to tell the caller how many IDs we used
-    to_return.max_id = next_id - 1;
-    
-    return to_return;
-}
-
-void Constructor::add_name_mapping(const string& vcf_name, const string& fasta_name) {
-    // Fill in both one-way maps.
-    // TODO: C++ doesn't have a 2-way map right?
-    vcf_to_fasta_renames[vcf_name] = fasta_name;
-    fasta_to_vcf_renames[fasta_name] = vcf_name;
-#ifdef debug
-    cerr << "Added rename of " << vcf_name << " to " << fasta_name << endl;
-#endif
-}
-
-string Constructor::vcf_to_fasta(const string& vcf_name) const {
-    return vcf_to_fasta_renames.count(vcf_name) ? vcf_to_fasta_renames.at(vcf_name) : vcf_name;
-}
-
-string Constructor::fasta_to_vcf(const string& fasta_name) const {
-    return fasta_to_vcf_renames.count(fasta_name) ? fasta_to_vcf_renames.at(fasta_name) : fasta_name;
-}
-
-void Constructor::construct_graph(string vcf_contig, FastaReference& reference, VcfBuffer& variant_source,
-    function<void(Graph&)> callback) {
-    
-    // Our caller will set up indexing. We just work with the buffered source that we pull variants from.
-
-    // What sequence are we looking for in the fasta? The one we were passed, unless it was renamed.
-    string reference_contig = vcf_to_fasta(vcf_contig);
-
-    // At what offset in the reference sequence do we start?
-    size_t leading_offset;
-    // At what position in the reference sequence do we stop (past-the-end)?
-    size_t reference_end;
-    
-    if (allowed_vcf_regions.count(vcf_contig)) {
-        // Only look at the region we were asked for. We will only find variants
-        // *completely* contained in this region! Partially-overlapping variants
-        // will be discarded!
-        leading_offset = allowed_vcf_regions[vcf_contig].first;
-        reference_end = allowed_vcf_regions[vcf_contig].second;
-    } else {
-        // Look at the whole contig
-        leading_offset = 0;
-        reference_end = reference.sequenceLength(reference_contig);
->>>>>>> e9412057
+#ifdef debug
+        cerr << "Added rename of " << vcf_name << " to " << fasta_name << endl;
+#endif
     }
+
 
     string Constructor::vcf_to_fasta(const string& vcf_name) const {
         return vcf_to_fasta_renames.count(vcf_name) ? vcf_to_fasta_renames.at(vcf_name) : vcf_name;
@@ -839,6 +792,7 @@
     string Constructor::fasta_to_vcf(const string& fasta_name) const {
         return fasta_to_vcf_renames.count(fasta_name) ? fasta_to_vcf_renames.at(fasta_name) : fasta_name;
     }
+
 
     void Constructor::construct_graph(string vcf_contig, FastaReference& reference, VcfBuffer& variant_source,
             function<void(Graph&)> callback) {
@@ -857,8 +811,8 @@
             // Only look at the region we were asked for. We will only find variants
             // *completely* contained in this region! Partially-overlapping variants
             // will be discarded!
-          //  leading_offset = allowed_vcf_regions[vcf_contig].first;
-          //  reference_end = allowed_vcf_regions[vcf_contig].second;
+            leading_offset = allowed_vcf_regions[vcf_contig].first;
+            reference_end = allowed_vcf_regions[vcf_contig].second;
         } else {
             // Look at the whole contig
             leading_offset = 0;
@@ -1098,7 +1052,7 @@
             while(getline(sstream, temp, delim)){
                 ret.push_back(temp);
             }
-                return ret;
+            return ret;
         };
 
         while (variant_source.get() && variant_source.get()->sequenceName == vcf_contig &&
@@ -1123,35 +1077,35 @@
                 for (int alt_pos = 0; alt_pos < vvar->alt.size(); ++alt_pos){
 
                     string a = vvar->alt[alt_pos];
-                // These should be normalized-ish
-                // Ref field might be "N"
-                // Alt field could be <INS>, but it *should* be the inserted sequence,
-                // but that might be tucked away in an info field
-                //
-                   
+                    // These should be normalized-ish
+                    // Ref field might be "N"
+                    // Alt field could be <INS>, but it *should* be the inserted sequence,
+                    // but that might be tucked away in an info field
+                    //
+
                     bool good = true;
 
                     if (!(vvar->info["SVTYPE"][alt_pos] == "INV" ||
-                        vvar->info["SVTYPE"][alt_pos] == "DEL" ||
-                        vvar->info["SVTYPE"][alt_pos] == "INS") || vvar->alt.size() > 1){
+                                vvar->info["SVTYPE"][alt_pos] == "DEL" ||
+                                vvar->info["SVTYPE"][alt_pos] == "INS") || vvar->alt.size() > 1){
                         variant_acceptable = false;
                         break;
                     }
 
                     if (vvar->info.find("SVLEN") != vvar->info.end()){
 
-                            sv_len = (size_t) stol(vvar->info["SVLEN"][alt_pos]);
+                        sv_len = (size_t) stol(vvar->info["SVLEN"][alt_pos]);
                     }
                     else if (vvar->info.find("END") != vvar->info.end()){
 
-                            sv_len = (size_t) stol(vvar->info["END"][alt_pos]) - (size_t) (vvar->position);
-                    }
-
-                        else{
-                            // If we have neither, we'll ignore it.
-                            variant_acceptable = false;
-                            break;
-                        }
+                        sv_len = (size_t) stol(vvar->info["END"][alt_pos]) - (size_t) (vvar->position);
+                    }
+
+                    else{
+                        // If we have neither, we'll ignore it.
+                        variant_acceptable = false;
+                        break;
+                    }
                     if (a == "<INS>" || vvar->info["SVTYPE"][alt_pos] == "INS"){
                         vvar->ref = reference.getSubSequence(reference_contig, vvar->position, 1);
                         vvar->alt[alt_pos] = (allATGC(a)) ? a : "<INS>";
@@ -1172,7 +1126,7 @@
                         reverse(alt_str.begin(), alt_str.end());
                         vvar->alt[alt_pos] = alt_str;
 
-                       // add 3 bases padding to right side 
+                        // add 3 bases padding to right side 
                         vvar->ref.insert(0, reference.getSubSequence(reference_contig, vvar->position - 3, 3));
                         vvar->alt[alt_pos].insert(0, reference.getSubSequence(reference_contig, vvar->position - 3, 3));
                         vvar->position = vvar->position - 3;
@@ -1193,16 +1147,16 @@
 
 
             for (string& alt : vvar->alt) {
-                    // Validate each alt of the variant
+                // Validate each alt of the variant
                 if(!allATGC(alt)) {
-                        // It may be a symbolic allele or something. Skip this variant.
-                    #pragma omp critical (cerr)
+                    // It may be a symbolic allele or something. Skip this variant.
+#pragma omp critical (cerr)
                     cerr << "warning:[vg::Constructor] Unsupported variant allele \"" << alt << "\"; Skipping variant!" << endl;
                     variant_acceptable = false;
                     break;
                 }
             }
-            
+
             if (!variant_acceptable) {
                 // Skip variants that have symbolic alleles or other nonsense we can't parse.
                 variant_source.handle_buffer();
@@ -1303,270 +1257,228 @@
             chunk_start = chunk_end;
             chunk_end = 0;
             chunk_variants.clear();
-<<<<<<< HEAD
-=======
-            
+
             // Loop again on the same variant.
         }
-    }
-    
-    // We ran out of variants, so finish this chunk and all the others after it
-    // without looking for variants.
-    // TODO: unify with above loop?
-    while (chunk_start < reference_end) {
-        // We haven't finished the whole reference
-    
-        // Make the chunk as long as it can be
-        chunk_end = max(chunk_end,
-                    min((size_t) reference_end,
-                        (size_t) (chunk_start + bases_per_chunk)));
-    
-        // Get the ref sequence we need
-        auto chunk_ref = reference.getSubSequence(reference_contig, chunk_start, chunk_end - chunk_start);
-        
-        // Call the construction
-        auto result = construct_chunk(chunk_ref, reference_contig, chunk_variants, chunk_start);
-        
-        // Wire up and emit the chunk graph
-        wire_and_emit(result);
-        
-        // Say we've completed the chunk
-        update_progress(chunk_end - leading_offset);
-        
-        // Set up a new chunk
-        chunk_start = chunk_end;
-        chunk_end = 0;
-        chunk_variants.clear();
-    }
-    
-    // All the chunks have been wired and emitted. Now emit the very last node, if any
-    emit_reference_node(last_node_buffer);
-    
-    destroy_progress();
-    
-}
-
-void Constructor::construct_graph(const vector<FastaReference*>& references,
-    const vector<vcflib::VariantCallFile*>& variant_files,
-    function<void(Graph&)> callback) {
-
-    // Make a map from contig name to fasta reference containing it.
-    map<string, FastaReference*> reference_for;
-    for (size_t i = 0; i < references.size(); i++) {
-        // For every FASTA reference, make sure it has an index
-        auto* reference = references[i];
-        assert(reference->index);
-        for (auto& kv : *(reference->index)) {
-            // For every sequence name and index entry, point to this reference
-            reference_for[kv.first] = reference;
-#ifdef debug
-            cerr << "Contig " << kv.first << " is in reference " << i << endl;
-#endif
->>>>>>> e9412057
-        }
-
         // All the chunks have been wired and emitted. Now emit the very last node, if any
         emit_reference_node(last_node_buffer);
 
         destroy_progress();
 
-        }
-<<<<<<< HEAD
-
-        void Constructor::construct_graph(const vector<FastaReference*>& references,
-                const vector<vcflib::VariantCallFile*>& variant_files,
-                function<void(Graph&)> callback) {
-
-            // Make a map from contig name to fasta reference containing it.
-            map<string, FastaReference*> reference_for;
-            for (auto* reference : references) {
-                // For every FASTA reference, make sure it has an index
-                assert(reference->index);
-                for (auto& kv : *(reference->index)) {
-                    // For every sequence name and index entry, point to this reference
-                    reference_for[kv.first] = reference;
-=======
-        
-        // These will all get destructed when the vector goes away.
-        buffers.emplace_back(new VcfBuffer(vcf));
     }
-    
-    if (!allowed_vcf_names.empty()) {
-        // If we have a set of contigs to do, do those directly.
-        
-        for (string vcf_name : allowed_vcf_names) {
-            // For each VCF contig, get the FASTA name
-            string fasta_name = vcf_to_fasta(vcf_name);
-            
-#ifdef debug
-            cerr << "Make graph for " << vcf_name << " = " << fasta_name << endl;
-#endif
-            
-            // Also the FASTA reference that has that sequence
-            assert(reference_for.count(fasta_name));
-            FastaReference* reference = reference_for[fasta_name];
-        
-            // We'll set this to true if we actually find the VCF that contains
-            // the variants for this sequence.
-            bool found_region = false;
-        
-            for (auto& buffer : buffers) {
-                // For each VCF we are going to read
-                if(!buffer->has_tabix()) {
-                    // Die if we don't have indexes for everyone.
-                    // TODO: report errors to caller instead.
-                    #pragma omp critical (cerr)
-                    cerr << "[vg::Constructor] Error: all VCFs must be indexed when restricting to a region" << endl;
-                    exit(1);
-                }
-                
-                // Try seeking to the right contig/region
-                if (allowed_vcf_regions.count(vcf_name)) {
-                    // Seek to just that region (0-based)
-                    found_region = buffer->set_region(vcf_name, allowed_vcf_regions[vcf_name].first,
-                        allowed_vcf_regions[vcf_name].second);
+
+    void Constructor::construct_graph(const vector<FastaReference*>& references,
+            const vector<vcflib::VariantCallFile*>& variant_files,
+            function<void(Graph&)> callback) {
+
+        // Make a map from contig name to fasta reference containing it.
+        map<string, FastaReference*> reference_for;
+        for (size_t i = 0; i < references.size(); i++) {
+            // For every FASTA reference, make sure it has an index
+            auto* reference = references[i];
+            assert(reference->index);
+            for (auto& kv : *(reference->index)) {
+                // For every sequence name and index entry, point to this reference
+                reference_for[kv.first] = reference;
+#ifdef debug
+                cerr << "Contig " << kv.first << " is in reference " << i << endl;
+#endif
+            }
+
+
+        }
+
+        vector<unique_ptr<VcfBuffer>> buffers;
+
+        for (auto* vcf : variant_files) {
+            // Every VCF gets a buffer wrapped around it.
+            //         
+            if (!vcf->is_open()) {
+                //                             // Except those that didn't open.
+                continue;
+            }
+
+            // These will all get destructed when the vector goes away.
+            buffers.emplace_back(new VcfBuffer(vcf));
+        }
+
+        if (!allowed_vcf_names.empty()) {
+            // If we have a set of contigs to do, do those directly.
+
+            for (string vcf_name : allowed_vcf_names) {
+                // For each VCF contig, get the FASTA name
+                string fasta_name = vcf_to_fasta(vcf_name);
+
+#ifdef debug
+                cerr << "Make graph for " << vcf_name << " = " << fasta_name << endl;
+#endif
+
+                // Also the FASTA reference that has that sequence
+                assert(reference_for.count(fasta_name));
+                FastaReference* reference = reference_for[fasta_name];
+
+                // We'll set this to true if we actually find the VCF that contains
+                // the variants for this sequence.
+                bool found_region = false;
+
+                for (auto& buffer : buffers) {
+                    // For each VCF we are going to read
+                    if(!buffer->has_tabix()) {
+                        // Die if we don't have indexes for everyone.
+                        // TODO: report errors to caller instead.
+#pragma omp critical (cerr)
+                        cerr << "[vg::Constructor] Error: all VCFs must be indexed when restricting to a region" << endl;
+                        exit(1);
+                    }
+
+                    // Try seeking to the right contig/region
+                    if (allowed_vcf_regions.count(vcf_name)) {
+                        // Seek to just that region (0-based)
+                        found_region = buffer->set_region(vcf_name, allowed_vcf_regions[vcf_name].first,
+                                allowed_vcf_regions[vcf_name].second);
+                    } else {
+                        // Seek to just the whole contig
+                        found_region = buffer->set_region(vcf_name);
+                    }
+
+                    if (found_region) {
+                        // This buffer is the one!
+                        // Construct the graph for this contig with the FASTA and the VCF.
+                        construct_graph(vcf_name, *reference, *buffer, callback);
+                        break;
+                    }
+                }
+
+                // Make VcfBuffers on all the variant files.
+                vector<unique_ptr<VcfBuffer>> buffers;
+                for (auto* vcf : variant_files) {
+                    // Every VCF gets a buffer wrapped around it.
+
+                    if (!vcf->is_open()) {
+                        // Except those that didn't open.
+                        continue;
+                    }
+
+                    // These will all get destructed when the vector goes away.
+                    buffers.emplace_back(new VcfBuffer(vcf));
+                }
+
+                if (!allowed_vcf_names.empty()) {
+                    // If we have a set of contigs to do, do those directly.
+
+                    for (string vcf_name : allowed_vcf_names) {
+                        // For each VCF contig, get the FASTA name
+                        string fasta_name = vcf_to_fasta(vcf_name);
+                        // Also the FASTA reference that has that sequence
+                        assert(reference_for.count(fasta_name));
+                        FastaReference* reference = reference_for[fasta_name];
+
+                        // We'll set this to true if we actually find the VCF that contains
+                        // the variants for this sequence.
+                        bool found_region = false;
+
+                        for (auto& buffer : buffers) {
+                            // For each VCF we are going to read
+                            if(!buffer->has_tabix()) {
+                                // Die if we don't have indexes for everyone.
+                                // TODO: report errors to caller instead.
+#pragma omp critical (cerr)
+                                cerr << "[vg::Constructor] Error: all VCFs must be indexed when restricting to a region" << endl;
+                                exit(1);
+                            }
+
+                            // Try seeking to the right contig/region
+                            if (allowed_vcf_regions.count(vcf_name)) {
+                                // Seek to just that region (0-based)
+                                found_region = buffer->set_region(vcf_name, allowed_vcf_regions[vcf_name].first,
+                                        allowed_vcf_regions[vcf_name].second);
+                            } else {
+                                // Seek to just the whole contig
+                                found_region = buffer->set_region(vcf_name);
+                            }
+
+                            if (found_region) {
+                                // This buffer is the one!
+                                // Construct the graph for this contig with the FASTA and the VCF.
+                                construct_graph(vcf_name, *reference, *buffer, callback);
+                                break;
+                            }
+                        }
+
+                        if (!found_region) {
+                            // None of the VCFs include variants on this sequence.
+                            // Just build the graph for this sequence with no varaints.
+                            VcfBuffer empty(nullptr);
+                            construct_graph(vcf_name, *reference, empty, callback);
+                        }
+                    }
                 } else {
-                    // Seek to just the whole contig
-                    found_region = buffer->set_region(vcf_name);
-                }
-                
-                if (found_region) {
-                    // This buffer is the one!
-                    // Construct the graph for this contig with the FASTA and the VCF.
-                    construct_graph(vcf_name, *reference, *buffer, callback);
-                    break;
->>>>>>> e9412057
-                }
-            }
-
-            // Make VcfBuffers on all the variant files.
-            vector<unique_ptr<VcfBuffer>> buffers;
-            for (auto* vcf : variant_files) {
-                // Every VCF gets a buffer wrapped around it.
-
-                if (!vcf->is_open()) {
-                    // Except those that didn't open.
-                    continue;
-                }
-
-                // These will all get destructed when the vector goes away.
-                buffers.emplace_back(new VcfBuffer(vcf));
-            }
-
-            if (!allowed_vcf_names.empty()) {
-                // If we have a set of contigs to do, do those directly.
-
-                for (string vcf_name : allowed_vcf_names) {
-                    // For each VCF contig, get the FASTA name
-                    string fasta_name = vcf_to_fasta(vcf_name);
-                    // Also the FASTA reference that has that sequence
-                    assert(reference_for.count(fasta_name));
-                    FastaReference* reference = reference_for[fasta_name];
-
-                    // We'll set this to true if we actually find the VCF that contains
-                    // the variants for this sequence.
-                    bool found_region = false;
+                    // If we have no set of contigs
+
+                    // Keep track of the contigs we have constructed, by VCF name
+                    set<string> constructed;
 
                     for (auto& buffer : buffers) {
-                        // For each VCF we are going to read
-                        if(!buffer->has_tabix()) {
-                            // Die if we don't have indexes for everyone.
-                            // TODO: report errors to caller instead.
-                            #pragma omp critical (cerr)
-                            cerr << "[vg::Constructor] Error: all VCFs must be indexed when restricting to a region" << endl;
-                            exit(1);
-                        }
-
-                        // Try seeking to the right contig/region
-                        if (allowed_vcf_regions.count(vcf_name)) {
-                            // Seek to just that region (0-based)
-                            found_region = buffer->set_region(vcf_name, allowed_vcf_regions[vcf_name].first,
-                                    allowed_vcf_regions[vcf_name].second);
-                        } else {
-                            // Seek to just the whole contig
-                            found_region = buffer->set_region(vcf_name);
-                        }
-
-                        if (found_region) {
-                            // This buffer is the one!
-                            // Construct the graph for this contig with the FASTA and the VCF.
-                            construct_graph(vcf_name, *reference, *buffer, callback);
-                            break;
-                        }
-                    }
-
-                    if (!found_region) {
-                        // None of the VCFs include variants on this sequence.
-                        // Just build the graph for this sequence with no varaints.
+                        // Go through all the VCFs
+                        // TODO: do this in parallel
+
+                        // Peek at the first variant and see its contig
+                        buffer->fill_buffer();
+                        while(buffer->get()) {
+                            // While there are still variants in the file
+                            // See what contig the next varianmt is on.
+                            string vcf_contig = buffer->get()->sequenceName;
+
+                            // Decide what FASTA contig that is and make sure we have it
+                            string fasta_contig = vcf_to_fasta(vcf_contig);
+                            assert(reference_for.count(fasta_contig));
+                            auto* reference = reference_for[fasta_contig];
+
+                            // Construct on it with the appropriate FastaReference for that contig
+                            construct_graph(vcf_contig, *reference, *buffer, callback);
+                            // Remember we did this one
+                            constructed.insert(vcf_contig);
+
+                            // After we're done constructing, scan until VCF EOF or a new contig comes up
+                            buffer->fill_buffer();
+                            while (buffer->get() && buffer->get()->sequenceName == vcf_contig) {
+                                // Discard anything left on the same contig, since it must be
+                                // out of our desired interval for that contig.
+                                buffer->handle_buffer();
+                                buffer->fill_buffer();
+                            }
+                        }
+                    }
+
+                    // Then for all the FASTA contigs that didn't appear in the VCFs,
+                    // construct them with no variants.
+
+                    for (auto& kv : reference_for) {
+                        // For every FASTA contig (and the reference that holds it)
+                        auto& fasta_contig = kv.first;
+                        FastaReference* reference = kv.second;
+
+                        // Convert the name to VCF space
+                        auto vcf_contig = fasta_to_vcf(fasta_contig);
+
+                        if (constructed.count(vcf_contig)) {
+                            // Skip contigs we already did in the VCF
+                            continue;
+                        }
+
+                        // Construct all the contigs we didn't do yet with no varaints.
                         VcfBuffer empty(nullptr);
-                        construct_graph(vcf_name, *reference, empty, callback);
-                    }
-                }
-            } else {
-                // If we have no set of contigs
-
-                // Keep track of the contigs we have constructed, by VCF name
-                set<string> constructed;
-
-                for (auto& buffer : buffers) {
-                    // Go through all the VCFs
-                    // TODO: do this in parallel
-
-                    // Peek at the first variant and see its contig
-                    buffer->fill_buffer();
-                    while(buffer->get()) {
-                        // While there are still variants in the file
-                        // See what contig the next varianmt is on.
-                        string vcf_contig = buffer->get()->sequenceName;
-
-                        // Decide what FASTA contig that is and make sure we have it
-                        string fasta_contig = vcf_to_fasta(vcf_contig);
-                        assert(reference_for.count(fasta_contig));
-                        auto* reference = reference_for[fasta_contig];
-
-                        // Construct on it with the appropriate FastaReference for that contig
-                        construct_graph(vcf_contig, *reference, *buffer, callback);
-                        // Remember we did this one
-                        constructed.insert(vcf_contig);
-
-                        // After we're done constructing, scan until VCF EOF or a new contig comes up
-                        buffer->fill_buffer();
-                        while (buffer->get() && buffer->get()->sequenceName == vcf_contig) {
-                            // Discard anything left on the same contig, since it must be
-                            // out of our desired interval for that contig.
-                            buffer->handle_buffer();
-                            buffer->fill_buffer();
-                        }
-                    }
-                }
-
-                // Then for all the FASTA contigs that didn't appear in the VCFs,
-                // construct them with no variants.
-
-                for (auto& kv : reference_for) {
-                    // For every FASTA contig (and the reference that holds it)
-                    auto& fasta_contig = kv.first;
-                    FastaReference* reference = kv.second;
-
-                    // Convert the name to VCF space
-                    auto vcf_contig = fasta_to_vcf(fasta_contig);
-
-                    if (constructed.count(vcf_contig)) {
-                        // Skip contigs we already did in the VCF
-                        continue;
-                    }
-
-                    // Construct all the contigs we didn't do yet with no varaints.
-                    VcfBuffer empty(nullptr);
-                    construct_graph(vcf_contig, *reference, empty, callback);
-                }
-
-                // Now we've constructed everything we can. We're done!
-
-
-            }
-
-        }
-
+                        construct_graph(vcf_contig, *reference, empty, callback);
+                    }
+
+                    // Now we've constructed everything we can. We're done!
+
+
+                }
+
+            }
+
+        }
     }
-
+}
+
