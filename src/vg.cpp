--- conflicted
+++ resolved
@@ -705,34 +705,6 @@
         //cerr << "sharing is " << shared_end << " for from-sibs of "
         //<< sibs.begin()->node->id() << endl;
         if (shared_end == 0) continue;
-<<<<<<< HEAD
-        // we will only use this normalization method if:
-        // 1) none of the nodes is an ancestor of any of the others
-        // 2) we can identify common ancestors within a given number of steps in the graph
-        //    thus verifying that our determination of ancestorship (or not) is approximately sound
-        // ... yes this can also fail, but at worst we add cycles into the graph
-
-        // check if any of the nodes is an ancester of the others
-        bool self_ancestors = false;
-        bool common_ancestor = true;
-        // determine if we are a self ancestor or have a common ancestor
-        for (auto& sib1 : sibs) {
-            for (auto& sib2 : sibs) {
-                if (sib1 != sib2) {
-                    if (is_ancestor_prev(sib1.node->id(), sib2.node->id())) {
-                        self_ancestors = true;
-                    }
-                    if (!common_ancestor_prev(sib1.node->id(), sib2.node->id())) {
-                        common_ancestor = false;
-                    }
-                }
-            }
-        }
-        // if so, skip ahead
-        if (self_ancestors || !common_ancestor) continue;
-=======
->>>>>>> 077b77db
-
         // make a new node with the shared sequence
         string seq = seqs.front()->substr(seqs.front()->size()-shared_end);
         auto new_node = create_node(seq);
