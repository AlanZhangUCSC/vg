--- conflicted
+++ resolved
@@ -285,14 +285,8 @@
                                                      int min_mem_length,
                                                      int reseed_length,
                                                      bool use_lcp_reseed_heuristic,
-<<<<<<< HEAD
                                                      bool use_diff_based_fast_reseed,
                                                      bool include_parent_in_sub_mem_count) {
-    
-=======
-                                                     bool use_diff_based_fast_reseed) {
-
->>>>>>> ca025241
 #ifdef debug_mapper
 #pragma omp critical
     {
