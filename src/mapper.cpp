#include <unordered_set>
#include "mapper.hpp"

//#define debug_mapper

namespace vg {

Mapper::Mapper(Index* idex,
               xg::XG* xidex,
               gcsa::GCSA* g,
               gcsa::LCPArray* a)
    : index(idex)
    , xindex(xidex)
    , gcsa(g)
    , lcp(a)
    , best_clusters(0)
    , cluster_min(1)
    , hit_max(0)
    , hit_size_threshold(512)
    , kmer_min(0)
    , kmer_sensitivity_step(5)
    , thread_extension(10)
    , max_thread_gap(30)
    , context_depth(1)
    , max_multimaps(1)
    , max_attempts(0)
    , softclip_threshold(0)
    , max_softclip_iterations(10)
    , prefer_forward(false)
    , greedy_accept(false)
    , accept_identity(0.75)
    , min_identity(0)
    , min_kmer_entropy(0)
    , debug(false)
    , alignment_threads(1)
    , min_mem_length(0)
    , mem_threading(false)
    , fast_reseed(false)
    , max_target_factor(128)
    , max_query_graph_ratio(128)
    , extra_multimaps(100)
    , always_rescue(false)
    , fragment_size(0)
    , fragment_max(1e5)
    , fragment_sigma(4)
    , fragment_length_cache_size(1000)
    , cached_fragment_length_mean(0)
    , cached_fragment_length_stdev(0)
    , cached_fragment_orientation(0)
    , cached_fragment_direction(1)
    , since_last_fragment_length_estimate(0)
    , fragment_length_estimate_interval(10)
    , perfect_pair_identity_threshold(0.95)
    , mapping_quality_method(Approx)
    , adjust_alignments_for_base_quality(false)
    , full_length_alignment_bonus(5)
    , max_mapping_quality(60)
    , max_cluster_mapping_quality(1024)
    , mem_reseed_length(0)
    , use_cluster_mq(false)
    , smooth_alignments(true)
<<<<<<< HEAD
    , simultaneous_pair_alignment(false)
=======
    , simultaneous_pair_alignment(true)
>>>>>>> d25427f2
{
    init_aligner(default_match, default_mismatch, default_gap_open, default_gap_extension);
    init_node_cache();
    init_node_start_cache();
    init_node_pos_cache();
}

Mapper::Mapper(Index* idex, gcsa::GCSA* g, gcsa::LCPArray* a) : Mapper(idex, nullptr, g, a)
{
    if(idex == nullptr) {
        // With this constructor we need an index.
        cerr << "error:[vg::Mapper] cannot create a RocksDB-based Mapper with null index" << endl;
        exit(1);
    }

    kmer_sizes = index->stored_kmer_sizes();
    if (kmer_sizes.empty() && gcsa == NULL) {
        cerr << "error:[vg::Mapper] the index ("
             << index->name << ") does not include kmers"
             << " and no GCSA index has been provided" << endl;
        exit(1);
    }
}

Mapper::Mapper(xg::XG* xidex, gcsa::GCSA* g, gcsa::LCPArray* a) : Mapper(nullptr, xidex, g, a) {
    if(xidex == nullptr) {
        // With this constructor we need an XG graph.
        cerr << "error:[vg::Mapper] cannot create an xg-based Mapper with null xg index" << endl;
        exit(1);
    }

    if(g == nullptr || a == nullptr) {
        // With this constructor we need a GCSA2 index too.
        cerr << "error:[vg::Mapper] cannot create an xg-based Mapper with null GCSA2 index" << endl;
        exit(1);
    }
}

Mapper::Mapper(void) : Mapper(nullptr, nullptr, nullptr, nullptr) {
    // Nothing to do. Default constructed and can't really do anything.
}

Mapper::~Mapper(void) {
    for (auto& aligner : qual_adj_aligners) {
        delete aligner;
    }
    for (auto& aligner : regular_aligners) {
        delete aligner;
    }
    for (auto& nc : node_cache) {
        delete nc;
    }
    for (auto& np : node_pos_cache) {
        delete np;
    }
}
    
double Mapper::estimate_gc_content(void) {
    
    uint64_t at = 0, gc = 0;
    
    if (gcsa) {
        at = gcsa::Range::length(gcsa->find(string("A"))) + gcsa::Range::length(gcsa->find(string("T")));
        gc = gcsa::Range::length(gcsa->find(string("G"))) + gcsa::Range::length(gcsa->find(string("C")));
    }
    else if (index) {
        at = index->approx_size_of_kmer_matches("A") + index->approx_size_of_kmer_matches("T");
        gc = index->approx_size_of_kmer_matches("G") + index->approx_size_of_kmer_matches("C");
    }

    if (at == 0 || gc == 0) {
        return default_gc_content;
    }
    
    return ((double) gc) / (at + gc);
}

int Mapper::random_match_length(double chance_random) {
    size_t length = 0;
    if (xindex) {
        length = xindex->seq_length;
    } else if (index) {
        length = index->approx_size_of_kmer_matches("");
    } else {
        return 0;
    }
    return ceil(- (log(1.0 - pow(pow(1.0-chance_random, -1), (-1.0/length))) / log(4.0)));
}

double Mapper::graph_entropy(void) {
    const size_t seq_bytes = xindex->sequence_bit_size() / 8;
    char* seq = (char*) xindex->sequence_data();
    return entropy(seq, seq_bytes);
}

void Mapper::set_alignment_threads(int new_thread_count) {
    alignment_threads = new_thread_count;
    clear_aligners(); // number of aligners per mapper depends on thread count
    init_aligner(default_match, default_mismatch, default_gap_open, default_gap_extension);
    init_node_cache();
    init_node_start_cache();
    init_node_pos_cache();
}

void Mapper::init_node_cache(void) {
    for (auto& nc : node_cache) {
        delete nc;
    }
    node_cache.clear();
    for (int i = 0; i < alignment_threads; ++i) {
        node_cache.push_back(new LRUCache<id_t, Node>(4096));
    }
}

void Mapper::init_node_start_cache(void) {
    for (auto& nc : node_start_cache) {
        delete nc;
    }
    node_start_cache.clear();
    for (int i = 0; i < alignment_threads; ++i) {
        node_start_cache.push_back(new LRUCache<id_t, size_t>(4096));
    }
}

void Mapper::init_node_pos_cache(void) {
    for (auto& nc : node_pos_cache) {
        delete nc;
    }
    node_pos_cache.clear();
    for (int i = 0; i < alignment_threads; ++i) {
        node_pos_cache.push_back(new LRUCache<gcsa::node_type, map<string, vector<size_t> > >(4096));
    }
}

void Mapper::clear_aligners(void) {
    for (auto& aligner : qual_adj_aligners) {
        delete aligner;
    }
    qual_adj_aligners.clear();
    for (auto& aligner : regular_aligners) {
        delete aligner;
    }
    regular_aligners.clear();
}

void Mapper::init_aligner(int32_t match, int32_t mismatch, int32_t gap_open, int32_t gap_extend) {
    // hacky, find max score so that scaling doesn't change score
    int32_t max_score = match;
    if (mismatch > max_score) max_score = mismatch;
    if (gap_open > max_score) max_score = gap_open;
    if (gap_extend > max_score) max_score = gap_extend;
    
    double gc_content = estimate_gc_content();

    qual_adj_aligners.resize(alignment_threads);
    regular_aligners.resize(alignment_threads);
    for (int i = 0; i < alignment_threads; ++i) {
        qual_adj_aligners[i] = new QualAdjAligner(match, mismatch, gap_open, gap_extend, max_score,
                                         255, gc_content);
        regular_aligners[i] = new Aligner(match, mismatch, gap_open, gap_extend);
    }
}

void Mapper::set_alignment_scores(int32_t match, int32_t mismatch, int32_t gap_open, int32_t gap_extend) {
    if (!qual_adj_aligners.empty()) {
        auto aligner = regular_aligners.front();
        // we've already set the right score
        if (match == aligner->match && mismatch == aligner->mismatch &&
            gap_open == aligner->gap_open && gap_extend == aligner->gap_extension) {
            return;
        }
        // otherwise, destroy them and reset
        clear_aligners();
    }
    // reset the aligners
    init_aligner(match, mismatch, gap_open, gap_extend);
}

// todo add options for aligned global and pinned
Alignment Mapper::align_to_graph(const Alignment& aln,
                                 VG& vg,
                                 size_t max_query_graph_ratio,
                                 bool pinned_alignment,
                                 bool pin_left,
                                 int8_t full_length_bonus,
                                 bool banded_global) {
    //cerr << "align_to_graph " << pb2json(aln) << endl << pb2json(vg.graph) << endl;
    // check if we have a cached aligner for this thread
    if (aln.quality().empty() || !adjust_alignments_for_base_quality) {
        Aligner* aligner = get_regular_aligner();
        //aligner.align_global_banded(aln, graph.graph, band_padding);
        return vg.align(aln,
                        aligner,
                        max_query_graph_ratio,
                        pinned_alignment,
                        pin_left,
                        full_length_bonus,
                        banded_global,
                        0, // band padding override
                        aln.sequence().size());
    } else {
        QualAdjAligner* aligner = get_qual_adj_aligner();
        return vg.align_qual_adjusted(aln,
                                      aligner,
                                      max_query_graph_ratio,
                                      pinned_alignment,
                                      pin_left,
                                      full_length_bonus,
                                      banded_global,
                                      0, // band padding override
                                      aln.sequence().size());
    }
}

Alignment Mapper::align(const string& seq, int kmer_size, int stride, int max_mem_length, int band_width) {
    Alignment aln;
    aln.set_sequence(seq);
    return align(aln, kmer_size, stride, max_mem_length, band_width);
}

// align read2 near read1's mapping location
void Mapper::align_mate_in_window(const Alignment& read1, Alignment& read2, int pair_window) {
    if (read1.score() == 0) return; // bail out if we haven't aligned the first
    // try to recover in region
    auto& path = read1.path();
    int64_t idf = path.mapping(0).position().node_id();
    int64_t idl = path.mapping(path.mapping_size()-1).position().node_id();
    if(idf > idl) {
        swap(idf, idl);
    }
    // but which way should we expand? this will make things much easier.
    
    // We'll look near the leftmost and rightmost nodes, but we won't try and
    // bridge the whole area of the read, because there may be an ID
    // discontinuity.
    int64_t first = max((int64_t)0, idf - pair_window);
    int64_t last = idl + (int64_t) pair_window;
    
    // Now make sure the ranges don't overlap, because if they do we'll
    // duplicate nodes.
    
    // They can only overlap as idf on top of idl, since we swapped them above.
    // TODO: account at all for orientation? Maybe our left end is in higher
    // numbers but really does need to look left and not right.
    if(idf >= idl) {
        idf--;
    }
    
    VG* graph = new VG;

    if(debug) {
        cerr << "Rescuing in " << first << "-" << idf << " and " << idl << "-" << last << endl;
    }
    
    // TODO: how do we account for orientation when using ID ranges?

    // Now we need to get the neighborhood by ID and expand outward by actual
    // edges. How we do this depends on what indexing structures we have.
    if(xindex) {
        // should have callback here
        xindex->get_id_range(first, idf, graph->graph);
        xindex->get_id_range(idl, last, graph->graph);
        
        // don't get the paths (this isn't yet threadsafe in sdsl-lite)
        xindex->expand_context(graph->graph, context_depth, false);
        graph->rebuild_indexes();
    } else if(index) {
        index->get_range(first, idf, *graph);
        index->get_range(idl, last, *graph);
        index->expand_context(*graph, context_depth);
    } else {
        cerr << "error:[vg::Mapper] cannot align mate with no graph data" << endl;
        exit(1);
    }


    graph->remove_orphan_edges();
    
    if(debug) {
        cerr << "Rescue graph size: " << graph->size() << endl;
    }
    
    read2.clear_path();
    read2.set_score(0);

    read2 = align_to_graph(read2, *graph, max_query_graph_ratio);
    delete graph;
}

map<string, double> Mapper::alignment_mean_path_positions(const Alignment& aln, bool first_hit_only) {
    map<string, double> mean_pos;
    // Alignments are consistent if their median node id positions are within the fragment_size
    
    // We need the sets of nodes visited by each alignment
    set<id_t> ids;
    
    for(size_t i = 0; i < aln.path().mapping_size(); i++) {
        // Collect all the unique nodes visited by the first algnment
        ids.insert(aln.path().mapping(i).position().node_id());
    }
    map<string, map<int, vector<id_t> > > node_positions;
    for(auto id : ids) {
        for (auto& ref : node_positions_in_paths(gcsa::Node::encode(id, 0))) {
            auto& name = ref.first;
            for (auto pos : ref.second) {
                node_positions[name][pos].push_back(id);
            }
        }
        // just get the first one
        if (first_hit_only && node_positions.size()) break;
    }
    // get median mapping positions
    int idscount = 0;
    double idssum = 0;
    for (auto& ref : node_positions) {
        for (auto& p : ref.second) {
            for (auto& n : p.second) {
                auto pos = p.first + get_node_length(n)/2;
                if (ids.count(n)) {
                    idscount++;
                    idssum += pos;
                }
            }
        }
        mean_pos[ref.first] = idssum/idscount;
    }
    return mean_pos;
}

pos_t Mapper::likely_mate_position(const Alignment& aln, bool is_first_mate) {
    bool aln_is_rev = aln.path().mapping(0).position().is_reverse();
    int aln_pos = approx_alignment_position(aln);
    bool same_orientation = cached_fragment_orientation;
    bool forward_direction = cached_fragment_direction;
    int delta = cached_fragment_length_mean;
    // which way is our delta?
    // we are on the forward strand
    id_t target;
    if (forward_direction) {
        if (is_first_mate) {
            if (!aln_is_rev) {
                target = node_approximately_at(aln_pos + delta);
            } else {
                target = node_approximately_at(aln_pos - delta);
            }
        } else {
            if (!aln_is_rev) {
                target = node_approximately_at(aln_pos + delta);
            } else {
                target = node_approximately_at(aln_pos - delta);
            }
        }
    } else {
        if (is_first_mate) {
            if (!aln_is_rev) {
                target = node_approximately_at(aln_pos - delta);
            } else {
                target = node_approximately_at(aln_pos + delta);
            }
        } else {
            if (!aln_is_rev) {
                target = node_approximately_at(aln_pos - delta);
            } else {
                target = node_approximately_at(aln_pos + delta);
            }
        }
    }
    if (same_orientation) {
        return make_pos_t(target, aln_is_rev, 0);
    } else {
        return make_pos_t(target, !aln_is_rev, 0);
    }
    /*
        && !aln_is_rev) {
    } else if (!same_direction && aln_is_rev) {
        target = (is_first_mate ? node_approximately_at(aln_pos + delta)
                  : node_approximately_at(aln_pos - delta));
    } else if (same_direction && aln_is_rev
               || !same_direction && !aln_is_rev) {
        target = (is_first_mate ? node_approximately_at(aln_pos - delta)
                  : node_approximately_at(aln_pos + delta));
    }
    */
    //bool target_is_rev = (same_orientation ? aln_is_rev : !aln_is_rev);
    //return make_pos_t(target, target_is_rev, 0);
}

bool Mapper::pair_rescue(Alignment& mate1, Alignment& mate2) {
    // bail out if we can't figure out how far to go
    if (!fragment_size) return false;
    //auto aligner = (mate1.quality().empty() ? get_regular_aligner() : get_qual_adj_aligner());
<<<<<<< HEAD
    double hang_threshold = 0.5;
    double retry_threshold = 0.5;
=======
    double hang_threshold = 0.75;
    double retry_threshold = 0.6;
>>>>>>> d25427f2
    //double hang_threshold = mate1.sequence().size() * aligner->match * 0.9;
    //double retry_threshold = mate1.sequence().size() * aligner->match * 0.3;
    //cerr << "hang " << hang_threshold << " retry " << retry_threshold << endl;
    //cerr << mate1.score() << " " << mate2.score() << endl;
    // based on our statistics about the alignments
    // get the subgraph overlapping the likely candidate position of the second alignment
    bool rescue_off_first = false;
    bool rescue_off_second = false;
    pos_t mate_pos;
    if (mate1.identity() > mate2.identity()
        && mate1.identity() > hang_threshold
        && mate2.identity() < retry_threshold) {
        // retry off mate1
#ifdef debug_mapper
#pragma omp critical
        {
            if (debug) cerr << "Rescue read 2 off of read 1" << endl;
        }
#endif
        rescue_off_first = true;
        // record id and direction to second mate
        mate_pos = likely_mate_position(mate1, true);
    } else if (mate2.identity() > mate1.identity()
               && mate2.identity() > hang_threshold
               && mate1.identity() < retry_threshold) {
        // retry off mate2
#ifdef debug_mapper
#pragma omp critical
        {
            if (debug) cerr << "Rescue read 1 off of read 2" << endl;
        }
#endif
        rescue_off_second = true;
        // record id and direction to second mate
        mate_pos = likely_mate_position(mate2, false);
    } else {
        return false;
    }
#ifdef debug_mapper
#pragma omp critical
        {
            if (debug) cerr << "aiming for " << mate_pos << endl;
        }
#endif
    VG graph;
    int get_at_least = mate1.sequence().size()*3;
    bool go_forward = true;
    bool go_backward = true;
    id_t id_from = id(mate_pos);
    xindex->get_id_range(id_from, id_from, graph.graph);
    xindex->expand_context(graph.graph,
                           get_at_least,
                           false, // don't add paths
                           false, // don't use steps (use length)
                           go_forward,
                           go_backward);
    graph.rebuild_indexes();
    //cerr << "got graph " << pb2json(graph.graph) << endl;
    // if we're reversed, align the reverse sequence and flip it back
    // align against it
    //bool flip = !cached_fragment_orientation;
    if (rescue_off_first) {
        Alignment aln2;
        bool flip = !mate1.path().mapping(0).position().is_reverse() && !cached_fragment_orientation
            || mate1.path().mapping(0).position().is_reverse() && cached_fragment_orientation;
        // do we expect the alignment to be on the reverse strand?
        //
        if (flip) {
            aln2.set_sequence(reverse_complement(mate2.sequence()));
            if (!mate2.quality().empty()) {
                aln2.set_quality(mate2.quality());
                reverse(aln2.mutable_quality()->begin(),
                        aln2.mutable_quality()->end());
            }
        } else {
            aln2.set_sequence(mate2.sequence());
            if (!mate2.quality().empty()) {
                aln2.set_quality(mate2.quality());
            }
        }
        bool banded_global = false;
        bool pinned_alignment = false;
        bool pinned_reverse = false;
        aln2 = align_to_graph(aln2,
                              graph,
                              max_query_graph_ratio,
                              pinned_alignment,
                              pinned_reverse,
                              full_length_alignment_bonus,
                              banded_global);
        aln2.set_score(score_alignment(aln2));
        if (flip) {
            aln2 = reverse_complement_alignment(
                aln2,
                (function<int64_t(int64_t)>) ([&](int64_t id) {
                        return (int64_t)graph.get_node(id)->sequence().size();
                    }));
        }
#ifdef debug_mapper
#pragma omp critical
        {
            if (debug) cerr << "aln2 score/ident vs " << aln2.score() << "/" << aln2.identity()
                            << " vs " << mate2.score() << "/" << mate2.identity() << endl;
        }
#endif
        if (aln2.score() > mate2.score()) {
            mate2 = aln2;
        } else {
            return false;
        }
    } else if (rescue_off_second) {
        Alignment aln1;
        bool flip = !mate2.path().mapping(0).position().is_reverse() && !cached_fragment_orientation
            || mate2.path().mapping(0).position().is_reverse() && cached_fragment_orientation;
        if (flip) {
            aln1.set_sequence(reverse_complement(mate1.sequence()));
            if (!mate1.quality().empty()) {
                aln1.set_quality(mate1.quality());
                reverse(aln1.mutable_quality()->begin(),
                        aln1.mutable_quality()->end());
            }
        } else {
            aln1.set_sequence(mate1.sequence());
            if (!mate1.quality().empty()) {
                aln1.set_quality(mate1.quality());
            }
        }
        bool banded_global = false;
        bool pinned_alignment = false;
        bool pinned_reverse = false;
        aln1 = align_to_graph(aln1,
                              graph,
                              max_query_graph_ratio,
                              pinned_alignment,
                              pinned_reverse,
                              full_length_alignment_bonus,
                              banded_global);
        //cerr << "score was " << aln1.score() << endl;
        aln1.set_score(score_alignment(aln1));
        //cerr << "score became " << aln1.score() << endl;
        if (flip) {
            aln1 = reverse_complement_alignment(
                aln1,
                (function<int64_t(int64_t)>) ([&](int64_t id) {
                        return (int64_t)graph.get_node(id)->sequence().size();
                    }));
        }
#ifdef debug_mapper
#pragma omp critical
        {
            if (debug) cerr << "aln1 score/ident vs " << aln1.score() << "/" << aln1.identity()
                            << " vs " << mate1.score() << "/" << mate1.identity() << endl;
        }
#endif
        if (aln1.score() > mate1.score()) {
            mate1 = aln1;
        } else {
            return false;
        }
    }
    // if the new alignment is better
    // set the old alignment to it
    return true;
}

bool Mapper::alignments_consistent(const map<string, double>& pos1,
                                   const map<string, double>& pos2,
                                   int fragment_size_bound) {
    set<string> comm_refs;
    for (auto& p : pos1) {
        auto& name = p.first;
        if (pos2.find(name) != pos2.end()) {
            comm_refs.insert(name);
        }
    }
    // Alignments are consistent if their median node id positions are within the fragment_size
    
    // get median mapping positions
    for (auto& ref : comm_refs) {
        // this is unsafe looking, but we know they have the same keys for these values
        auto mean1 = pos1.find(ref)->second;
        auto mean2 = pos2.find(ref)->second;
        if (abs(mean1 - mean2) < fragment_size_bound) {
            return true;
        }
    }
    return false;
}

bool Mapper::pair_consistent(const Alignment& aln1,
                             const Alignment& aln2) {
<<<<<<< HEAD
=======
    if (!(aln1.score() && aln2.score())) return false;
    bool length_ok = false;
>>>>>>> d25427f2
    if (aln1.fragment_size() == 0) {
        // use the approximate distance
        int len = approx_fragment_length(aln1, aln2);
        if (len > 0 && len < fragment_size
            || !fragment_size && len > 0 && len < fragment_max) {
<<<<<<< HEAD
            return true;
=======
            length_ok = true;
>>>>>>> d25427f2
        }
    } else {
        // use the distance induced by the graph paths
        assert(aln1.fragment_size() == aln2.fragment_size());
        for (size_t i = 0; i < aln1.fragment_size(); ++i) {
            int len = abs(aln1.fragment(i).length());
            if (len > 0 && len < fragment_size
                || !fragment_size && len > 0 && len < fragment_max) {
<<<<<<< HEAD
                return true;
            }
        }
    }
    // get the positions
    return false;
=======
                length_ok = true;
                break;
            }
        }
    }
    bool aln1_is_rev = aln1.path().mapping(0).position().is_reverse();
    bool aln2_is_rev = aln1.path().mapping(0).position().is_reverse();
    bool same_orientation = cached_fragment_orientation;
    bool orientation_ok = same_orientation && aln1_is_rev == aln2_is_rev
        || !same_orientation && aln1_is_rev != aln2_is_rev;
    return length_ok && orientation_ok;
>>>>>>> d25427f2
}

pair<vector<Alignment>, vector<Alignment>> Mapper::align_paired_multi(
    const Alignment& read1,
    const Alignment& read2,
    bool& queued_resolve_later,
    int kmer_size,
    int stride,
    int max_mem_length,
    int band_width,
    int pair_window,
    bool only_top_scoring_pair,
    bool retrying) {

    // use mem threading if requested and we have not need to band (not implemented)
    if (mem_threading && read1.sequence().size() < band_width) {
        if (simultaneous_pair_alignment) {
            return align_paired_multi_simul(read1,
                                            read2,
                                            queued_resolve_later,
                                            max_mem_length,
                                            only_top_scoring_pair,
                                            retrying);
        } else {
            return align_paired_multi_combi(read1,
                                            read2,
                                            queued_resolve_later,
                                            kmer_size,
                                            stride,
                                            max_mem_length,
                                            band_width,
                                            only_top_scoring_pair,
                                            retrying);
        }
    } else {
        return align_paired_multi_sep(read1,
                                      read2,
                                      queued_resolve_later,
                                      kmer_size,
                                      stride,
                                      max_mem_length,
                                      band_width,
                                      pair_window,
                                      only_top_scoring_pair,
                                      retrying);
    }
}

pair<vector<Alignment>, vector<Alignment>> Mapper::align_paired_multi_sep(
    const Alignment& read1,
    const Alignment& read2,
    bool& queued_resolve_later,
    int kmer_size,
    int stride,
    int max_mem_length,
    int band_width,
    int pair_window,
    bool only_top_scoring_pair,
    bool retrying) {
    // We have some logic around align_mate_in_window to handle orientation
    // Since we now support reversing edges, we have to at least try opposing orientations for the reads.
    auto align_mate = [&](const Alignment& read, Alignment& mate) {
        // Make an alignment to align in the same local orientation as the read
        Alignment aln_same = mate;
        aln_same.clear_path();
        // And one to align in the opposite local orientation
        // Always reverse the opposite direction sequence
        Alignment aln_opposite = reverse_complement_alignment(aln_same, [&](id_t id) {return get_node_length(id);});

        // We can't rescue off an unmapped read
        assert(read.has_path() && read.path().mapping_size() > 0);

        // Do both the alignments
        align_mate_in_window(read, aln_same, pair_window);
        align_mate_in_window(read, aln_opposite, pair_window);

        if(aln_same.score() >= aln_opposite.score()) {
            // TODO: we should prefer opposign local orientations, but we can't
            // really measure them well.
            mate = aln_same;
        } else {
            // Flip the winning reverse alignment back to the original read orientation
            aln_opposite = reverse_complement_alignment(aln_opposite, [&](id_t id) {
                    return get_node_length(id);
                });
            mate = aln_opposite;
        }
    };

    // find the MEMs for the alignments
    vector<MaximalExactMatch> mems1 = find_mems_simple(read1.sequence().begin(),
                                                       read1.sequence().end(),
                                                       max_mem_length,
                                                       min_mem_length,
                                                       mem_reseed_length);
    vector<MaximalExactMatch> mems2 = find_mems_simple(read2.sequence().begin(),
                                                       read2.sequence().end(),
                                                       max_mem_length,
                                                       min_mem_length,
                                                       mem_reseed_length);
    //cerr << "mems before " << mems1.size() << " " << mems2.size() << endl;
    // Do the initial alignments, making sure to get some extras if we're going to check consistency.

    vector<MaximalExactMatch> pairable_mems1, pairable_mems2;
    vector<MaximalExactMatch>* pairable_mems_ptr_1 = nullptr;
    vector<MaximalExactMatch>* pairable_mems_ptr_2 = nullptr;

    // sensitivity ramp
    // first try to get a consistent pair
    // if none is found, re-run the MEM generation with a shorter MEM length
    // if still none is found, align independently with full MEMS; report inconsistent pair
    // optionally use local resolution ...

    // wishlist
    // break out the entire MEM determination logic
    // and merge it with the clustering
    //

    // find the MEMs for the alignments
    if (fragment_size) {
        // use pair resolution filterings on the SMEMs to constrain the candidates
        set<MaximalExactMatch*> pairable_mems = resolve_paired_mems(mems1, mems2);
        for (auto& mem : mems1) if (pairable_mems.count(&mem)) pairable_mems1.push_back(mem);
        for (auto& mem : mems2) if (pairable_mems.count(&mem)) pairable_mems2.push_back(mem);
        pairable_mems_ptr_1 = &pairable_mems1;
        pairable_mems_ptr_2 = &pairable_mems2;
    } else {
        pairable_mems_ptr_1 = &mems1;
        pairable_mems_ptr_2 = &mems2;
    }

    //cerr << pairable_mems1.size() << " and " << pairable_mems2.size() << endl;

    bool report_consistent_pairs = (bool) fragment_size;

    // use MEM alignment on the MEMs matching our constraints
    // We maintain the invariant that these two vectors of alignments are sorted
    // by score, descending, as returned from align_multi_internal.
    double cluster_mq1, cluster_mq2; // XXX not enabled
    vector<Alignment> alignments1 = align_multi_internal(false, read1, kmer_size, stride, max_mem_length,
                                                         band_width, cluster_mq1, extra_multimaps, pairable_mems_ptr_1);
    vector<Alignment> alignments2 = align_multi_internal(false, read2, kmer_size, stride, max_mem_length,
                                                         band_width, cluster_mq2, extra_multimaps, pairable_mems_ptr_2);

    size_t best_score1 = 0;
    size_t best_score2 = 0;
    // A nonzero best score means we have any valid alignments of that read.
    for (auto& aln : alignments1) best_score1 = max(best_score1, (size_t)aln.score());
    for (auto& aln : alignments2) best_score2 = max(best_score2, (size_t)aln.score());

    //bool rescue = !mem_threading && fragment_size != 0; // don't try to rescue if we have a defined fragment size
    bool rescue = fragment_size != 0;

    // Rescue only if the top alignment on one side has no mappings
    if(rescue && best_score1 == 0 && best_score2 != 0) {
        // Must rescue 1 off of 2
#ifdef debug_mapper
#pragma omp critical
        {
            if (debug) cerr << "Rescue read 1 off of read 2" << endl;
        }
#endif
        alignments1.clear();

        // We use this to deduplicate rescue alignments based on their
        // serialized Prtotobuf paths. Relies on protobuf serialization being
        // deterministic.
        set<string> found;

        for(auto base : alignments2) {
            if(base.score() == 0 || !base.has_path() || base.path().mapping_size() == 0) {
                // Can't rescue off this
                continue;
            }
            Alignment mate = read1;
            align_mate(base, mate);

            string serialized;
            mate.path().SerializeToString(&serialized);
            if(!found.count(serialized)) {
                // This is a novel alignment
                alignments1.push_back(mate);
                found.insert(serialized);
            }

            if(!always_rescue) {
                // We only want to rescue off the best one, and they're sorted
                break;
            }
        }
    } else if(rescue && best_score1 != 0 && best_score2 == 0) {
        // Must rescue 2 off of 1
#ifdef debug_mapper
#pragma omp critical
        {
            if (debug) cerr << "Rescue read 2 off of read 1" << endl;
        }
#endif
        alignments2.clear();

        // We use this to deduplicate rescue alignments based on their
        // serialized Prtotobuf paths. Relies on protobuf serialization being
        // deterministic.
        set<string> found;

        for(auto base : alignments1) {
            if(base.score() == 0 || !base.has_path() || base.path().mapping_size() == 0) {
                // Can't rescue off this
                continue;
            }
            Alignment mate = read2;
            align_mate(base, mate);

            string serialized;
            mate.path().SerializeToString(&serialized);
            if(!found.count(serialized)) {
                // This is a novel alignment
                alignments2.push_back(mate);
                found.insert(serialized);
            }

            if(!always_rescue) {
                // We only want to rescue off the best one, and they're sorted
                break;
            }
        }
    } else if(always_rescue) {
        // Try rescuing each off all of the other.
        // We need to be concerned about introducing duplicates.

        // We need temp places to hold the extra alignments we make so as to not
        // rescue off rescues.
        vector<Alignment> extra1;
        vector<Alignment> extra2;

        // We use these to deduplicate alignments based on their serialized
        // Prtotobuf paths. Relies of protobuf serialization being
        // deterministic.
        set<string> found1;
        set<string> found2;

        // Fill in the known alignments
        for(auto existing : alignments1) {
            // Serialize each alignment's Path and put the result in the set
            string serialized;
            existing.path().SerializeToString(&serialized);
            found1.insert(serialized);
        }
        for(auto existing : alignments2) {
            // Serialize each alignment's Path and put the result in the set
            string serialized;
            existing.path().SerializeToString(&serialized);
            found2.insert(serialized);
        }

        for(auto base : alignments1) {
            // Do 2 off of 1
            if(base.score() == 0 || !base.has_path() || base.path().mapping_size() == 0) {
                // Can't rescue off this
                continue;
            }
            Alignment mate = read2;
            align_mate(base, mate);

            string serialized;
            mate.path().SerializeToString(&serialized);
            if(!found2.count(serialized)) {
                // This is a novel alignment
                extra2.push_back(mate);
                found2.insert(serialized);
            }
        }

        for(auto base : alignments2) {
            // Do 1 off of 2
            if(base.score() == 0 || !base.has_path() || base.path().mapping_size() == 0) {
                // Can't rescue off this
                continue;
            }
            Alignment mate = read1;
            align_mate(base, mate);

            string serialized;
            mate.path().SerializeToString(&serialized);
            if(!found1.count(serialized)) {
                // This is a novel alignment
                extra1.push_back(mate);
                found1.insert(serialized);
            }
        }

        // Copy over the new unique alignments
        alignments1.insert(alignments1.end(), extra1.begin(), extra1.end());
        alignments2.insert(alignments2.end(), extra2.begin(), extra2.end());
    }

    // Fix up the sorting by score, descending, in case rescues came out
    // better than normal alignments.
    sort(alignments1.begin(), alignments1.end(), [](const Alignment& a, const Alignment& b) {
            return a.score() > b.score();
        });
    sort(alignments2.begin(), alignments2.end(), [](const Alignment& a, const Alignment& b) {
            return a.score() > b.score();
        });

#ifdef debug_mapper
#pragma omp critical
    {
        if (debug) cerr << alignments1.size() << " alignments for read 1, " << alignments2.size() << " for read 2" << endl;
    }
#endif

    pair<vector<Alignment>, vector<Alignment>> results;

    bool found_consistent = false;


    if (fragment_size) {

        map<Alignment*, map<string, double> > aln_pos;
        for (auto& aln : alignments1) {
            aln_pos[&aln] = alignment_mean_path_positions(aln);
        }
        for (auto& aln : alignments2) {
            aln_pos[&aln] = alignment_mean_path_positions(aln);
        }

        // Now we want to emit consistent pairs, in order of decreasing total score.

        // compare pairs by the sum of their individual scores
        // We need this functor thing to make the priority queue work.
        struct ComparePairedAlignmentScores {
            vector<Alignment>& alns_1;
            vector<Alignment>& alns_2;

        public:
            ComparePairedAlignmentScores(vector<Alignment>& alns_1, vector<Alignment>& alns_2) : alns_1(alns_1), alns_2(alns_2) {}
            bool operator()(const pair<int, int> idxs1, const pair<int, int> idxs2) {
                return (alns_1[idxs1.first].score() + alns_2[idxs1.second].score()
                        < alns_1[idxs2.first].score() + alns_2[idxs2.second].score());
            }
        };

        ComparePairedAlignmentScores compare_paired_alignment_scores = ComparePairedAlignmentScores(alignments1, alignments2);

        // think about the pairs being laid out on a grid over the individual end multimaps, sorted in each dimension by score
        // navigate from top left corner outward to add consistent pairs in decreasing score order
        priority_queue<pair<int, int>, vector<pair<int, int>>, ComparePairedAlignmentScores> pair_queue(compare_paired_alignment_scores);
        // keep track of which indices have been checked to avoid checking them twice when navigating from above and from the left
        std::unordered_set<pair<int, int>> considered_pairs;

        pair<vector<Alignment>, vector<Alignment>> consistent_pairs;
        // ensure that there is always an additional pair to compute a mapping quality against
        int num_pairs = max_multimaps >= 2 ? max_multimaps : 2;

        pair_queue.push(make_pair(0, 0));
        while (!pair_queue.empty() && consistent_pairs.first.size() < num_pairs) {
            // get index of remaining pair with highest combined score
            pair<int, int> aln_pair = pair_queue.top();
            pair_queue.pop();


            if (alignments_consistent(aln_pos[&alignments1[aln_pair.first]], aln_pos[&alignments2[aln_pair.second]], fragment_size)) {
                found_consistent = true;
                consistent_pairs.first.push_back(alignments1[aln_pair.first]);
                consistent_pairs.second.push_back(alignments2[aln_pair.second]);

                if(debug) {
                    cerr << "Found consistent pair " << aln_pair.first << ", " << aln_pair.second
                         << " with scores " << alignments1[aln_pair.first].score()
                         << ", " << alignments2[aln_pair.second].score() << endl;
                }

            }

            // add in the two adjacent indices if we haven't already
            pair<int,int> next_aln_pair_down = make_pair(aln_pair.first + 1, aln_pair.second);
            pair<int,int> next_aln_pair_right = make_pair(aln_pair.first, aln_pair.second + 1);
            if (next_aln_pair_down.first < alignments1.size() && considered_pairs.find(next_aln_pair_down) == considered_pairs.end()) {
                pair_queue.push(next_aln_pair_down);
                considered_pairs.insert(next_aln_pair_down);
            }
            if (next_aln_pair_right.second < alignments2.size() && considered_pairs.find(next_aln_pair_right) == considered_pairs.end()) {
                pair_queue.push(next_aln_pair_right);
                considered_pairs.insert(next_aln_pair_right);
            }
        }

        compute_mapping_qualities(consistent_pairs, cluster_mq1+cluster_mq2);

        // remove the extra pair used to compute mapping quality if necessary
        if (consistent_pairs.first.size() > max_multimaps) {
            consistent_pairs.first.resize(max_multimaps);
            consistent_pairs.second.resize(max_multimaps);
        }

        // mark primary and secondary
        for (int i = 0; i < consistent_pairs.first.size(); i++) {
            consistent_pairs.first[i].mutable_fragment_next()->set_name(read2.name());
            consistent_pairs.first[i].set_is_secondary(i > 0);
            consistent_pairs.second[i].mutable_fragment_prev()->set_name(read1.name());
            consistent_pairs.second[i].set_is_secondary(i > 0);
        }

        // zap everything unless the primary alignments are individually top-scoring
        if (only_top_scoring_pair && consistent_pairs.first.size() &&
            (consistent_pairs.first[0].score() < alignments1[0].score() ||
             consistent_pairs.second[0].score() < alignments2[0].score())) {
            consistent_pairs.first.clear();
            consistent_pairs.second.clear();
        }

        if (!consistent_pairs.first.empty()) {
            results = consistent_pairs;
        } else {
            // no consistent pairs found
            // if we can decrease our MEM size
            // clear, to trigger size reduction

            // otherwise, yolo
        }

    } else {

        results = make_pair(alignments1, alignments2);
        compute_mapping_qualities(results, cluster_mq1 + cluster_mq2);

        // Truncate to max multimaps
        if(results.first.size() > max_multimaps) {
            results.first.resize(max_multimaps);
        }
        if(results.second.size() > max_multimaps) {
            results.second.resize(max_multimaps);
        }

        // mark primary and secondary
        for (int i = 0; i < results.first.size(); i++) {
            results.first[i].mutable_fragment_next()->set_name(read2.name());
            results.first[i].set_is_secondary(i > 0);
        }
        for (int i = 0; i < results.second.size(); i++) {
            results.second[i].mutable_fragment_prev()->set_name(read1.name());
            results.second[i].set_is_secondary(i > 0);
        }

    }

    // change the potential set of MEMs by dropping the maximum MEM size
    // this tends to slightly boost sensitivity at minimal cost
    if (results.first.empty()
        || results.second.empty()
        || !results.first.front().score()
        || !results.second.front().score()) {
        //|| fragment_size && !found_consistent) {
        //cerr << "failed alignment" << endl;
        if (kmer_sensitivity_step) {
            int new_mem_max = max((int) min_mem_length,
                                  (int) (max_mem_length ? max_mem_length : gcsa->order()) - kmer_sensitivity_step);
            if (new_mem_max == min_mem_length) {
                // do noting
            } else if (new_mem_max > min_mem_length) {
                //cerr << "trying with " << new_mem_max << endl;
                return align_paired_multi_sep(read1, read2,
                                              queued_resolve_later,
                                              kmer_size, stride,
                                              new_mem_max,
                                              band_width, pair_window);
            }
        }
    }

    // we tried to align
    // if we don't have a fragment_size yet determined
    // and we didn't get a perfect, unambiguous hit on both reads
    // we'll need to try it again later when we do have a fragment_size
    // so store it in a buffer local to this mapper

    // tag the results with their fragment lengths
    // record the lengths in a deque that we use to keep a running estimate of the fragment length distribution
    // we then set the fragment_size cutoff using the moments of the estimated distribution
    bool imperfect_pair = false;
    for (int i = 0; i < min(results.first.size(), results.second.size()); ++i) {
        if (retrying) break;
        auto& aln1 = results.first.at(i);
        auto& aln2 = results.second.at(i);
        auto approx_frag_lengths = approx_pair_fragment_length(aln1, aln2);
        for (auto& j : approx_frag_lengths) {
            // record the fragment length information in the alignment record
            Path fragment;
            fragment.set_name(j.first);
            fragment.set_length(j.second);
            *aln1.add_fragment() = fragment;
            *aln2.add_fragment() = fragment;
            // if we have a perfect mapping, and we're under our hard fragment length cutoff
            // push the result into our deque of fragment lengths
            if (results.first.size() == 1
                && results.second.size() == 1
                && results.first.front().identity() > perfect_pair_identity_threshold
                && results.second.front().identity() > perfect_pair_identity_threshold
                && (fragment_size && j.second < fragment_size
                    || !fragment_size && j.second < fragment_max)) { // hard cutoff
                //cerr << "aln\tperfect alignments" << endl;
                record_fragment_configuration(j.second, aln1, aln2);
            } else if (!fragment_size) {
                imperfect_pair = true;
            }
            //cerr << "aln\t" << aln1.name() << "\t" << aln2.name() << "\t" << j.first << "\t" << j.second << "\t"
            //     << cached_fragment_length_mean << "\t" << cached_fragment_length_stdev << endl;
            //<< fragment_length_mean() << "\t" << fragment_length_stdev() << "\t"
        }
    }

    if (!retrying && imperfect_pair && fragment_max) {
        imperfect_pairs_to_retry.push_back(make_pair(read1, read2));
        results.first.clear();
        results.second.clear();
        // we signal the fact that this isn't a perfect pair, so we don't write it out externally?
        queued_resolve_later = true;
    }

    // remove results we don't need given our requested number of multimaps
    if (results.first.size() > max_multimaps) {
        results.first.resize(max_multimaps);
    }
    if (results.second.size() > max_multimaps) {
        results.second.resize(max_multimaps);
    }

    if(results.first.empty()) {
        results.first.push_back(read1);
        auto& aln = results.first.back();
        aln.clear_path();
        aln.clear_score();
        aln.clear_identity();
    }
    if(results.second.empty()) {
        results.second.push_back(read2);
        auto& aln = results.second.back();
        aln.clear_path();
        aln.clear_score();
        aln.clear_identity();
    }

    // Make sure to link up alignments even if they aren't mapped.
    for (auto& aln : results.first) {
        aln.mutable_fragment_next()->set_name(read2.name());
    }

    for (auto& aln : results.second) {
        aln.mutable_fragment_prev()->set_name(read1.name());
    }

    return results;
    
}

/// cross all single-ended alignments from each read
/// then sort by joint score scaled by a pair bonus, which is computed from the max fragment and observed size distribution
pair<vector<Alignment>, vector<Alignment>> Mapper::align_paired_multi_combi(
    const Alignment& read1,
    const Alignment& read2,
    bool& queued_resolve_later,
    int kmer_size,
    int stride,
    int max_mem_length,
    int band_width,
    bool only_top_scoring_pair,
    bool retrying) {

    //double avg_node_len = average_node_length();
    int8_t match;
    int8_t gap_extension;
    int8_t gap_open;
    if (read1.quality().empty() || !adjust_alignments_for_base_quality) {
        auto aligner =  get_regular_aligner();
        match = aligner->match;
        gap_extension = aligner->gap_extension;
        gap_open = aligner->gap_open;
    }
    else {
        auto aligner =  get_qual_adj_aligner();
        match = aligner->match;
        gap_extension = aligner->gap_extension;
        gap_open = aligner->gap_open;
    }
    int total_multimaps = max_multimaps + extra_multimaps;

    // use MEM alignment on the MEMs matching our constraints
    // We maintain the invariant that these two vectors of alignments are sorted
    // by score, descending, as returned from align_multi_internal.
    double cluster_mq1, cluster_mq2;
    vector<Alignment> alignments1 = align_multi_internal(false, read1, kmer_size, stride, max_mem_length,
                                                         band_width, cluster_mq1, extra_multimaps, nullptr);
    vector<Alignment> alignments2 = align_multi_internal(false, read2, kmer_size, stride, max_mem_length,
                                                         band_width, cluster_mq2, extra_multimaps, nullptr);

    size_t best_score1 = 0;
    size_t best_score2 = 0;
    // A nonzero best score means we have any valid alignments of that read.
    for (auto& aln : alignments1) best_score1 = max(best_score1, (size_t)aln.score());
    for (auto& aln : alignments2) best_score2 = max(best_score2, (size_t)aln.score());

    // consider all crosses of the alignments where the distance between them is less than the max
    // then sort these by the score of the whole pair
    // and de-dup
    //
    // zip the alns up into possible pairs
    // for each pair... estimate distance
    // make a pair for each
    // score them by how well they match the alignment distribution
    // add in all the singular alignments too
    //
    Alignment unaligned1=read1, unaligned2=read2;
    unaligned1.clear_path();
    unaligned1.clear_score();
    unaligned2.clear_path();
    unaligned2.clear_score();
    typedef struct {
        Alignment* mate1;
        Alignment* mate2;
        int score;
        double bonus;
    } AlignmentPair;
    vector<AlignmentPair> alnpairs;
    for (auto& aln1 : alignments1) {
        for (auto& aln2 : alignments2) {
            if (&aln1 != &aln2) {
                // add this combination
                alnpairs.emplace_back();
                alnpairs.back().mate1 = &aln1;
                alnpairs.back().mate2 = &aln2;
                // add a pair for each with the mate unaligned
                alnpairs.emplace_back();
                alnpairs.back().mate1 = &unaligned1;
                alnpairs.back().mate2 = &aln2;
            }
        }
        // add a pair for each with the mate unaligned
        alnpairs.emplace_back();
        alnpairs.back().mate1 = &aln1;
        alnpairs.back().mate2 = &unaligned2;
    }
    vector<AlignmentPair*> alns;
    for (auto& p : alnpairs) alns.push_back(&p);

    auto score_sort_and_dedup = [&](void) {
        // add a bonus score for alignments that are within bounds
        for (auto& alnpair : alnpairs) {
            alnpair.score = alnpair.mate1->score() + alnpair.mate2->score();
            // see if we should compute a pair matching bonus
            if (alnpair.score) {
                int dist = approx_fragment_length(*alnpair.mate1, *alnpair.mate2);
<<<<<<< HEAD
                if (dist > 0) {
                    if (!fragment_size) {
                        if (dist < fragment_max) {
                            alnpair.bonus = alnpair.score; // + cluster_mq1 + cluster_mq2;
                        }
                    } else if (dist < fragment_size) {
                        alnpair.bonus = alnpair.score * fragment_length_pdf(dist)/fragment_length_pdf(cached_fragment_length_mean);
                    }
                }
            }
        }
        // sort the aligned pairs
        std::sort(alns.begin(), alns.end(),
                  [&](const AlignmentPair* pair1,
                      const AlignmentPair* pair2) {
                      return pair1->bonus > pair2->bonus;
                      //return pair1.score > pair2.score && pair1.bonus > pair2.bonus;
                      //return pair1.mate1.score() + pair1.mate2.score() > pair2.mate1.score() + pair2.mate2.score();
=======
                if (fragment_size) {
                    if (pair_consistent(*alnpair.mate1, *alnpair.mate2)) {
                        alnpair.bonus = alnpair.score * fragment_length_pdf(dist)/fragment_length_pdf(cached_fragment_length_mean);
                    }
                } else {
                    if (dist > 0) {
                        if (dist < fragment_max) {
                            alnpair.bonus = alnpair.score;
                        }
                    }
                }
            }
        }
        // sort the aligned pairs by bonus, or score if neither has a bonus
        std::sort(alns.begin(), alns.end(),
                  [&](const AlignmentPair* pair1,
                      const AlignmentPair* pair2) {
                      if (pair1->bonus || pair2->bonus) {
                          return pair1->bonus > pair2->bonus;
                      } else {
                          return pair1->score > pair2->score;
                      }
>>>>>>> d25427f2
                  });
        // remove duplicates (same score and same start position of both pairs)
        alns.erase(
            std::unique(
                alns.begin(), alns.end(),
                [&](const AlignmentPair* pair1,
                    const AlignmentPair* pair2) {
                    bool same = true;
                    if (pair1->mate1->score() && pair2->mate1->score()) {
                        same &= make_pos_t(pair1->mate1->path().mapping(0).position())
                            == make_pos_t(pair2->mate1->path().mapping(0).position());
                    }
                    if (pair1->mate2->score() && pair2->mate2->score()) {
                        same &= make_pos_t(pair1->mate2->path().mapping(0).position())
                            == make_pos_t(pair2->mate2->path().mapping(0).position());
                    }
                    if (!(pair1->mate1->score() && pair2->mate1->score()
                          || pair1->mate2->score() && pair2->mate2->score())) {
                        same = false;
                    }
                    return same;
                }),
            alns.end());
        if (alns.size() > total_multimaps) {
            alns.erase(alns.begin()+total_multimaps, alns.end());
        }
    };

    score_sort_and_dedup();
<<<<<<< HEAD
=======
#pragma omp critical
    if (debug) {
        cerr << "alignment pairs" << endl;
        for (auto& p : alns) {
            cerr << p->bonus << " " << p->mate1->score() << " " << p->mate2->score() << " ";
            if (p->mate1->score()) cerr << " pos1 " << p->mate1->path().mapping(0).position().node_id() << " ";
            if (p->mate2->score()) cerr << " pos2 " << p->mate2->path().mapping(0).position().node_id() << " ";
            if (pair_consistent(*p->mate1, *p->mate2)) cerr << "consistent";
            cerr << endl;
        }
    }
>>>>>>> d25427f2
    // don't rescue; TODO test enabling this
    /*
    if (fragment_size) {
        // go through the pairs and see if we need to rescue one side off the other
        bool rescued = false;
        for (auto& p : alns) {
<<<<<<< HEAD
            rescued |= pair_rescue(p.mate1, p.mate2);
=======
            rescued |= pair_rescue(*p->mate1, *p->mate2);
>>>>>>> d25427f2
        }
        // if we rescued, resort and remove dups
        if (rescued) {
            score_sort_and_dedup();
        }
    }
    */

    pair<vector<Alignment>, vector<Alignment>> results;

<<<<<<< HEAD
    // calculate cluster mapping quality
    double cluster_mq = 0;
    if (use_cluster_mq) {
        cluster_mq = min(cluster_mq1, cluster_mq2);
        // prob_to_phred(sqrt(phred_to_prob(cluster_mq1 + cluster_mq2)));
#ifdef debug_mapper
#pragma omp critical
        {
            if (debug) cerr << "cluster mq == " << cluster_mq << endl;
        }
#endif
    }

=======
>>>>>>> d25427f2
    // rebuild the thing we'll return
    int read1_max_score = 0;
    int read2_max_score = 0;
    for (auto& p : alns) {
        read1_max_score = max(p->mate1->score(), read1_max_score);
        read2_max_score = max(p->mate2->score(), read2_max_score);
        results.first.push_back(*p->mate1);
        results.second.push_back(*p->mate2);
    }

    // compute mapping qualities
    if (!results.first.empty()) {
<<<<<<< HEAD
        // do we meet the fragment size requirements
=======
        compute_mapping_qualities(results, max(cluster_mq1, cluster_mq2));
        //compute_mapping_qualities(results, max(cluster_mq1, cluster_mq2));
        /*
        compute_mapping_qualities(results.first, cluster_mq1);
        compute_mapping_qualities(results.second, cluster_mq2);
        */
        // do we meet the fragment size requirements
        /*
>>>>>>> d25427f2
        auto& mate1 = results.first.front();
        auto& mate2 = results.second.front();
        // if not, we downgrade the mapping quality in an ad-hoc way
        // TODO could we do this in a way that reflects this pair's specific fragment length?
        if (pair_consistent(mate1, mate2)) {
            // if the pair is consistent, compute the joint mapping quality
<<<<<<< HEAD
            compute_mapping_qualities(results, cluster_mq);
        } else {
            // otherwise compute mapqual separately
            compute_mapping_qualities(results.first, cluster_mq1);
            compute_mapping_qualities(results.second, cluster_mq2);
        }
=======
            compute_mapping_qualities(results, max(cluster_mq1, cluster_mq2));
        } else {
            compute_mapping_qualities(results, min(cluster_mq1, cluster_mq2));
            //compute_mapping_qualities(results.first, cluster_mq1);
            //compute_mapping_qualities(results.second, cluster_mq2);
        }
        */
>>>>>>> d25427f2
    }

    // remove the extra pair used to compute mapping quality if necessary
    if (results.first.size() > max_multimaps) {
        results.first.resize(max_multimaps);
        results.second.resize(max_multimaps);
    }

    // mark primary and secondary
    for (int i = 0; i < results.first.size(); i++) {
        results.first[i].mutable_fragment_next()->set_name(read2.name());
        results.first[i].set_is_secondary(i > 0);
        results.second[i].mutable_fragment_prev()->set_name(read1.name());
        results.second[i].set_is_secondary(i > 0);
    }

    // optionally zap everything unless the primary alignments are individually top-scoring
    if (only_top_scoring_pair && results.first.size() &&
        (results.first[0].score() < read1_max_score ||
         results.second[0].score() < read2_max_score)) {
        results.first.clear();
        results.second.clear();
    }

    // we tried to align
    // if we don't have a fragment_size yet determined
    // and we didn't get a perfect, unambiguous hit on both reads
    // we'll need to try it again later when we do have a fragment_size
    // so store it in a buffer local to this mapper

    // tag the results with their fragment lengths
    // record the lengths in a deque that we use to keep a running estimate of the fragment length distribution
    // we then set the fragment_size cutoff using the moments of the estimated distribution
    bool imperfect_pair = false;
    for (int i = 0; i < min(results.first.size(), results.second.size()); ++i) {
        if (retrying) break;
        auto& aln1 = results.first.at(i);
        auto& aln2 = results.second.at(i);
        auto approx_frag_lengths = approx_pair_fragment_length(aln1, aln2);
        for (auto& j : approx_frag_lengths) {
            // record the fragment length information in the alignment record
            Path fragment;
            fragment.set_name(j.first);
            fragment.set_length(j.second);
            *aln1.add_fragment() = fragment;
            *aln2.add_fragment() = fragment;
            // if we have a perfect mapping, and we're under our hard fragment length cutoff
            // push the result into our deque of fragment lengths
            if (results.first.size() == 1
                && results.second.size() == 1
                && results.first.front().identity() > perfect_pair_identity_threshold
                && results.second.front().identity() > perfect_pair_identity_threshold
                && (fragment_size && j.second < fragment_size
                    || !fragment_size && j.second < fragment_max)) { // hard cutoff
                //cerr << "aln\tperfect alignments" << endl;
                record_fragment_configuration(j.second, aln1, aln2);
            } else if (!fragment_size) {
                imperfect_pair = true;
            }
        }
    }

    if (!retrying && imperfect_pair && fragment_max) {
        imperfect_pairs_to_retry.push_back(make_pair(read1, read2));
        results.first.clear();
        results.second.clear();
        // we signal the fact that this isn't a perfect pair, so we don't write it out externally?
        queued_resolve_later = true;
    }

    // do not compute the paired mapping quality
    // this does not seem to be doing the right thing in this context

    if(results.first.empty()) {
        results.first.push_back(read1);
        auto& aln = results.first.back();
        aln.clear_path();
        aln.clear_score();
        aln.clear_identity();
    }
    if(results.second.empty()) {
        results.second.push_back(read2);
        auto& aln = results.second.back();
        aln.clear_path();
        aln.clear_score();
        aln.clear_identity();
    }

    // Make sure to link up alignments even if they aren't mapped.
    for (auto& aln : results.first) {
        aln.set_name(read1.name());
        aln.mutable_fragment_next()->set_name(read2.name());
    }

    for (auto& aln : results.second) {
        aln.set_name(read2.name());
        aln.mutable_fragment_prev()->set_name(read1.name());
    }

    return results;

}


    
pair<vector<Alignment>, vector<Alignment>> Mapper::align_paired_multi_simul(
    const Alignment& read1,
    const Alignment& read2,
    bool& queued_resolve_later,
    int max_mem_length,
    bool only_top_scoring_pair,
    bool retrying) {

    double avg_node_len = average_node_length();
    int8_t match;
    int8_t gap_extension;
    int8_t gap_open;
    if (read1.quality().empty() || !adjust_alignments_for_base_quality) {
        auto aligner =  get_regular_aligner();
        match = aligner->match;
        gap_extension = aligner->gap_extension;
        gap_open = aligner->gap_open;
    }
    else {
        auto aligner =  get_qual_adj_aligner();
        match = aligner->match;
        gap_extension = aligner->gap_extension;
        gap_open = aligner->gap_open;
    }
    int total_multimaps = max_multimaps + extra_multimaps;
    double cluster_mq = 0;

    /*
#pragma omp critical
    {
        cerr << "aligning " << read1.name() << " + " << read2.name() << "\t"
             << fragment_max << ":"
             << fragment_size << ":"
             << cached_fragment_length_mean << ":"
             << cached_fragment_length_stdev << ":"
             << cached_fragment_orientation << ":"
             << cached_fragment_direction << endl;
    }
    */

    if(debug) {
        cerr << "align_paired_multi_simul "
             << "with " << read1.name() << " and "
             << read2.name() << endl
            //<< "read 1 " << read1.sequence() << endl
            //<< "read 2 " << read2.sequence() << endl
            //<< "read 1 " << pb2json(read1) << endl
            //<< "read 2 " << pb2json(read2) << endl
             << "fragment model " << fragment_max << ", "
             << fragment_size << ", "
             << cached_fragment_length_mean << ", "
             << cached_fragment_length_stdev << ", "
             << cached_fragment_orientation << ", "
             << cached_fragment_direction << ", "
             << since_last_fragment_length_estimate << ", " << endl;
        /*
             << endl
             << total_multimaps << ", "
             << max_mem_length << ", "
             << only_top_scoring_pair  << ", "
             << endl;
        */
    }

    pair<vector<Alignment>, vector<Alignment>> results;

    // find the MEMs for the alignments
    vector<MaximalExactMatch> mems1 = find_mems_simple(read1.sequence().begin(),
                                                       read1.sequence().end(),
                                                       max_mem_length,
                                                       min_mem_length,
                                                       mem_reseed_length);
#ifdef debug_mapper
#pragma omp critical
    {
        if (debug) cerr << "mems for read 1 " << mems_to_json(mems1) << endl;
    }
#endif
    vector<MaximalExactMatch> mems2 = find_mems_simple(read2.sequence().begin(),
                                                       read2.sequence().end(),
                                                       max_mem_length,
                                                       min_mem_length,
                                                       mem_reseed_length);
#ifdef debug_mapper
#pragma omp critical
    {
        if (debug) cerr << "mems for read 2 " << mems_to_json(mems2) << endl;
    }
#endif

    auto transition_weight = [&](const MaximalExactMatch& m1, const MaximalExactMatch& m2) {

        // set up positions for distance query
        auto& node1 = m1.nodes.front();
        pos_t m1_pos = make_pos_t(node1);
        auto& node2 = m2.nodes.front();
        pos_t m2_pos = make_pos_t(node2);
        double uniqueness = 2.0 / (m1.match_count + m2.match_count);

        // approximate distance by node lengths
        int approx_dist = approx_distance(m1_pos, m2_pos);
        bool relative_direction = is_rev(m1_pos) ? approx_dist < 0 : approx_dist > 0;

        // are the two mems in a different fragment?
        // we handle the distance metric differently in these cases
        if (m1.fragment < m2.fragment) {
            //int unique_coverage = m1.length() + m2.length();
            //int max_length = min(fragment_max, (fragment_size ? fragment_size : fragment_max));
            int max_length = fragment_max;
            int dist = abs(approx_dist);
#ifdef debug_mapper
#pragma omp critical
            {
                if (debug) cerr << "between fragment approx distance " << approx_dist << endl;
            }
#endif
            if (dist >= max_length) {
                return -std::numeric_limits<double>::max();
            } else {
                if (xindex->path_count) {
                    dist = xindex->min_approx_path_distance({}, id(m1_pos), id(m2_pos));
                }
#ifdef debug_mapper
#pragma omp critical
                {
                    if (debug) cerr << "---> true distance from " << m1_pos << " to " << m2_pos << " = "<< dist << endl;
                }
#endif
                if (dist >= max_length) {
                    return -std::numeric_limits<double>::max();
                } else if (fragment_size) {
                    //return fragment_length_pdf(dist); // * unique_coverage;
                    // exclude cases that don't match our model
                    if (!cached_fragment_orientation
                        && is_rev(m1_pos) == is_rev(m2_pos)
                        || cached_fragment_orientation
                        && is_rev(m1_pos) != is_rev(m2_pos)
                        || dist > fragment_size) {
                        //|| relative_direction != cached_fragment_direction) {
                        return -std::numeric_limits<double>::max();
                    } else {
                        return fragment_length_pdf(dist)/fragment_length_pdf(cached_fragment_length_mean) * dist * uniqueness;
                    }
                } else {
                    return 1.0/(abs(fragment_max - dist)+1) * uniqueness;
                }
            }
        } else if (m1.fragment > m2.fragment) {
            // don't allow going backwards in the threads
            return -std::numeric_limits<double>::max();
        } else { //if (m1.fragment == m2.fragment) {
            int max_length = 2 * (m1.length() + m2.length());
            // find the difference in m1.end and m2.begin
            // find the positional difference in the graph between m1.end and m2.begin
            int unique_coverage = (m1.end < m2.begin ? m1.length() + m2.length() : m2.end - m1.begin);
            int overlap = (m1.end < m2.begin ? 0 : m1.end - m2.begin);
            approx_dist = abs(approx_dist);
#ifdef debug_mapper
#pragma omp critical
            {
                if (debug) cerr << "in fragment approx distance " << approx_dist << endl;
            }
#endif
            if (approx_dist > max_length) {
                // too far
                return -std::numeric_limits<double>::max();
            } else {
                int distance = graph_distance(m1_pos, m2_pos, max_length);
#ifdef debug_mapper
#pragma omp critical
                {
                    if (debug) cerr << "---> true distance " << distance << endl;
                }
#endif
                if (distance == max_length) {
                    return -std::numeric_limits<double>::max();
                }
                double jump = (m2.begin - m1.begin) - distance;
                if (is_rev(m1_pos) != is_rev(m2_pos)) {
                    // disable inversions
                    return -std::numeric_limits<double>::max();
                } else {
                    // accepted transition
                    jump = abs(jump);
                    if (jump) {
                        return (double) ((unique_coverage * match) - (gap_open + jump * gap_extension)) * uniqueness;
                    } else {
                        return (double) unique_coverage * match * uniqueness;
                    }
                }
            }
        }
    };

    // build the paired-read MEM markov model
    MEMMarkovModel markov_model({ read1.sequence().size(), read2.sequence().size() }, { mems1, mems2 }, this, transition_weight, 32);
    vector<vector<MaximalExactMatch> > clusters = markov_model.traceback(total_multimaps, true, debug);

    // now reconstruct the paired fragments from the threads
    // for each thread we accept either both pairs or one fragment or the other
    //
    //  

    auto show_clusters = [&](void) {
        cerr << "clusters: " << endl;
        for (auto& cluster : clusters) {
            cerr << cluster.size() << " MEMs covering " << cluster_coverage(cluster) << " @ ";
            for (auto& mem : cluster) {
                size_t len = mem.begin - mem.end;
                for (auto& node : mem.nodes) {
                    id_t id = gcsa::Node::id(node);
                    size_t offset = gcsa::Node::offset(node);
                    bool is_rev = gcsa::Node::rc(node);
                    cerr << "|" << id << (is_rev ? "-" : "+") << ":" << offset << ",";
                }
                cerr << mem.sequence() << " ";
            }
            cerr << endl;
        }
    };

#ifdef debug_mapper
#pragma omp critical
    {
        if (debug) {
            cerr << "### clusters:" << endl;
            show_clusters();
        }
    }
#endif

    vector<pair<Alignment, Alignment> > alns;
    //pair<vector<Alignment>, vector<Alignment> > alns;
    int multimaps = 0;
    for (auto& cluster : clusters) {
        // stop if we have enough multimaps
        if (multimaps > total_multimaps) { break; }
        // skip if we've got enough multimaps to get MQ and we're under the min cluster length
        if (cluster_coverage(cluster) < min_cluster_length
            && alns.size() > max(1, total_multimaps/2)) continue;
        // break the cluster into two pieces
        vector<MaximalExactMatch> cluster1, cluster2;
        bool seen1=false, seen2=false;
        for (auto& mem : cluster) {
            if (!seen2 && mem.fragment == 1) {
                cluster1.push_back(mem);
                seen1 = true;
            } else if (mem.fragment == 2) {
                cluster2.push_back(mem);
                seen2 = true;
            } else {
                cerr << "vg map error misordered fragments in cluster" << endl;
                assert(false);
            }
        }
        alns.emplace_back();
        auto& p = alns.back();
        if (cluster1.size()) {
            p.first = align_cluster(read1, cluster1);
        } else {
            p.first = read1;
            p.first.clear_score();
            p.first.clear_identity();
            p.first.clear_path();
        }
        if (cluster2.size()) {
            p.second = align_cluster(read2, cluster2);
        } else {
            p.second = read2;
            p.second.clear_score();
            p.second.clear_identity();
            p.second.clear_path();
        }

        ++multimaps;
        
#ifdef debug_mapper
#pragma omp critical
        {
            if (debug) { cerr << "patch identities " << p.first.identity() << ", " << p.second.identity() << endl; }
        }
#endif
    }
    auto sort_and_dedup = [&](void) {
        // sort the aligned pairs
        std::sort(alns.begin(), alns.end(),
                  [&](const pair<Alignment, Alignment>& pair1,
                      const pair<Alignment, Alignment>& pair2) {
                      return pair1.first.score() + pair1.second.score()
                      > pair2.first.score() + pair2.second.score();
                  });
        // remove duplicates (same score and same start position of both pairs)
        alns.erase(
            std::unique(
                alns.begin(), alns.end(),
                [&](const pair<Alignment, Alignment>& pair1,
                    const pair<Alignment, Alignment>& pair2) {
                    bool same = true;
                    if (pair1.first.score() && pair2.first.score()) {
                        same &= make_pos_t(pair1.first.path().mapping(0).position())
                            == make_pos_t(pair2.first.path().mapping(0).position());
                    }
                    if (pair1.second.score() && pair2.second.score()) {
                        same &= make_pos_t(pair1.second.path().mapping(0).position())
                            == make_pos_t(pair2.second.path().mapping(0).position());
                    }
                    if (!(pair1.first.score() && pair2.first.score()
                          || pair1.second.score() && pair2.second.score())) {
                        same = false;
                    }
                    return same;
                }),
            alns.end());
    };

    //sort_and_dedup();
    if (fragment_size) {
        // go through the pairs and see if we need to rescue one side off the other
        bool rescued = false;
        for (auto& p : alns) {
            rescued |= pair_rescue(p.first, p.second);
        }
    }
    sort_and_dedup();
    
#ifdef debug_mapper
#pragma omp critical
    {
        if (debug) {
            for (auto& p : alns) {
                auto& aln1 = p.first;
                cerr << "cluster aln 1 ------- " << pb2json(aln1) << endl;
                if (!check_alignment(aln1)) {
                    cerr << "alignment failure " << pb2json(aln1) << endl;
                    assert(false);
                }
                auto& aln2 = p.second;
                cerr << "cluster aln 2 ------- " << pb2json(aln2) << endl;
                if (!check_alignment(aln2)) {
                    cerr << "alignment failure " << pb2json(aln2) << endl;
                    assert(false);
                }
            }
        }
    }
#endif

    // calculate cluster mapping quality
    if (use_cluster_mq) {
        cluster_mq = compute_cluster_mapping_quality(clusters, read1.sequence().size() + read2.sequence().size());
#ifdef debug_mapper
#pragma omp critical
        {
            if (debug) cerr << "cluster mq == " << cluster_mq << endl;
        }
#endif
    }

    // rebuild the thing we'll return
    int read1_max_score = 0;
    int read2_max_score = 0;
    for (auto& p : alns) {
        read1_max_score = max(p.first.score(), read1_max_score);
        read2_max_score = max(p.second.score(), read2_max_score);
        results.first.push_back(p.first);
        results.second.push_back(p.second);
    }
    compute_mapping_qualities(results, cluster_mq);

    // remove the extra pair used to compute mapping quality if necessary
    if (results.first.size() > max_multimaps) {
        results.first.resize(max_multimaps);
        results.second.resize(max_multimaps);
    }

    // mark primary and secondary
    for (int i = 0; i < results.first.size(); i++) {
        results.first[i].mutable_fragment_next()->set_name(read2.name());
        results.first[i].set_is_secondary(i > 0);
        results.second[i].mutable_fragment_prev()->set_name(read1.name());
        results.second[i].set_is_secondary(i > 0);
    }

    // optionally zap everything unless the primary alignments are individually top-scoring
    if (only_top_scoring_pair && results.first.size() &&
        (results.first[0].score() < read1_max_score ||
         results.second[0].score() < read2_max_score)) {
        results.first.clear();
        results.second.clear();
    }
    
    // we tried to align
    // if we don't have a fragment_size yet determined
    // and we didn't get a perfect, unambiguous hit on both reads
    // we'll need to try it again later when we do have a fragment_size
    // so store it in a buffer local to this mapper

    // tag the results with their fragment lengths
    // record the lengths in a deque that we use to keep a running estimate of the fragment length distribution
    // we then set the fragment_size cutoff using the moments of the estimated distribution
    bool imperfect_pair = false;
    for (int i = 0; i < min(results.first.size(), results.second.size()); ++i) {
        if (retrying) break;
        auto& aln1 = results.first.at(i);
        auto& aln2 = results.second.at(i);
        auto approx_frag_lengths = approx_pair_fragment_length(aln1, aln2);
        for (auto& j : approx_frag_lengths) {
            Path fragment;
            fragment.set_name(j.first);
            fragment.set_length(j.second);
            *aln1.add_fragment() = fragment;
            *aln2.add_fragment() = fragment;
            // if we have a perfect mapping, and we're under our hard fragment length cutoff
            // push the result into our deque of fragment lengths
            if (results.first.size() == 1
                && results.second.size() == 1
                && results.first.front().identity() > perfect_pair_identity_threshold
                && results.second.front().identity() > perfect_pair_identity_threshold
                && (fragment_size && j.second < fragment_size
                    || !fragment_size && j.second < fragment_max)) { // hard cutoff
                //cerr << "aln\tperfect alignments" << endl;
                record_fragment_configuration(j.second, aln1, aln2);
            } else if (!fragment_size) {
                imperfect_pair = true;
            }
            //cerr << "aln\t" << aln1.name() << "\t" << aln2.name() << "\t" << j.first << "\t" << j.second << "\t"
            //     << cached_fragment_length_mean << "\t" << cached_fragment_length_stdev << endl;
            //<< fragment_length_mean() << "\t" << fragment_length_stdev() << "\t" 
        }
    }

    if (!retrying && imperfect_pair && fragment_max) {
        imperfect_pairs_to_retry.push_back(make_pair(read1, read2));
        results.first.clear();
        results.second.clear();
        // we signal the fact that this isn't a perfect pair, so we don't write it out externally?
        queued_resolve_later = true;
    }

    if(results.first.empty()) {
        results.first.push_back(read1);
        auto& aln = results.first.back();
        aln.clear_path();
        aln.clear_score();
        aln.clear_identity();
    }
    if(results.second.empty()) {
        results.second.push_back(read2);
        auto& aln = results.second.back();
        aln.clear_path();
        aln.clear_score();
        aln.clear_identity();
    }

    // Make sure to link up alignments even if they aren't mapped.
    for (auto& aln : results.first) {
        aln.set_name(read1.name());
        aln.mutable_fragment_next()->set_name(read2.name());
    }

    for (auto& aln : results.second) {
        aln.set_name(read2.name());
        aln.mutable_fragment_prev()->set_name(read1.name());
    }

    return results;

}

// rank the clusters by the number of unique read bases they cover
int Mapper::cluster_coverage(const vector<MaximalExactMatch>& cluster) {
    set<string::const_iterator> seen;
    for (auto& mem : cluster) {
        string::const_iterator c = mem.begin;
        while (c != mem.end) seen.insert(c++);
    }
    return seen.size();
}

double Mapper::compute_cluster_mapping_quality(const vector<vector<MaximalExactMatch> >& clusters,
                                               int read_length) {
    if (clusters.size() == 0) {
        return 0;
    }
    if (clusters.size() == 1) {
        return { (double)max_cluster_mapping_quality };
    }
    vector<double> weights;
    for (auto& cluster : clusters) {
        weights.emplace_back();
        double& weight = weights.back();
        for (int i = 0; i < cluster.size(); ++i) {
            // for each mem, count half of its coverage with its neighbors towards this metric
            auto& mem = cluster[i];
            int shared_coverage = 0;
            if (i > 0) {
                auto& prev = cluster[i-1];
                if (prev.fragment == mem.fragment) {
                    shared_coverage += (prev.end <= mem.begin ? 0 : prev.end - mem.begin);
                }
            }
            if (i < cluster.size()-1) {
                auto& next = cluster[i+1];
                if (next.fragment == mem.fragment) {
                    shared_coverage += (mem.end <= next.begin ? 0 : mem.end - next.begin);
                }
            }
            weight +=
                (((double)mem.length() - (double)shared_coverage/2)
                 / read_length)
                / mem.match_count;
        }
        //cerr << "weight " << weight << endl;
    }
    // return the ratio between best and second best as quality
    std::sort(weights.begin(), weights.end(), std::greater<double>());
    // find how many maxes we have
    double max_weight = weights.front();
    int max_count = 0;
    while (max_weight == weights[max_count]) ++max_count;
    double best_chance = max_count > 1 ? prob_to_phred(1.0-(1.0/max_count)) : 0;
    if (weights[0] == 0) return 0;
    return min((double)max_cluster_mapping_quality,
               max(best_chance, prob_to_phred(weights[1]/weights[0])));
}

double
Mapper::average_node_length(void) {
    return (double) xindex->seq_length / (double) xindex->node_count;
}

// returns the SMEM clusters which are consistent with the distribution of the MEMs in the read
// provided some tolerance +/-
// uses the exact matches to generate as much of each alignment as possible
// then local dynamic programming to fill in the gaps
vector<Alignment>
Mapper::mems_pos_clusters_to_alignments(const Alignment& aln, vector<MaximalExactMatch>& mems, int additional_multimaps, double& cluster_mq) {

#ifdef debug_mapper
#pragma omp critical
    {
        if (debug) cerr << "mems for read " << mems_to_json(mems) << endl;
    }
#endif
    
    int8_t match;
    int8_t gap_extension;
    int8_t gap_open;
    if (aln.quality().empty() || !adjust_alignments_for_base_quality) {
        auto aligner =  get_regular_aligner();
        match = aligner->match;
        gap_extension = aligner->gap_extension;
        gap_open = aligner->gap_open;
    }
    else {
        auto aligner =  get_qual_adj_aligner();
        match = aligner->match;
        gap_extension = aligner->gap_extension;
        gap_open = aligner->gap_open;
    }
    
    int total_multimaps = max_multimaps + additional_multimaps;

    double avg_node_len = average_node_length();
    // go through the ordered single-hit MEMs
    // build the clustering model
    // find the alignments that are the best-scoring walks through it
    auto transition_weight = [&](const MaximalExactMatch& m1, const MaximalExactMatch& m2) {
        // find the difference in m1.end and m2.begin
        // find the positional difference in the graph between m1.end and m2.begin
        int unique_coverage = (m1.end < m2.begin ? m1.length() + m2.length() : m2.end - m1.begin);
        int overlap = (m1.end < m2.begin ? 0 : m1.end - m2.begin);
        pos_t m1_pos = make_pos_t(m1.nodes.front());
        pos_t m2_pos = make_pos_t(m2.nodes.front());
        double uniqueness = 2.0 / (m1.match_count + m2.match_count);

        // approximate distance by node lengths
        //int max_length = 2 * (m1.length() + m2.length());
        int max_length = aln.sequence().size();
        //int max_length = 10 * abs(m2.begin - m1.begin);
        //double approx_distance = (double) abs(id(m1_pos) - id(m2_pos)) * avg_node_len- offset(m1_pos);
        //double approx_distance = (double)abs(xindex->node_start(id(m1_pos))+offset(m1_pos) -
        int approx_dist = abs(approx_distance(m1_pos, m2_pos));
        
#ifdef debug_mapper
#pragma omp critical
        {
            if (debug) cerr << "approx distance " << approx_dist << endl;
        }
#endif
        if (approx_dist > max_length) {
            // too far
            return -std::numeric_limits<double>::max();
        } else {
            int distance = graph_distance(m1_pos, m2_pos, max_length);
#ifdef debug_mapper
#pragma omp critical
            {
                if (debug) cerr << "actual distance " << distance << endl;
            }
#endif
            if (distance == max_length) {
                // couldn't find distance
                //distance = approx_dist;
                return -std::numeric_limits<double>::max();
            }
            double jump = (m2.begin - m1.begin) - distance;
            if (is_rev(m1_pos) != is_rev(m2_pos)) {
                // disable inversions
                return -std::numeric_limits<double>::max();
            } else {
                // accepted transition
                jump = abs(jump);
                if (jump) {
                    return (double) ((unique_coverage * match) - (gap_open + jump * gap_extension)) * uniqueness;
                } else {
                    return (double) unique_coverage * match * uniqueness;
                }
            }
        }
    };

    // build the model
    MEMMarkovModel markov_model({ aln.sequence().size() }, { mems }, this, transition_weight, 16);
    vector<vector<MaximalExactMatch> > clusters = markov_model.traceback(total_multimaps, false, debug);

    auto show_clusters = [&](void) {
        cerr << "clusters: " << endl;
        for (auto& cluster : clusters) {
            cerr << cluster.size() << " MEMs covering " << cluster_coverage(cluster) << " @ ";
            for (auto& mem : cluster) {
                size_t len = mem.begin - mem.end;
                for (auto& node : mem.nodes) {
                    id_t id = gcsa::Node::id(node);
                    size_t offset = gcsa::Node::offset(node);
                    bool is_rev = gcsa::Node::rc(node);
                    cerr << "|" << id << (is_rev ? "-" : "+") << ":" << offset << "," << mem.fragment << ",";
                    /*
                    for (auto& ref : node_positions_in_paths(gcsa::Node::encode(id, 0, is_rev))) {
                        auto& name = ref.first;
                        for (auto pos : ref.second) {
                            //cerr << name << (is_rev?"-":"+") << pos + offset;
                            cerr << "|" << id << (is_rev ? "-" : "+") << ":" << offset << ",";
                        }
                    }
                    */
                }
                cerr << mem.sequence() << " ";
            }
            cerr << endl;
        }
    };

//#ifdef debug_mapper
#pragma omp critical
    {
        if (debug) {
            cerr << "### clusters:" << endl;
            show_clusters();
        }
    }
//#endif

    if (use_cluster_mq) {
        cluster_mq = compute_cluster_mapping_quality(clusters, aln.sequence().size());
    }
#ifdef debug_mapper
#pragma omp critical
    {
        if (debug) {
            cerr << "cluster mapping quality " << cluster_mq << endl;
        }
    }
#endif
    
    // for up to our required number of multimaps
    // make the perfect-match alignment for the SMEM cluster
    // then fix it up with DP on the little bits between the alignments
    vector<Alignment> alns;
    int multimaps = 0;
    for (auto& cluster : clusters) {
        if (++multimaps > total_multimaps) { break; }
<<<<<<< HEAD
=======
        // skip this if we don't have sufficient cluster coverage and we have at least two alignments
        // which we can use to estimate mapping quality
        if (cluster_coverage(cluster) < min_cluster_length
            && alns.size() > max(1, total_multimaps/2)) continue;
>>>>>>> d25427f2
        // get the candidate graph
        // align to it
        Alignment candidate = align_cluster(aln, cluster);
        if (candidate.identity() > min_identity) {
            alns.emplace_back(candidate);
<<<<<<< HEAD
=======
        }
    }

#pragma omp critical
    if (debug) {
        cerr << "alignments" << endl;
        for (auto& aln : alns) {
            cerr << aln.score();
            if (aln.score()) cerr << " pos1 " << aln.path().mapping(0).position().node_id() << " ";
            cerr << endl;
>>>>>>> d25427f2
        }
    }

#ifdef debug_mapper
#pragma omp critical
    {
        if (debug) {
            for (auto& aln : alns) {
                cerr << "cluster aln ------- " << pb2json(aln) << endl;
            }
            for (auto& aln : alns) {
                if (!check_alignment(aln)) {
                    cerr << "alignment failure " << pb2json(aln) << endl;
                    assert(false);
                }
            }
        }
    }
#endif
    // sort alignments by score
    // then by complexity (measured as number of edit operations)
    std::sort(alns.begin(), alns.end(),
              [&](const Alignment& a1, const Alignment& a2) {
                  return a1.score() > a2.score()
                      || a1.score() == a2.score()
                      && edit_count(a1) > edit_count(a2);
              });
    // remove likely perfect duplicates
    alns.erase(
        std::unique(
            alns.begin(), alns.end(),
            [&](const Alignment& aln1,
                const Alignment& aln2) {
                return
                    aln1.score() == aln2.score()
                    && (aln1.score() == 0
                        || make_pos_t(aln1.path().mapping(0).position())
                        == make_pos_t(aln2.path().mapping(0).position()));
            }),
        alns.end());
    return alns;
}

Alignment Mapper::align_maybe_flip(const Alignment& base, VG& graph, bool flip) {
    Alignment aln = base;
    if (flip) {
        aln.set_sequence(reverse_complement(base.sequence()));
        if (!base.quality().empty()) {
            aln.set_quality(base.quality());
            reverse(aln.mutable_quality()->begin(),
                    aln.mutable_quality()->end());
        }
    } else {
        aln.set_sequence(base.sequence());
        if (!base.quality().empty()) {
            aln.set_quality(base.quality());
        }
    }
    bool banded_global = false;
    bool pinned_alignment = false;
    bool pinned_reverse = false;
    aln = align_to_graph(aln,
                         graph,
                         max_query_graph_ratio,
                         pinned_alignment,
                         pinned_reverse,
                         full_length_alignment_bonus,
                         banded_global);
    aln.set_score(score_alignment(aln));
    if (flip) {
        aln = reverse_complement_alignment(
            aln,
            (function<int64_t(int64_t)>) ([&](int64_t id) {
                    return (int64_t)graph.get_node(id)->sequence().size();
                }));
    }
    return aln;
}

Alignment Mapper::align_cluster(const Alignment& aln, const vector<MaximalExactMatch>& mems) {
    // poll the mems to see if we should flip
    int count_fwd = 0, count_rev = 0;
    for (auto& mem : mems) {
        bool is_rev = gcsa::Node::rc(mem.nodes.front());
        if (is_rev) {
            ++count_rev;
        } else {
            ++count_fwd;
        }
    }
    // get the graph
    VG graph = cluster_subgraph(aln, mems);
    // and test each direction for which we have MEM hits
    Alignment aln_fwd;
    Alignment aln_rev;
    if (count_fwd) {
        aln_fwd = align_maybe_flip(aln, graph, false);
    }
    if (count_rev) {
        aln_rev = align_maybe_flip(aln, graph, true);
    }
    if (aln_fwd.score() + aln_rev.score() == 0) {
        // abject failure, nothing aligned with score > 0
        Alignment result = aln;
        result.clear_path();
        result.clear_score();
        return result;
    } else if (aln_rev.score() > aln_fwd.score()) {
        // reverse won
        return aln_rev;
    } else {
        // forward won
        return aln_fwd;
    }
}

VG Mapper::cluster_subgraph(const Alignment& aln, const vector<MaximalExactMatch>& mems) {
    set<id_t> nodes;
    VG graph;
    for (auto& mem : mems) {
        nodes.insert(gcsa::Node::id(mem.nodes.front()));
    }
    for (auto& id : nodes) {
        *graph.graph.add_node() = xindex->node(id);
    }
    int get_at_least = aln.sequence().size();
    xindex->expand_context(graph.graph,
                           get_at_least,
                           false, // don't add paths
                           false, // don't use steps (use length)
                           true,  // go forward
                           true); // go backward
    xindex->expand_context(graph.graph, 1, false, true); // go one more step
    graph.rebuild_indexes();

    return graph;
}

VG Mapper::alignment_subgraph(const Alignment& aln, int context_size) {
    set<id_t> nodes;
    auto& path = aln.path();
    for (int i = 0; i < path.mapping_size(); ++i) {
        nodes.insert(path.mapping(i).position().node_id());
    }
    VG graph;
    for (auto& node : nodes) {
        *graph.graph.add_node() = xindex->node(node);
    }
    xindex->expand_context(graph.graph, max(1, context_size), false); // get connected edges
    graph.rebuild_indexes();
    return graph;
}

// estimate the fragment length as the difference in mean positions of both alignments
map<string, int> Mapper::approx_pair_fragment_length(const Alignment& aln1, const Alignment& aln2) {
    map<string, int> lengths;
    auto pos1 = alignment_mean_path_positions(aln1);
    auto pos2 = alignment_mean_path_positions(aln2);
    for (auto& p : pos1) {
        auto x = pos2.find(p.first);
        if (x != pos2.end()) {
            lengths[p.first] = x->second - p.second;
        }
    }
    return lengths;
}

void Mapper::record_fragment_configuration(int length, const Alignment& aln1, const Alignment& aln2) {
    // record the relative orientations
    assert(aln1.path().mapping(0).has_position() && aln2.path().mapping(0).has_position());
    bool aln1_is_rev = aln1.path().mapping(0).position().is_reverse();
    bool aln2_is_rev = aln2.path().mapping(0).position().is_reverse();
    bool same_orientation = aln1_is_rev == aln2_is_rev;
    fragment_orientations.push_front(same_orientation);
    if (fragment_orientations.size() > fragment_length_cache_size) {
        fragment_orientations.pop_back();
    }
    // assuming a dag-like graph
    // which direction do we go relative to the orientation of our first mate to find the second?
    bool same_direction = true;
    if (aln1_is_rev && length <= 0) {
        same_direction = true;
    } else if (!aln1_is_rev && length >= 0) {
        same_direction = true;
    } else if (aln1_is_rev && length >= 0) {
        same_direction = false;
    } else if (!aln1_is_rev && length <= 0) {
        same_direction = false;
    } else {
        assert(false);
    }
    fragment_directions.push_front(same_direction);
    if (fragment_directions.size() > fragment_length_cache_size) {
        fragment_directions.pop_back();
    }
    // assume we can record the fragment length
    fragment_lengths.push_front(abs(length));
    if (fragment_lengths.size() > fragment_length_cache_size) {
        auto last = fragment_lengths.back();
        fragment_lengths.pop_back();
    }
    if (++since_last_fragment_length_estimate > fragment_length_estimate_interval) {
        cached_fragment_length_mean = fragment_length_mean();
        cached_fragment_length_stdev = fragment_length_stdev();
        cached_fragment_orientation = fragment_orientation();
        cached_fragment_direction = fragment_direction();
        // set our fragment size cap to the cached mean + 10x the standard deviation
        fragment_size = cached_fragment_length_mean + fragment_sigma * cached_fragment_length_stdev;
        since_last_fragment_length_estimate = 1;
    }
}

double Mapper::fragment_length_stdev(void) {
    return stdev(fragment_lengths);
}

double Mapper::fragment_length_mean(void) {
    double sum = std::accumulate(fragment_lengths.begin(), fragment_lengths.end(), 0.0);
    return sum / fragment_lengths.size();
}

double Mapper::fragment_length_pdf(double length) {
    return normal_pdf(length, cached_fragment_length_mean, cached_fragment_length_stdev);
}

bool Mapper::fragment_orientation(void) {
    int count_same = 0;
    int count_diff = 0;
    for (auto& same_strand : fragment_orientations) {
        if (same_strand) ++count_same;
        else ++count_diff;
    }
    return count_same > count_diff;
}

bool Mapper::fragment_direction(void) {
    int count_fwd = 0;
    int count_rev = 0;
    for (auto& go_forward : fragment_directions) {
        if (go_forward) ++count_fwd;
        else ++count_rev;
    }
    return count_fwd > count_rev;
}

set<MaximalExactMatch*> Mapper::resolve_paired_mems(vector<MaximalExactMatch>& mems1,
                                                    vector<MaximalExactMatch>& mems2) {
    // find the MEMs that are within estimated_fragment_size of each other

    set<MaximalExactMatch*> pairable;

    // do a wide clustering and then do all pairs within each cluster
    // we will use these to determine the alignment strand
    //map<id_t, StrandCounts> node_strands;
    // records a mapping of id->MEMs, for cluster ranking
    map<id_t, vector<MaximalExactMatch*> > id_to_mems;
    // for clustering
    set<id_t> ids1, ids2;
    vector<id_t> ids;

    // run through the mems
    for (auto& mem : mems1) {
        for (auto& node : mem.nodes) {
            id_t id = gcsa::Node::id(node);
            id_to_mems[id].push_back(&mem);
            ids1.insert(id);
            ids.push_back(id);
        }
    }
    for (auto& mem : mems2) {
        for (auto& node : mem.nodes) {
            id_t id = gcsa::Node::id(node);
            id_to_mems[id].push_back(&mem);
            ids2.insert(id);
            ids.push_back(id);
        }
    }
    // remove duplicates
    //std::sort(ids.begin(), ids.end());
    //ids.erase(std::unique(ids.begin(), ids.end()), ids.end());

    // get each hit's path-relative position
    map<string, map<int, vector<id_t> > > node_positions;
    for (auto& id : ids) {
        for (auto& ref : node_positions_in_paths(gcsa::Node::encode(id, 0))) {
            auto& name = ref.first;
            for (auto pos : ref.second) {
                node_positions[name][pos].push_back(id);
            }
        }
    }

    vector<vector<id_t> > clusters;
    for (auto& g : node_positions) {
        //if (g.second.empty()) continue; // should be impossible
        //cerr << g.first << endl;
        clusters.emplace_back();
        int prev = -1;
        for (auto& x : g.second) {
            auto cluster = &clusters.back();
            //auto& prev = clusters.back().back();
            auto curr = x.first;
            if(debug) {
                cerr << "p/c " << prev << " " << curr << endl;
            }
            if (prev != -1) {
                if (curr - prev <= fragment_size) {
                    // in cluster
#ifdef debug_mapper
#pragma omp critical
                    {
                        if (debug) {
                            cerr << "in cluster" << endl;
                        }
                    }
#endif
                } else {
                    // It's a new cluster
                    clusters.emplace_back();
                    cluster = &clusters.back();
                }
            }
            //cerr << " " << x.first << endl;
            for (auto& y : x.second) {
                //cerr << "  " << y << endl;
                cluster->push_back(y);
            }
            prev = curr;
        }
    }

    for (auto& cluster : clusters) {
        // for each pair of ids in the cluster
        // which are not from the same read
        // estimate the distance between them
        // we're roughly in the expected range
        bool has_first = false;
        bool has_second = false;
        for (auto& id : cluster) {
            has_first |= ids1.count(id);
            has_second |= ids2.count(id);
        }
        if (!has_first || !has_second) continue;
        for (auto& id : cluster) {
            for (auto& memptr : id_to_mems[id]) {
                pairable.insert(memptr);
            }
        }
    }

    return pairable;
}

// We need a function to get the lengths of nodes, in case we need to
// reverse an Alignment, including all its Mappings and Positions.
int64_t Mapper::get_node_length(int64_t node_id) {
    if(xindex) {
        // Grab the node sequence only from the XG index and get its size.
        // Make sure to use the cache
        return xg_cached_node_length(node_id, xindex, get_node_cache());
    } else if(index) {
        // Get a 1-element range from the index and then use that.
        VG one_node_graph;
        index->get_range(node_id, node_id, one_node_graph);
        return one_node_graph.get_node(node_id)->sequence().size();
    } else {
        // Complain we don;t have the right indices.
        // This should be caught before here.
        throw runtime_error("No index to get nodes from.");
    }
}

bool Mapper::check_alignment(const Alignment& aln) {
    // use the graph to extract the sequence
    // assert that this == the alignment
    if (aln.path().mapping_size()) {
        // get the graph corresponding to the alignment path
        Graph sub;
        for (int i = 0; i < aln.path().mapping_size(); ++ i) {
            auto& m = aln.path().mapping(i);
            if (m.has_position() && m.position().node_id()) {
                auto id = aln.path().mapping(i).position().node_id();
                // XXXXXX this is single-threaded!
                xindex->neighborhood(id, 2, sub);
            }
        }
        VG g; g.extend(sub);
        auto seq = g.path_string(aln.path());
        //if (aln.sequence().find('N') == string::npos && seq != aln.sequence()) {
        if (aln.quality().size() && aln.quality().size() != aln.sequence().size()) {
            cerr << "alignment quality is not the same length as its sequence" << endl
                 << pb2json(aln) << endl;
            return false;
        }
        if (seq != aln.sequence()) {
            cerr << "alignment does not match graph " << endl
                 << pb2json(aln) << endl
                 << "expect:\t" << aln.sequence() << endl
                 << "got:\t" << seq << endl;
            // save alignment
            write_alignment_to_file(aln, "fail-" + hash_alignment(aln) + ".gam");
            // save graph, bigger fragment
            xindex->expand_context(sub, 5, true);
            VG gn; gn.extend(sub);
            gn.serialize_to_file("fail-" + gn.hash() + ".vg");
            return false;
        }
    }
    return true;
}

Alignment Mapper::align_banded(const Alignment& read, int kmer_size, int stride, int max_mem_length, int band_width) {
    // split the alignment up into overlapping chunks of band_width size
    list<Alignment> alignments;
    // force used bandwidth to be divisible by 4
    // round up so we have > band_width
#ifdef debug_mapper
#pragma omp critical
    {
        if (debug) {
            cerr << "trying band width " << band_width << endl;
        }
    }
#endif
    if (band_width % 4) {
        band_width -= band_width % 4; band_width += 4;
    }
    assert(read.sequence().size() > band_width);
    int div = 2;
    while (read.sequence().size()/div > band_width) {
        ++div;
    }
    int segment_size = read.sequence().size()/div;
    // use segment sizes divisible by 4, as this simplifies math
    // round up as well
    // we'll divide the overlap by 2 and 2 and again when stripping from the start
    // and end of sub-reads
    if (segment_size % 4) {
        segment_size -= segment_size % 4; segment_size += 4;
    }
#ifdef debug_mapper
    if (debug) {
        cerr << "Segment size be " << segment_size << "/" << read.sequence().size() << endl;
    }
#endif
    // and overlap them too
    size_t to_align = div * 2 - 1; // number of alignments we'll do
    vector<pair<size_t, size_t>> to_strip; to_strip.resize(to_align);
    vector<Alignment> bands; bands.resize(to_align);

    // scan across the read choosing bands
    // these bands are hard coded to overlap by 50%
    // the last band is guaranteed to be segment_size long
    // overlap scheme example
    // read: ----------------------
    //       --------
    //           --------
    //               --------
    //                   --------
    //                     --------
    // Afterwards, we align each fragment, trim the overlaps implied by the layout
    // and concatenate the alignments. The result is a split read alignment that
    // can describe large indels, CNVs, and inversions natively, even though our
    // local alignment algorithm is only aware of alignment against DAGs.
    for (int i = 0; i < div; ++i) {
        size_t off = i*segment_size;
        // TODO: copying the whole read here, including sequence and qualities,
        // makes this O(n^2).
        Alignment aln = read;
        size_t addl_seq = 0;
        if (i+1 == div) {
            // ensure we have a full-length segment for the last alignment
            // otherwise we run the risk of trying to align a very tiny band
            size_t last_off = read.sequence().size() - segment_size;
            if (off > last_off) {
                // looks wrawng
                addl_seq = (off - last_off);
                aln.set_sequence(read.sequence().substr(last_off));
                //assert(aln.sequence().size() == segment_size);
            } else {
                aln.set_sequence(read.sequence().substr(off));
            }
        } else {
            aln.set_sequence(read.sequence().substr(off, segment_size));
        }
        size_t idx = 2*i;
        to_strip[idx].first = (i == 0 ? 0 : segment_size/4 + addl_seq);
        to_strip[idx].second = (i+1 == div ? 0 : segment_size/4);
        bands[idx] = aln;
        if (i != div-1) { // if we're not at the last sequence
            aln.set_sequence(read.sequence().substr(off+segment_size/2,
                                                    segment_size));
            idx = 2*i+1;
            to_strip[idx].first = segment_size/4;
            // record second but take account of case where we run off end
            to_strip[idx].second = segment_size/4 - (segment_size - aln.sequence().size());
            bands[idx] = aln;
        }
    }

    vector<vector<Alignment>> multi_alns;
    vector<Alignment> alns;
    if (max_multimaps > 1) multi_alns.resize(to_align);
    else alns.resize(to_align);

    auto do_band = [&](int i) {
        if (max_multimaps > 1) {
            vector<Alignment>& malns = multi_alns[i];
            double cluster_mq = 0;
            malns = align_multi_internal(false, bands[i], kmer_size, stride, max_mem_length, band_width, cluster_mq, extra_multimaps, nullptr);
            // always include an unaligned mapping
            malns.push_back(bands[i]);
            for (vector<Alignment>::iterator a = malns.begin(); a != malns.end(); ++a) {
                Alignment& aln = *a;
                bool above_threshold = aln.identity() >= min_identity;
                if (!above_threshold) {
                    // treat as unmapped
                    aln = bands[i];
                }
                // strip overlaps
                aln = strip_from_start(aln, to_strip[i].first);
                aln = strip_from_end(aln, to_strip[i].second);
            }
        } else {
            Alignment& aln = alns[i];
            aln = align(bands[i], kmer_size, stride, max_mem_length, band_width);
            bool above_threshold = aln.identity() >= min_identity;
            if (!above_threshold) {
                aln = bands[i]; // unmapped
            }
            
#ifdef debug_mapper
#pragma omp critical
            {
                if (debug) {
                    cerr << "Unstripped alignment: " << pb2json(aln) << endl;
                }
            }
#endif
            
            // strip overlaps
            //cerr << "checking before strip" << endl;
            //check_alignment(aln);
            // clean up null positions that confuse stripping
            for (int j = 0; j < aln.path().mapping_size(); ++j) {
                auto* mapping = aln.mutable_path()->mutable_mapping(j);
                if (mapping->has_position() && !mapping->position().node_id()) {
                    mapping->clear_position();
                }
            }
            aln = strip_from_start(aln, to_strip[i].first);
            aln = strip_from_end(aln, to_strip[i].second);
            //cerr << "checking after strip" << endl;
            //check_alignment(aln);
            //cerr << "OK" << endl;
        }
    };
    
    if (alignment_threads > 1) {
#pragma omp parallel for schedule(dynamic,1)
        for (int i = 0; i < bands.size(); ++i) {
            do_band(i);
        }
    } else {
        for (int i = 0; i < bands.size(); ++i) {
            do_band(i);
        }
    }

    // resolve the highest-scoring traversal of the multi-mappings
    if (max_multimaps > 1) {
        alns = resolve_banded_multi(multi_alns);
        multi_alns.clear(); // clean up
    }

    // check that the alignments are valid
#ifdef debug_mapper
#pragma omp critical
    {
        if (debug) {
            for (auto& aln : alns) {
                check_alignment(aln);
            }
        }
    }
#endif

    // merge the resulting alignments
    Alignment merged = merge_alignments(alns);

    merged.set_score(score_alignment(merged));
    merged.set_identity(identity(merged.path()));
    merged.set_quality(read.quality());
    merged.set_name(read.name());

    if(debug) {
        for(int i = 0; i < merged.path().mapping_size(); i++) {
            // Check each Mapping to make sure it doesn't go past the end of its
            // node.
            auto& mapping = merged.path().mapping(i);

            // What node is the mapping on
            int64_t node_id = mapping.position().node_id();
            if(node_id != 0) {
                // If it's actually on a node, get the node's sequence length
                int64_t node_length = get_node_length(node_id);

                // Make sure the mapping from length is shorter than the node length
                assert(node_length >= mapping_from_length(mapping));
            }
        }
    }

    return merged;
}

vector<Alignment> Mapper::resolve_banded_multi(vector<vector<Alignment>>& multi_alns) {
    // use a basic dynamic programming to score the path through the multi mapping
    // we add the score as long as our alignments overlap (we expect them to)
    // otherwise we add nothing
    // reads that are < the minimum alignment score threshold are dropped

    // a vector of
    // score, current alignment, parent alignment (direction)
    typedef tuple<int, Alignment*, size_t> score_t;
    vector<vector<score_t>> scores;
    scores.resize(multi_alns.size());
    // start with the scores for the first alignments
#ifdef debug_mapper
#pragma omp critical
    {
        if (debug) {
            cerr << "resolving banded multi over:" << endl;
            for (auto& alns : multi_alns) {
                for (auto& aln : alns) {
                    if (aln.has_path()) {
                        cerr << aln.score() << "@ " << make_pos_t(aln.path().mapping(0).position()) <<", ";
                    }
                }
                cerr << endl;
            }
        }
    }
#endif
    for (auto& aln : multi_alns[0]) {
        scores.front().push_back(make_tuple(aln.score(), &aln, 0));
    }
    for (size_t i = 1; i < multi_alns.size(); ++i) {
        auto& curr_alns = multi_alns[i];
        vector<score_t>& curr_scores = scores[i];
        auto& prev_scores = scores[i-1];
        // find the best previous score
        score_t best_prev = prev_scores.front();
        size_t best_idx = 0;
        score_t unmapped_prev = prev_scores.front();
        size_t unmapped_idx = 0;
        size_t j = 0;
        for (auto& t : prev_scores) {
            if (get<0>(t) > get<0>(best_prev)) {
                best_prev = t;
                best_idx = j;
            }
            if (get<0>(t) == 0) {
                unmapped_idx = j;
                unmapped_prev = t;
            }
            ++j;
        }
        // for each alignment
        for (auto& aln : curr_alns) {
            // if it's not mapped, take the best previous score
            if (!aln.score()) {
                curr_scores.push_back(make_tuple(get<0>(best_prev),
                                                 &aln, best_idx));
            } else {
                // determine our start
                auto& curr_start = aln.path().mapping(0).position();
                // accumulate candidate alignments
                map<int, vector<pair<score_t, size_t>>> candidates;
                // for each previous alignment
                size_t k = 0;
                for (auto& score : prev_scores) {
                    auto old = get<1>(score);
                    if (!old->score()) continue; // unmapped
                    auto prev_end = path_end(old->path());
                    // save it as a candidate if the two are adjacent
                    // and in the same orientation
                    if (adjacent_positions(prev_end, curr_start)) {
                        candidates[get<0>(score)].push_back(make_pair(score,k));
                    }
                    ++k;
                }
                if (candidates.size()) {
                    // take the best one (at least the first best one we saw)
                    auto& opt = candidates.rbegin()->second.front();
                    // DP scoring step: add scores when we match head to tail
                    curr_scores.push_back(make_tuple(get<0>(opt.first) + aln.score(),
                                                     &aln, opt.second));
                } else {
                    // if there are no alignments matching our start
                    // just take the highest-scoring one
                    auto best_prev_aln = get<1>(prev_scores[best_idx]);
                    if (best_prev_aln->has_path()) {
                        curr_scores.push_back(make_tuple(get<0>(best_prev),
                                                         &aln, best_idx));
                    } else {
                        curr_scores.push_back(make_tuple(get<0>(unmapped_prev),
                                                         &aln, unmapped_idx));
                    }
                }
            }
        }
    }
    // find the best score at the end
    score_t best_last = scores.back().front();
    size_t best_last_idx = 0;
    size_t j = 0;
    for (auto& s : scores.back()) {
        if (get<0>(s) > get<0>(best_last)) {
            best_last = s;
            best_last_idx = j;
        }
        ++j;
    }
    // accumulate the alignments in the optimal path
    vector<Alignment> alns; alns.resize(multi_alns.size());
    size_t prev_best_idx = best_last_idx;
    for (int i = scores.size()-1; i >= 0; --i) {
        auto& score = scores[i][prev_best_idx];
        alns[i] = *get<1>(score); // save the alignment
        prev_best_idx = get<2>(score); // and where we go next
    }
    return alns;
}

bool Mapper::adjacent_positions(const Position& pos1, const Position& pos2) {
    // are they the same id, with offset differing by 1?
    if (pos1.node_id() == pos2.node_id()
        && pos1.offset() == pos2.offset()-1) {
        return true;
    }
    // otherwise, we're going to need to check via the index
    VG graph;
    // pick up a graph that's just the neighborhood of the start and end positions
    int64_t id1 = pos1.node_id();
    int64_t id2 = pos2.node_id();
    if(xindex) {
        // Grab the node sequence only from the XG index and get its size.
        xindex->get_id_range(id1, id1, graph.graph);
        xindex->get_id_range(id2, id2, graph.graph);
        xindex->expand_context(graph.graph, 1, false);
        graph.rebuild_indexes();
    } else if(index) {
        index->get_context(id1, graph);
        index->get_context(id2, graph);
        index->expand_context(graph, 1);
    } else {
        throw runtime_error("No index to get nodes from.");
    }
    // now look in the graph to figure out if we are adjacent
    return graph.adjacent(pos1, pos2);
}

QualAdjAligner* Mapper::get_qual_adj_aligner(void) {
    int tid = qual_adj_aligners.size() > 1 ? omp_get_thread_num() : 0;
    return qual_adj_aligners[tid];
}

Aligner* Mapper::get_regular_aligner(void) {
    int tid = regular_aligners.size() > 1 ? omp_get_thread_num() : 0;
    return regular_aligners[tid];
}

LRUCache<id_t, Node>& Mapper::get_node_cache(void) {
    int tid = node_cache.size() > 1 ? omp_get_thread_num() : 0;
    return *node_cache[tid];
}

LRUCache<id_t, size_t>& Mapper::get_node_start_cache(void) {
    int tid = node_start_cache.size() > 1 ? omp_get_thread_num() : 0;
    return *node_start_cache[tid];
}

LRUCache<gcsa::node_type, map<string, vector<size_t> > >& Mapper::get_node_pos_cache(void) {
    int tid = node_pos_cache.size() > 1 ? omp_get_thread_num() : 0;
    return *node_pos_cache[tid];
}

void Mapper::compute_mapping_qualities(vector<Alignment>& alns, double cluster_mq) {
    if (alns.empty()) return;

    auto aligner = (alns.front().quality().empty() ? (BaseAligner*) get_regular_aligner() : (BaseAligner*) get_qual_adj_aligner());
    switch (mapping_quality_method) {
        case Approx:
            aligner->compute_mapping_quality(alns, max_mapping_quality, true, cluster_mq, use_cluster_mq);
            break;
        case Exact:
            aligner->compute_mapping_quality(alns, max_mapping_quality, false, cluster_mq, use_cluster_mq);
            break;
        default: // None
            break;
    }
}
    
void Mapper::compute_mapping_qualities(pair<vector<Alignment>, vector<Alignment>>& pair_alns, double cluster_mq) {
    if (pair_alns.first.empty() || pair_alns.second.empty()) return;
    auto aligner = (pair_alns.first.front().quality().empty() ? (BaseAligner*) get_regular_aligner() : (BaseAligner*) get_qual_adj_aligner());
    switch (mapping_quality_method) {
        case Approx:
            aligner->compute_paired_mapping_quality(pair_alns, max_mapping_quality, true, cluster_mq, use_cluster_mq);
            break;
        case Exact:
            aligner->compute_paired_mapping_quality(pair_alns, max_mapping_quality, false, cluster_mq, use_cluster_mq);
            break;
        default: // None
            break;
    }
}

vector<Alignment> Mapper::score_sort_and_deduplicate_alignments(vector<Alignment>& all_alns, const Alignment& original_alignment) {
    if (all_alns.size() == 0) {
        all_alns.emplace_back();
        Alignment& aln = all_alns.back();
        aln = original_alignment;
        aln.clear_path();
        aln.set_score(0);
        return all_alns;
    }
    
    map<int, set<Alignment*> > alignment_by_score;
    for (auto& ta : all_alns) {
        Alignment* aln = &ta;
        alignment_by_score[aln->score()].insert(aln);
    }
    // TODO: Filter down subject to a minimum score per base or something?
    // Collect all the unique alignments (to compute mapping quality) and order by score
    vector<Alignment> sorted_unique_alignments;
    for(auto it = alignment_by_score.rbegin(); it != alignment_by_score.rend(); ++it) {
        // Copy over all the alignments in descending score order (following the pointers into the "alignments" vector)
        // Iterating through a set keyed on ints backward is in descending order.
        
        // This is going to let us deduplicate our alignments with this score, by storing them serialized to strings in this set.
        set<string> serializedAlignmentsUsed;
        
        for(Alignment* pointer : (*it).second) {
            // We serialize the alignment to a string
            string serialized;
            pointer->SerializeToString(&serialized);
            
            if(!serializedAlignmentsUsed.count(serialized)) {
                // This alignment hasn't been produced yet. Produce it. The
                // order in the alignment vector doesn't matter for things with
                // the same score.
                sorted_unique_alignments.push_back(*pointer);
                
                // Save it so we can avoid putting it in the vector again
                serializedAlignmentsUsed.insert(serialized);
            }
        }
    }
    return sorted_unique_alignments;
}

// filters down to requested number of alignments and marks
void Mapper::filter_and_process_multimaps(vector<Alignment>& sorted_unique_alignments, int additional_multimaps) {
    int total_multimaps = max_multimaps + additional_multimaps;
    if (sorted_unique_alignments.size() > total_multimaps){
        sorted_unique_alignments.resize(total_multimaps);
    }
    
    // TODO log best alignment score?
    for(size_t i = 0; i < sorted_unique_alignments.size(); i++) {
        // Mark all but the first, best alignment as secondary
        sorted_unique_alignments[i].set_is_secondary(i > 0);
    }
}
    
vector<Alignment> Mapper::align_multi(const Alignment& aln, int kmer_size, int stride, int max_mem_length, int band_width) {
    double cluster_mq = 0;
    return align_multi_internal(true, aln, kmer_size, stride, max_mem_length, band_width, cluster_mq, extra_multimaps, nullptr);
}
    
vector<Alignment> Mapper::align_multi_internal(bool compute_unpaired_quality,
                                               const Alignment& aln,
                                               int kmer_size, int stride,
                                               int max_mem_length,
                                               int band_width,
                                               double& cluster_mq,
                                               int additional_multimaps,
                                               vector<MaximalExactMatch>* restricted_mems) {
    
    if(debug) {
#pragma omp critical
        cerr << "align_multi_internal("
            << compute_unpaired_quality << ", " 
            << aln.sequence() << ", " 
            << kmer_size << ", " 
            << stride << ", " 
            << band_width << ", " 
            << additional_multimaps << ", " 
            << restricted_mems << ")" 
            << endl;
        if (aln.has_path()) {
            // if we're realigning, show in the debugging output what we start with
            cerr << pb2json(aln) << endl;
        }
    }
    
    // trigger a banded alignment if we need to
    // note that this will in turn call align_multi_internal on fragments of the read
    if (aln.sequence().size() > band_width) {
        // TODO: banded alignment currently doesn't support mapping qualities because it only produces one alignment
#ifdef debug_mapper
#pragma omp critical
        if (debug) cerr << "switching to banded alignment" << endl;
#endif
        return vector<Alignment>{align_banded(aln, kmer_size, stride, max_mem_length, band_width)};
    }
    
    // try to get at least 2 multimaps so that we can calculate mapping quality
    int additional_multimaps_for_quality;
    if (additional_multimaps == 0 && max_multimaps == 1 && mapping_quality_method != None) {
        additional_multimaps_for_quality = 1;
    }
    else {
        additional_multimaps_for_quality = additional_multimaps;
    }

    vector<Alignment> alignments;
    if (kmer_size || xindex == nullptr) {
        // if we've defined a kmer size, use the legacy style mapper
        alignments = align_multi_kmers(aln, kmer_size, stride, band_width);
    }
    else {
        // otherwise use the mem mapper, which is a banded multi mapper by default
        
        // use pre-restricted mems for paired mapping or find mems here
        if (restricted_mems != nullptr) {
            // mem hits will already have been queried
            alignments = align_mem_multi(aln, *restricted_mems, cluster_mq, additional_multimaps_for_quality);
        }
        else {
            vector<MaximalExactMatch> mems = find_mems_simple(aln.sequence().begin(),
                                                              aln.sequence().end(),
                                                              max_mem_length,
                                                              min_mem_length,
                                                              mem_reseed_length);
            // query mem hits

            alignments = align_mem_multi(aln, mems, cluster_mq, additional_multimaps_for_quality);
        }
    }
    
    alignments = score_sort_and_deduplicate_alignments(alignments, aln);
    
    // compute mapping quality before removing extra alignments
    if (compute_unpaired_quality) {
        compute_mapping_qualities(alignments, cluster_mq);
#ifdef debug_mapper
#pragma omp critical
        {
            if (debug) cerr << "mapping quality " << alignments.front().mapping_quality() << " " << cluster_mq << endl;
        }
#endif
        filter_and_process_multimaps(alignments, 0);
    } else {
        filter_and_process_multimaps(alignments, additional_multimaps);
    }
    
    for (auto& aln : alignments) {
        // Make sure no alignments are wandering out of the graph
        for (size_t i = 0; i < aln.path().mapping_size(); i++) {
            // Look at each mapping
            auto& mapping = aln.path().mapping(i);
            
            if (mapping.position().node_id()) {
                // Get the size of its node from whatever index we have
                size_t node_size = get_node_length(mapping.position().node_id());
                
                // Make sure the mapping fits in the node
                assert(mapping.position().offset() + mapping_from_length(mapping) <= node_size);
            }
        }
    }
    
    return alignments;
}

vector<Alignment> Mapper::align_multi_kmers(const Alignment& aln, int kmer_size, int stride, int band_width) {

    std::chrono::time_point<std::chrono::system_clock> start_both, end_both;
#ifdef debug_mapper
#pragma omp critical
    {
        if (debug) start_both = std::chrono::system_clock::now();
    }
#endif
    const string& sequence = aln.sequence();
    
    // we assume a kmer size to be specified
    if (!kmer_size && !kmer_sizes.empty()) {
        // basically assumes one kmer size
        kmer_size = *kmer_sizes.begin();
    }
    assert(kmer_size);
    // and start with stride such that we barely cover the read with kmers
    if (stride == 0)
        stride = sequence.size()
            / ceil((double)sequence.size() / kmer_size);

    int kmer_hit_count = 0;
    int kept_kmer_count = 0;

#ifdef debug_mapper
#pragma omp critical
    {
        if (debug) cerr << "aligning " << aln.sequence() << endl;
    }
#endif

    // This will hold the best forward alignment (or an alignment with no path and 0 score if no alignment is found).
    Alignment best_f = aln;

    // This will hold all of the forward alignments up to max_multimaps
    vector<Alignment> alignments_f;

    // This will similarly hold all the reverse alignments.
    // Right now we set it up to provide input to the actual alignment algorithm.
    Alignment best_r = reverse_complement_alignment(aln,
                                                    (function<int64_t(int64_t)>) ([&](int64_t id) { return get_node_length(id); }));
    // This will hold all of the reverse alignments up to max_multimaps
    vector<Alignment> alignments_r;

    auto increase_sensitivity = [this,
                                 &kmer_size,
                                 &stride,
                                 &sequence,
                                 &best_f,
                                 &best_r]() {
        kmer_size -= kmer_sensitivity_step;
        stride = sequence.size() / ceil( (double)sequence.size() / kmer_size);
#ifdef debug_mapper
#pragma omp critical
        {
            if (debug) cerr << "realigning with " << kmer_size << " " << stride << endl;
        }
#endif
    };

    int attempt = 0;
    int kmer_count_f = 0;
    int kmer_count_r = 0;

    while (!(best_f.identity() > min_identity
             || best_r.identity() > min_identity)
           && attempt < max_attempts) {

        {
            std::chrono::time_point<std::chrono::system_clock> start, end;
#ifdef debug_mapper
#pragma omp critical
            {
                if (debug) start = std::chrono::system_clock::now();
            }
#endif
            // Go get all the forward alignments, putting the best one in best_f.
            alignments_f = align_threaded(best_f, kmer_count_f, kmer_size, stride, attempt);
#ifdef debug_mapper
#pragma omp critical
            {
                if (debug) {
                    end = std::chrono::system_clock::now();
                    std::chrono::duration<double> elapsed_seconds = end-start;
                    cerr << elapsed_seconds.count() << "\t" << "+" << "\t" << best_f.sequence() << endl;
                }
            }
#endif
        }

        if (!(prefer_forward && best_f.identity() >= accept_identity))
        {
            // If we need to look on the reverse strand, do that too.
            std::chrono::time_point<std::chrono::system_clock> start, end;
#ifdef debug_mapper
#pragma omp critical
            {
                if (debug) start = std::chrono::system_clock::now();
            }
#endif
            auto alns =  align_threaded(best_r, kmer_count_r, kmer_size, stride, attempt);
            alignments_r = reverse_complement_alignments(alns,
                                                         (function<int64_t(int64_t)>) ([&](int64_t id) { return get_node_length(id); }));
#ifdef debug_mapper
#pragma omp critical
            {
                if (debug) {
                    end = std::chrono::system_clock::now();
                    std::chrono::duration<double> elapsed_seconds = end-start;
                    cerr << elapsed_seconds.count() << "\t" << "-" << "\t" << best_r.sequence() << endl;
                }
            }
#endif
        }

        ++attempt;

        if (best_f.score() == 0 && best_r.score() == 0
            && kmer_size - kmer_sensitivity_step >= kmer_min) {
            // We couldn't find anything. Try harder.
            increase_sensitivity();
        } else {
            // We found at least one alignment
            break;
        }

    }

#ifdef debug_mapper
#pragma omp critical
    {
        if (debug) {
            end_both = std::chrono::system_clock::now();
            std::chrono::duration<double> elapsed_seconds = end_both-start_both;
            cerr << elapsed_seconds.count() << "\t" << "b" << "\t" << sequence << endl;
        }
    }
#endif
    
    // merge return all alignments found, don't bother sorting here
    vector<Alignment> merged;
    merged.reserve(alignments_f.size() + alignments_r.size());
    for (int i = 0; i < alignments_f.size(); i++) {
        merged.push_back(alignments_f[i]);
    }
    for (int i = 0; i < alignments_r.size(); i++) {
        merged.push_back(alignments_r[i]);
    }
    
    // Return the merged list of good alignments. Does not bother updating the input alignment.
    return merged;
}



Alignment Mapper::align(const Alignment& aln, int kmer_size, int stride, int max_mem_length, int band_width) {
    // TODO computing mapping quality could be inefficient depending on the method chosen
    
    // Do the multi-mapping
    vector<Alignment> best = align_multi(aln, kmer_size, stride, max_mem_length, band_width);

    if(best.size() == 0) {
        // Spit back an alignment that says we failed, but make sure it has the right sequence in it.
        Alignment failed = aln;
        failed.clear_path();
        failed.set_score(0);
        return failed;
    }

    // Otherwise, just report the best alignment, since we know one exists
    return best[0];
}

set<pos_t> gcsa_nodes_to_positions(const vector<gcsa::node_type>& nodes) {
    set<pos_t> positions;
    for(gcsa::node_type node : nodes) {
        positions.insert(make_pos_t(node));
    }
    return positions;    
}

set<pos_t> Mapper::sequence_positions(const string& seq) {
    gcsa::range_type gcsa_range = gcsa->find(seq);
    std::vector<gcsa::node_type> gcsa_nodes;
    gcsa->locate(gcsa_range, gcsa_nodes);
    return gcsa_nodes_to_positions(gcsa_nodes);
}

// Use the GCSA2 index to find super-maximal exact matches.
vector<MaximalExactMatch>
Mapper::find_mems_simple(string::const_iterator seq_begin,
                         string::const_iterator seq_end,
                         int max_mem_length,
                         int min_mem_length,
                         int reseed_length) {

    if (!gcsa) {
        cerr << "error:[vg::Mapper] a GCSA2 index is required to query MEMs" << endl;
        exit(1);
    }

    string::const_iterator cursor = seq_end;
    vector<MaximalExactMatch> mems;

    // an empty sequence matches the entire bwt
    if (seq_begin == seq_end) {
        mems.emplace_back(
            MaximalExactMatch(seq_begin, seq_end,
                              gcsa::range_type(0, gcsa->size() - 1)));
        return mems;
    }
    
    // find SMEMs using GCSA+LCP array
    // algorithm sketch:
    // set up a cursor pointing to the last position in the sequence
    // set up a structure to track our MEMs, and set it == "" and full range match
    // while our cursor is >= the beginning of the string
    //   try a step of backwards searching using LF mapping
    //   if our range goes to 0
    //       go back to the last non-empty range
    //       emit the MEM corresponding to this range
    //       start a new mem
    //           use the LCP array's parent function to cut off the end of the match
    //           (effectively, this steps up the suffix tree)
    //           and calculate the new end point using the LCP of the parent node
    // emit the final MEM, if we finished in a matching state

    // the temporary MEM we'll build up in this process
    auto full_range = gcsa::range_type(0, gcsa->size() - 1);
    MaximalExactMatch match(cursor, cursor, full_range);
    gcsa::range_type last_range = match.range;
    --cursor; // start off looking at the last character in the query
    while (cursor >= seq_begin) {
        // hold onto our previous range
        last_range = match.range;
        // execute one step of LF mapping
        match.range = gcsa->LF(match.range, gcsa->alpha.char2comp[*cursor]);
        if (gcsa::Range::empty(match.range)
            || max_mem_length && match.end-cursor > max_mem_length
            || match.end-cursor > gcsa->order()) {
            // break on N; which for DNA we assume is non-informative
            // this *will* match many places in assemblies; this isn't helpful
            if (*cursor == 'N' || last_range == full_range) {
                // we mismatched in a single character
                // there is no MEM here
                match.begin = cursor+1;
                match.range = last_range;
                mems.push_back(match);
                match.end = cursor;
                match.range = full_range;
                --cursor;
            } else {
                // we've exhausted our BWT range, so the last match range was maximal
                // or: we have exceeded the order of the graph (FPs if we go further)
                //     we have run over our parameter-defined MEM limit
                // record the last MEM
                match.begin = cursor+1;
                match.range = last_range;
                mems.push_back(match);
                // set up the next MEM using the parent node range
                // length of last MEM, which we use to update our end pointer for the next MEM
                size_t last_mem_length = match.end - match.begin;
                // get the parent suffix tree node corresponding to the parent of the last MEM's STNode
                gcsa::STNode parent = lcp->parent(last_range);
                // change the end for the next mem to reflect our step size
                size_t step_size = last_mem_length - parent.lcp();
                match.end = mems.back().end-step_size;
                // and set up the next MEM using the parent node range
                match.range = parent.range();
            }
        } else {
            // we are matching
            match.begin = cursor;
            // just step to the next position
            --cursor;
        }
    }
    // if we have a non-empty MEM at the end, record it
    if (match.end - match.begin > 0) mems.push_back(match);

    // find the SMEMs from the mostly-SMEM and some MEM list we've built
    // FIXME: un-hack this (it shouldn't be needed!)
    // the algorithm sometimes generates MEMs contained in SMEMs
    // with the pattern that they have the same beginning position
    map<string::const_iterator, string::const_iterator> smems_begin;
    for (auto& mem : mems) {
        auto x = smems_begin.find(mem.begin);
        if (x == smems_begin.end()) {
            smems_begin[mem.begin] = mem.end;
        } else {
            if (x->second < mem.end) {
                x->second = mem.end;
            }
        }
    }
    // remove zero-length entries and MEMs that aren't SMEMs
    // the zero-length ones are associated with single-base MEMs that tend to
    // match the entire index (typically Ns)
    // minor TODO: fix the above algorithm so they aren't introduced at all
    mems.erase(std::remove_if(mems.begin(), mems.end(),
                              [&smems_begin,
                               &min_mem_length](const MaximalExactMatch& m) {
                                  return m.end-m.begin == 0
                                      || m.length() < min_mem_length
                                      || smems_begin[m.begin] != m.end;
                              }),
               mems.end());
    // return the matches in natural order
    std::reverse(mems.begin(), mems.end());

    // fill the counts before deciding what to do
    for (auto& mem : mems) {
        if (mem.length() >= min_mem_length) {
            mem.match_count = gcsa->count(mem.range);
            if (mem.match_count > 0 && (!hit_max || mem.match_count <= hit_max)) {
                gcsa->locate(mem.range, mem.nodes);
            }
        }
    }
    
    // reseed the long smems with shorter mems
    if (reseed_length) {
        // find if there are any mems that should be reseeded
        // iterate through MEMs
        vector<MaximalExactMatch> reseeded;
        for (auto& mem : mems) {
            // reseed if we have a long singular match
            if (mem.length() >= reseed_length
                && mem.match_count == 1
                // or if we only have one mem for the entire read (even if it may have many matches)
                || mems.size() == 1) {
                // reseed at midway between here and the min mem length and at the min mem length
                int reseed_to = mem.length() / 2;
                int reseeds = 0;
                while (reseeds == 0 && reseed_to >= min_mem_length) {
#ifdef debug_mapper
#pragma omp critical
                    if (debug) cerr << "reseeding " << mem.sequence() << " with " << reseed_to << endl;
#endif
                    vector<MaximalExactMatch> remems = find_mems_simple(mem.begin,
                                                                        mem.end,
                                                                        reseed_to,
                                                                        min_mem_length,
                                                                        0);
                    reseed_to /= 2;
                    for (auto& rmem : remems) {
                        // keep if we have more than the match count of the parent
                        if (rmem.length() >= min_mem_length
                            && rmem.match_count > mem.match_count) {
                            ++reseeds;
                            reseeded.push_back(rmem);
                        }
                    }
                }
                // at least keep the original mem if needed
                if (reseeds == 0) {
                    reseeded.push_back(mem);
                }
            } else {
                reseeded.push_back(mem);
            }
        }
        mems = reseeded;
        // re-sort the MEMs by their start position
        std::sort(mems.begin(), mems.end(), [](const MaximalExactMatch& m1, const MaximalExactMatch& m2) { return m1.begin < m2.begin; });
    }
    // print the matches
    /*
    for (auto& mem : mems) {
        cerr << mem << endl;
    }
    */
    // verify the matches (super costly at scale)
    /*
#ifdef debug_mapper
    if (debug) { check_mems(mems); }
#endif
    */
    return mems;
}

// Use the GCSA2 index to find super-maximal exact matches (and optionally sub-MEMs).
vector<MaximalExactMatch> Mapper::find_mems_deep(string::const_iterator seq_begin,
                                                 string::const_iterator seq_end,
                                                 int max_mem_length,
                                                 int min_mem_length,
                                                 int reseed_length) {
    
#ifdef debug_mapper
#pragma omp critical
    {
        cerr << "find_mems: sequence ";
        for (auto iter = seq_begin; iter != seq_end; iter++) {
            cerr << *iter;
        }
        cerr << ", max mem length " << max_mem_length << ", min mem length " <<
                min_mem_length << ", reseed length " << reseed_length << endl;
    }
#endif
    
    
    if (!gcsa) {
        cerr << "error:[vg::Mapper] a GCSA2 index is required to query MEMs" << endl;
        exit(1);
    }
    
    if (min_mem_length > reseed_length && reseed_length) {
        cerr << "error:[vg::Mapper] minimimum reseed length for MEMs cannot be less than minimum MEM length" << endl;
        exit(1);
    }
    vector<MaximalExactMatch> mems;
    vector<pair<MaximalExactMatch, vector<size_t> > > sub_mems;

    gcsa::range_type full_range = gcsa::range_type(0, gcsa->size() - 1);
    
    // an empty sequence matches the entire bwt
    if (seq_begin == seq_end) {
        mems.push_back(MaximalExactMatch(seq_begin, seq_end, full_range));
    }
    
    // find SMEMs using GCSA+LCP array
    // algorithm sketch:
    // set up a cursor pointing to the last position in the sequence
    // set up a structure to track our MEMs, and set it == "" and full range match
    // while our cursor is >= the beginning of the string
    //   try a step of backwards searching using LF mapping
    //   if our range goes to 0
    //       go back to the last non-empty range
    //       emit the MEM corresponding to this range
    //       start a new mem
    //           use the LCP array's parent function to cut off the end of the match
    //           (effectively, this steps up the suffix tree)
    //           and calculate the new end point using the LCP of the parent node
    // emit the final MEM, if we finished in a matching state
    
    // next position we will extend matches to
    string::const_iterator cursor = seq_end - 1;
    
    // range of the last iteration
    gcsa::range_type last_range = full_range;
    
    // the temporary MEM we'll build up in this process
    MaximalExactMatch match(cursor, seq_end, full_range);
    
    // did we move the cursor or the end of the match last iteration?
    bool prev_iter_jumped_lcp = false;
    
    // loop maintains invariant that match.range contains the hits for seq[cursor+1:match.end]
    while (cursor >= seq_begin) {
        // break the MEM on N; which for DNA we assume is non-informative
        // this *will* match many places in assemblies, but it isn't helpful
        if (*cursor == 'N') {
            match.begin = cursor + 1;
            
            size_t mem_length = match.length();
            
            if (mem_length >= min_mem_length) {
                mems.push_back(match);
                
#ifdef debug_mapper
#pragma omp critical
                {
                    vector<gcsa::node_type> locations;
                    gcsa->locate(match.range, locations);
                    cerr << "adding MEM " << match.sequence() << " at positions ";
                    for (auto nt : locations) {
                        cerr << make_pos_t(nt) << " ";
                    }
                    cerr << endl;
                }
#endif
            }
            
            match.end = cursor;
            match.range = full_range;
            --cursor;
            
            // are we reseeding?
            if (reseed_length && mem_length >= reseed_length) {
                if (fast_reseed) {
                    find_sub_mems_fast(mems,
                                       match.end,
                                       max(min_mem_length, (int) mem_length / 2),
                                       sub_mems);
                }
                else {
                    find_sub_mems(mems,
                                  match.end,
                                  min_mem_length,
                                  sub_mems);
                }
            }
            
            prev_iter_jumped_lcp = false;
            
            // skip looking for matches since they are non-informative
            continue;
        }
        
        // hold onto our previous range
        last_range = match.range;
        
        // execute one step of LF mapping
        match.range = gcsa->LF(match.range, gcsa->alpha.char2comp[*cursor]);
        
        if (gcsa::Range::empty(match.range)
            || (max_mem_length && match.end - cursor > max_mem_length)
            || match.end - cursor > gcsa->order()) {
            
            // we've exhausted our BWT range, so the last match range was maximal
            // or: we have exceeded the order of the graph (FPs if we go further)
            // or: we have run over our parameter-defined MEM limit
            
            if (cursor + 1 == match.end) {
                // avoid getting caught in infinite loop when a single character mismatches
                // entire index (b/c then advancing the LCP doesn't move the search forward
                // at all, need to move the cursor instead)
                match.begin = cursor + 1;
                match.range = last_range;
                
                if (match.end - match.begin >= min_mem_length) {
                    mems.push_back(match);
                }
                
                match.end = cursor;
                match.range = full_range;
                --cursor;
                
                // don't reseed in empty MEMs
                
                prev_iter_jumped_lcp = false;
            }
            else {
                match.begin = cursor + 1;
                match.range = last_range;
                size_t mem_length = match.end - match.begin;
                
                // record the last MEM, but check to make sure were not actually still searching
                // for the end of the next MEM
                if (mem_length >= min_mem_length && !prev_iter_jumped_lcp) {
                    mems.push_back(match);
                    
#ifdef debug_mapper
#pragma omp critical
                    {
                        vector<gcsa::node_type> locations;
                        gcsa->locate(match.range, locations);
                        cerr << "adding MEM " << match.sequence() << " at positions ";
                        for (auto nt : locations) {
                            cerr << make_pos_t(nt) << " ";
                        }
                        cerr << endl;
                    }
#endif
                }
                
                // get the parent suffix tree node corresponding to the parent of the last MEM's STNode
                gcsa::STNode parent = lcp->parent(last_range);
                // set the MEM to be the longest prefix that is shared with another MEM
                match.end = match.begin + parent.lcp();
                // and set up the next MEM using the parent node range
                match.range = parent.range();
                
                // are we reseeding?
                if (reseed_length && mem_length >= reseed_length && !prev_iter_jumped_lcp) {
                    if (fast_reseed) {
                        find_sub_mems_fast(mems,
                                           match.end,
                                           max(min_mem_length, (int) mem_length / 2),
                                           sub_mems);
                    }
                    else {
                        find_sub_mems(mems,
                                      match.end,
                                      min_mem_length,
                                      sub_mems);
                    }
                }
                
                
                prev_iter_jumped_lcp = true;
            }
        }
        else {
            prev_iter_jumped_lcp = false;
            
            // just step to the next position
            --cursor;
        }
    }
    // TODO: is this where the bug with the duplicated MEMs is occurring? (when the prefix of a read
    // contains multiple non SMEM hits so that the iteration will loop through the LCP routine multiple
    // times before escaping out of the loop?
    
    // if we have a MEM at the beginning of the read, record it
    match.begin = seq_begin;
    size_t mem_length = match.end - match.begin;
    if (mem_length >= min_mem_length) {
        mems.push_back(match);
        
#ifdef debug_mapper
#pragma omp critical
        {
            vector<gcsa::node_type> locations;
            gcsa->locate(match.range, locations);
            cerr << "adding MEM " << match.sequence() << " at positions ";
            for (auto nt : locations) {
                cerr << make_pos_t(nt) << " ";
            }
            cerr << endl;
        }
#endif
        
        // are we reseeding?
        if (reseed_length && mem_length >= reseed_length) {
            if (fast_reseed) {
                find_sub_mems_fast(mems,
                                   match.begin,
                                   max(min_mem_length, (int) mem_length / 2),
                                   sub_mems);
            }
            else {
                find_sub_mems(mems,
                              match.begin,
                              min_mem_length,
                              sub_mems);
            }
        }
    }
    
    // fill the MEMs' node lists
    for (MaximalExactMatch& mem : mems) {
        mem.match_count = gcsa->count(mem.range);
        // if we aren't filtering on hit count, or if we have up to the max allowed hits
        if (mem.match_count > 0 && (!hit_max || mem.match_count <= hit_max)) {
            // extract the graph positions matching the range
            gcsa->locate(mem.range, mem.nodes);
        }
    }
    
    if (reseed_length) {
        // determine counts of matches
        for (pair<MaximalExactMatch, vector<size_t> >& sub_mem_and_parents : sub_mems) {
            // count in entire range, including parents
            sub_mem_and_parents.first.match_count = gcsa->count(sub_mem_and_parents.first.range);
            // remove parents from count
            for (size_t parent_idx : sub_mem_and_parents.second) {
                sub_mem_and_parents.first.match_count -= mems[parent_idx].match_count;
            }
        }
        
        // remove sub-MEMs with no independent hits or too many
        // TODO: it shouldn't be necessary to remove 0's, but they sometimes occur in the overlap between SMEMs
        // because the algorithm doesn't properly account for the occurrences of the match that occur inside
        // earlier SMEMs when it's deciding whether a sub-match has a non-redundant MEM somewhere
        auto keep_range_end = std::remove_if(sub_mems.begin(), sub_mems.end(),
                                             [=](const pair<MaximalExactMatch, vector<size_t> >& sub_mem_record) {
                                                 return sub_mem_record.first.match_count == 0 ||
                                                 (sub_mem_record.first.match_count > this->hit_max && this->hit_max);
                                             });
        
        // we need the XG index to walk the parent MEM forward in order to avoid returning duplicate
        // hits, so we can't fill sub-MEM nodes unless we also have an XG index
        // TODO: use LF queries to walk the match foward using only GCSA
        if (xindex) {
            // get the hits to the sub MEMs that are not inside a parent MEM
            fill_nonredundant_sub_mem_nodes(mems, sub_mems.begin(), keep_range_end);
            
        }

        // combine the MEM and sub-MEM lists
        for (auto iter = sub_mems.begin(); iter != keep_range_end; iter++) {
            mems.push_back(std::move((*iter).first));
        }
        
    }
    
    // return the MEMs in order along the read
    // TODO: there should actually be a linear time method to merge and order the sub-MEMs, since
    // they are ordered by the parent MEMs
    std::sort(mems.begin(), mems.end(), [](const MaximalExactMatch& m1, const MaximalExactMatch& m2) {
        return m1.begin < m2.begin ? true : (m1.begin == m2.begin ? m1.end < m2.end : false);
    });
    
    // verify the matches (super costly at scale)
    /*
#ifdef debug_mapper
    if (debug) { check_mems(mems); }
#endif
    */
    return mems;
}
    
void Mapper::find_sub_mems(vector<MaximalExactMatch>& mems,
                           string::const_iterator next_mem_end,
                           int min_mem_length,
                           vector<pair<MaximalExactMatch, vector<size_t>>>& sub_mems_out) {
    
    // get the most recently added MEM
    MaximalExactMatch& mem = mems.back();
    
#ifdef debug_mapper
#pragma omp critical
    {
        cerr << "find_sub_mems: sequence ";
        for (auto iter = mem.begin; iter != mem.end; iter++) {
            cerr << *iter;
        }
        cerr << ", min mem length " << min_mem_length << endl;
    }
#endif
    
    // how many times does the parent MEM occur in the index?
    size_t parent_count = gcsa->count(mem.range);
    
    // next position where we will look for a match
    string::const_iterator cursor = mem.end - 1;
    
    // the righthand end of the sub-MEM we are building
    string::const_iterator sub_mem_end = mem.end;
    
    // the range that matches search_start:sub_mem_end
    gcsa::range_type range = gcsa::range_type(0, gcsa->size() - 1);
    
    // did we move the cursor or the end of the match last iteration?
    bool prev_iter_jumped_lcp = false;
    
    // look for matches that are contained in this MEM and not contained in the next MEM
    while (cursor >= mem.begin && sub_mem_end > next_mem_end) {
        // Note: there should be no need to handle N's or whole-index mismatches in this
        // routine (unlike the SMEM routine) since they should never make it into a parent
        // SMEM in the first place
        
        // hold onto our previous range
        gcsa::range_type last_range = range;
        // execute one step of LF mapping
        range = gcsa->LF(range, gcsa->alpha.char2comp[*cursor]);

        if (gcsa->count(range) <= parent_count) {
            // there are no more hits outside of parent MEM hits, record the previous
            // interval as a sub MEM
            string::const_iterator sub_mem_begin = cursor + 1;

            if (sub_mem_end - sub_mem_begin >= min_mem_length && !prev_iter_jumped_lcp) {
                sub_mems_out.push_back(make_pair(MaximalExactMatch(sub_mem_begin, sub_mem_end, last_range),
                                                 vector<size_t>{mems.size() - 1}));
#ifdef debug_mapper
#pragma omp critical
                {
                    vector<gcsa::node_type> locations;
                    gcsa->locate(last_range, locations);
                    cerr << "adding sub-MEM ";
                    for (auto iter = sub_mem_begin; iter != sub_mem_end; iter++) {
                        cerr << *iter;
                    }
                    cerr << " at positions ";
                    for (auto nt : locations) {
                        cerr << make_pos_t(nt) << " ";
                    }
                    cerr << endl;
                    
                }
#endif
                // identify all previous MEMs that also contain this sub-MEM
                for (int64_t i = ((int64_t) mems.size()) - 2; i >= 0; i--) {
                    if (sub_mem_begin >= mems[i].begin) {
                        // contined in next MEM, add its index to sub MEM's list of parents
                        sub_mems_out.back().second.push_back(i);
                    }
                    else {
                        // not contained in the next MEM, cannot be contained in earlier ones
                        break;
                    }
                }
            }
#ifdef debug_mapper
            else {
#pragma omp critical
                {
                    cerr << "minimally more frequent MEM is too short ";
                    for (auto iter = sub_mem_begin; iter != sub_mem_end; iter++) {
                        cerr << *iter;
                    }
                    cerr << endl;
                }
            }
#endif
            
            // get the parent suffix tree node corresponding to the parent of the last MEM's STNode
            gcsa::STNode parent = lcp->parent(last_range);
            // set the MEM to be the longest prefix that is shared with another MEM
            sub_mem_end = sub_mem_begin + parent.lcp();
            // and get the next range as parent node range
            range = parent.range();
            
            prev_iter_jumped_lcp = true;
        }
        else {
            cursor--;
            prev_iter_jumped_lcp = false;
        }
    }
    
    // add a final sub MEM if there is one and it is not contained in the next parent MEM
    if (sub_mem_end > next_mem_end && sub_mem_end - mem.begin >= min_mem_length && !prev_iter_jumped_lcp) {
        sub_mems_out.push_back(make_pair(MaximalExactMatch(mem.begin, sub_mem_end, range),
                                         vector<size_t>{mems.size() - 1}));
#ifdef debug_mapper
#pragma omp critical
        {
            cerr << "adding sub-MEM ";
            for (auto iter = mem.begin; iter != sub_mem_end; iter++) {
                cerr << *iter;
            }
            cerr << endl;
        }
#endif
        // note: this sub MEM is at the far left side of the parent MEM, so we don't need to
        // check whether earlier MEMs contain it as well
    }
#ifdef debug_mapper
    else {
#pragma omp critical
        {
            cerr << "minimally more frequent MEM is too short ";
            for (auto iter = mem.begin; iter != sub_mem_end; iter++) {
                cerr << *iter;
            }
            cerr << endl;
        }
    }
#endif
}
    
void Mapper::find_sub_mems_fast(vector<MaximalExactMatch>& mems,
                                string::const_iterator next_mem_end,
                                int min_sub_mem_length,
                                vector<pair<MaximalExactMatch, vector<size_t>>>& sub_mems_out) {
    
    
#ifdef debug_mapper
#pragma omp critical
    cerr << "find_sub_mems_fast: mem ";
    for (auto iter = mems.back().begin; iter != mems.back().end; iter++) {
        cerr << *iter;
    }
    cerr << ", min_sub_mem_length " << min_sub_mem_length << endl;
#endif
    
    // get the most recently added MEM
    MaximalExactMatch& mem = mems.back();
    
    // how many times does the parent MEM occur in the index?
    size_t parent_count = gcsa->count(mem.range);
    
    // the end of the leftmost substring that is at least the minimum length and not contained
    // in the next SMEM
    string::const_iterator probe_string_end = mem.begin + min_sub_mem_length;
    if (probe_string_end <= next_mem_end) {
        probe_string_end = next_mem_end + 1;
    }
    
    while (probe_string_end <= mem.end) {
        
        // locate the probe substring of length equal to the minimum length for a sub-MEM
        // that we are going to test to see if it's inside any sub-MEM
        string::const_iterator probe_string_begin = probe_string_end - min_sub_mem_length;
        
#ifdef debug_mapper
#pragma omp critical
        cerr << "probe string is mem[" << probe_string_begin - mem.begin << ":" << probe_string_end - mem.begin << "] ";
        for (auto iter = probe_string_begin; iter != probe_string_end; iter++) {
            cerr << *iter;
        }
        cerr << endl;
#endif
        
        // set up LF searching
        string::const_iterator cursor = probe_string_end - 1;
        gcsa::range_type range = gcsa::range_type(0, gcsa->size() - 1);
        
        // check if the probe substring is more frequent than the SMEM its contained in
        bool probe_string_more_frequent = true;
        while (cursor >= probe_string_begin) {
            
            range = gcsa->LF(range, gcsa->alpha.char2comp[*cursor]);
            
            if (gcsa->count(range) <= parent_count) {
                probe_string_more_frequent = false;
                break;
            }
            
            cursor--;
        }
        
        if (probe_string_more_frequent) {
            // this is the prefix of a sub-MEM of length >= the minimum, now we need to
            // find its end using binary search
            
            if (probe_string_end == next_mem_end + 1) {
                // edge case: we arbitrarily moved the probe string to the right to avoid finding
                // sub-MEMs that are contained in the next SMEM, so we don't have the normal guarantee
                // that this match cannot be extended to the left
                // to re-establish this guarantee, we need to walk it out as far as possible before
                // looking for the right end of the sub-MEM
                
                // extend match until beginning of SMEM or until the end of the independent hit
                while (cursor >= mem.begin) {
                    gcsa::range_type last_range = range;
                    range = gcsa->LF(range, gcsa->alpha.char2comp[*cursor]);
                    
                    if (gcsa->count(range) <= parent_count) {
                        range = last_range;
                        break;
                    }
                    
                    cursor--;
                }
                
                // mark this position as the beginning of the probe substring
                probe_string_begin = cursor + 1;
            }
            
            // inclusive interval that contains the past-the-last index of the sub-MEM
            string::const_iterator left_search_bound = probe_string_end;
            string::const_iterator right_search_bound = mem.end;
            
            // the match range of the longest prefix of the sub-MEM we've found so far (if we initialize
            // it here, the binary search is guaranteed to LF along the full sub-MEM in some iteration)
            gcsa::range_type sub_mem_range = range;
            
            // iterate until inteveral contains only one index
            while (right_search_bound > left_search_bound) {
                
                string::const_iterator middle = left_search_bound + (right_search_bound - left_search_bound + 1) / 2;
                
#ifdef debug_mapper
#pragma omp critical
                cerr << "checking extension mem[" << probe_string_begin - mem.begin << ":" << middle - mem.begin << "] ";
                for (auto iter = probe_string_begin; iter != middle; iter++) {
                    cerr << *iter;
                }
                cerr << endl;
#endif
                
                // set up LF searching
                cursor = middle - 1;
                range = gcsa::range_type(0, gcsa->size() - 1);
                
                // check if there is an independent occurrence of this substring outside of the SMEM
                // TODO: potential optimization: if the range of matches at some index is equal to the
                // range of matches in an already confirmed independent match at the same index, then
                // it will still be so for the rest of the LF queries, so we can bail out of the loop
                // early as a match
                bool contained_in_independent_match = true;
                while (cursor >= probe_string_begin) {
                    
                    range = gcsa->LF(range, gcsa->alpha.char2comp[*cursor]);
                    
                    if (gcsa->count(range) <= parent_count) {
                        contained_in_independent_match = false;
                        break;
                    }
                    
                    cursor--;
                }
                
                if (contained_in_independent_match) {
                    // the end of the sub-MEM must be here or to the right
                    left_search_bound = middle;
                    // update the range of matches (this is the longest match we've verified so far)
                    sub_mem_range = range;
                }
                else {
                    // the end of the sub-MEM must be to the left
                    right_search_bound = middle - 1;
                }
            }
            
#ifdef debug_mapper
#pragma omp critical
            cerr << "final sub-MEM is mem[" << probe_string_begin - mem.begin << ":" << right_search_bound - mem.begin << "] ";
            for (auto iter = probe_string_begin; iter != right_search_bound; iter++) {
                cerr << *iter;
            }
            cerr << endl;
#endif
            
            // record the sub-MEM
            sub_mems_out.push_back(make_pair(MaximalExactMatch(probe_string_begin, right_search_bound, sub_mem_range),
                                             vector<size_t>{mems.size() - 1}));

            // identify all previous MEMs that also contain this sub-MEM
            for (int64_t i = ((int64_t) mems.size()) - 2; i >= 0; i--) {
                if (probe_string_begin >= mems[i].begin) {
                    // contined in next MEM, add its index to sub MEM's list of parents
                    sub_mems_out.back().second.push_back(i);
                }
                else {
                    // not contained in the next MEM, cannot be contained in earlier ones
                    break;
                }
            }
            
            // the closest possible independent probe string will now occur one position
            // to the right of this sub-MEM
            probe_string_end = right_search_bound + 1;
            
        }
        else {
            // we've found a suffix of the probe substring that is only contained inside the
            // parent SMEM, so we can move far enough to the right that the next probe substring
            // will not contain it
            
            probe_string_end = cursor + min_sub_mem_length + 1;
        }
    }
}
    
void Mapper::first_hit_positions_by_index(MaximalExactMatch& mem,
                                          vector<set<pos_t>>& positions_by_index_out) {
    // find the hit to the first index in the parent MEM's range
    vector<gcsa::node_type> all_first_hits;
    gcsa->locate(mem.range.first, all_first_hits, true, false);
    
    // find where in the graph the first hit of the parent MEM is at each index
    mem_positions_by_index(mem, make_pos_t(all_first_hits[0]), positions_by_index_out);
    
    // in case the first hit occurs in more than one place, accumulate all the hits
    if (all_first_hits.size() > 1) {
        for (size_t i = 1; i < all_first_hits.size(); i++) {
            vector<set<pos_t>> temp_positions_by_index;
            mem_positions_by_index(mem, make_pos_t(all_first_hits[i]),
                                   temp_positions_by_index);
            
            for (size_t i = 0; i < positions_by_index_out.size(); i++) {
                for (const pos_t& pos : temp_positions_by_index[i]) {
                    positions_by_index_out[i].insert(pos);
                }
            }
        }
    }
}

void Mapper::fill_nonredundant_sub_mem_nodes(vector<MaximalExactMatch>& parent_mems,
                                             vector<pair<MaximalExactMatch, vector<size_t> > >::iterator sub_mem_records_begin,
                                             vector<pair<MaximalExactMatch, vector<size_t> > >::iterator sub_mem_records_end) {

    
    // for each MEM, a vector of the positions that it touches at each index along the MEM
    vector<vector<set<pos_t>>> positions_by_index(parent_mems.size());
    
    for (auto iter = sub_mem_records_begin; iter != sub_mem_records_end; iter++) {
        
        pair<MaximalExactMatch, vector<size_t> >& sub_mem_and_parents = *iter;
        
        MaximalExactMatch& sub_mem = sub_mem_and_parents.first;
        vector<size_t>& parent_idxs = sub_mem_and_parents.second;
        
        // how many total hits does each parent MEM have?
        vector<size_t> num_parent_hits;
        // positions their first hits of the parent MEM takes at the start position of the sub-MEM
        vector<set<pos_t>*> first_parent_mem_hit_positions;
        for (size_t parent_idx : parent_idxs) {
            // get the parent MEM
            MaximalExactMatch& parent_mem = parent_mems[parent_idx];
            num_parent_hits.push_back(gcsa->count(parent_mem.range));
            
            if (positions_by_index[parent_idx].empty()) {
                // the parent MEM's positions by index haven't been calculated yet, so do it

                first_hit_positions_by_index(parent_mem, positions_by_index[parent_idx]);

            }
            // the index along the parent MEM that sub MEM starts
            size_t offset = sub_mem.begin - parent_mem.begin;
            first_parent_mem_hit_positions.push_back(&(positions_by_index[parent_idx][offset]));
        }
        
        for (gcsa::size_type i = sub_mem.range.first; i <= sub_mem.range.second; i++) {
            
            // add the locations of the hits, but do not remove duplicates yet
            vector<gcsa::node_type> hits;
            gcsa->locate(i, hits, true, false);
            
            // the number of subsequent hits (including these) that are inside a parent MEM
            size_t parent_hit_jump = 0;
            for (gcsa::node_type node : hits) {
                // look for the hit in each parent MEM
                for (size_t j = 0; j < first_parent_mem_hit_positions.size(); j++) {
                    if (first_parent_mem_hit_positions[j]->count(make_pos_t(node))) {
                        // this hit is also a node on a path of the first occurrence of the parent MEM
                        // that means that this is the first index of the sub-range that corresponds
                        // to the parent MEM's hits
                        
                        // calculate how many more positions to jump
                        parent_hit_jump = num_parent_hits[j];
                        break;
                    }
                }
            }
            
            if (parent_hit_jump > 0) {
                // we're at the start of an interval of parent hits, skip the rest of it
                i += (parent_hit_jump - 1);
            }
            else {
                // these are nonredundant sub MEM hits, add them
                for (gcsa::node_type node : hits) {
                    sub_mem.nodes.push_back(node);
                }
            }
        }
        
        // remove duplicates (copied this functionality from the gcsa locate function, but
        // I don't actually know what it's purpose is)
        gcsa::removeDuplicates(sub_mem.nodes, false);
    }
}

void Mapper::mem_positions_by_index(MaximalExactMatch& mem, pos_t hit_pos,
                                    vector<set<pos_t>>& positions_by_index_out) {
    
    // this is a specialized DFS that keeps track of both the distance along the MEM
    // and the position(s) in the graph in the stack by adding all of the next reachable
    // positions in a layer (i.e. vector) in the stack at the end of each iteration.
    // it also keeps track of whether a position in the graph matched to a position along
    // the MEM can potentially be extended to the full MEM to avoid combinatorially checking
    // all paths through bubbles
    
    size_t mem_length = std::distance(mem.begin, mem.end);
    
    // indicates a pairing of this graph position and this MEM index could be extended to a full match
    positions_by_index_out.clear();
    positions_by_index_out.resize(mem_length);
    
    // indicates a pairing of this graph position and this MEM index could not be extended to a full match
    vector<set<pos_t>> false_pos_by_mem_index(mem_length);
    
    // each record indicates the next edge index to traverse, the number of edges that
    // cannot reach a MEM end, and the positions along each edge out
    vector<pair<pair<size_t, size_t>, vector<pos_t> > > pos_stack;
    pos_stack.push_back(make_pair(make_pair((size_t) 0 , (size_t) 0), vector<pos_t>{hit_pos}));
    
    while (!pos_stack.empty()) {
        size_t mem_idx = pos_stack.size() - 1;

        // which edge are we going to search out of this node next?
        size_t next_idx = pos_stack.back().first.first;
        
        if (next_idx >= pos_stack.back().second.size()) {
            // we have traversed all of the edges out of this position
            
            size_t num_misses = pos_stack.back().first.second;
            bool no_full_matches_possible = (num_misses == pos_stack.back().second.size());
            
            // backtrack to previous node
            pos_stack.pop_back();

            // if necessary, mark the edge into this node as a miss
            if (no_full_matches_possible && !pos_stack.empty()) {
                // all of the edges out failed to reach the end of a MEM, this position is a dead end
                
                // get the position that traversed into the layer we just popped off
                pos_t prev_graph_pos = pos_stack.back().second[pos_stack.back().first.first - 1];
                
                // unlabel this node as a potential hit and instead mark it as a miss
                positions_by_index_out[mem_idx].erase(prev_graph_pos);
                false_pos_by_mem_index[mem_idx].insert(prev_graph_pos);
                
                // increase the count of misses in this layer
                pos_stack.back().first.second++;
            }
            
            // skip the forward search on this iteration
            continue;
        }
        
        // increment to the next edge
        pos_stack.back().first.first++;
        
        pos_t graph_pos = pos_stack.back().second[next_idx];
        
        
        // did we already find a MEM through this position?
        if (positions_by_index_out[mem_idx].count(graph_pos)) {
            // we don't need to check the same MEM suffix again
            continue;
        }
        
        // did we already determine that you can't reach a MEM through this position?
        if (false_pos_by_mem_index[mem_idx].count(graph_pos)) {
            // increase the count of misses in this layer
            pos_stack.back().first.second++;
            
            // we don't need to check the same MEM suffix again
            continue;
        }
        
        // does this graph position match the MEM?
        if (*(mem.begin + mem_idx) != xg_cached_pos_char(graph_pos, xindex, get_node_cache())) {
            // mark this node as a miss
            false_pos_by_mem_index[mem_idx].insert(graph_pos);
            
            // increase the count of misses in this layer
            pos_stack.back().first.second++;
        }
        else {
            // mark this node as a potential hit
            positions_by_index_out[mem_idx].insert(graph_pos);
            
            // are we finished with the MEM?
            if (mem_idx < mem_length - 1) {
                
                // add a layer onto the stack for all of the edges out
                pos_stack.push_back(make_pair(make_pair((size_t) 0 , (size_t) 0),
                                              vector<pos_t>()));
                
                // fill the layer with the next positions
                vector<pos_t>& nexts = pos_stack.back().second;
                for (const pos_t& next_graph_pos : positions_bp_from(graph_pos, 1, false)) {
                    nexts.push_back(next_graph_pos);
                }
            }
        }
    }
}

void Mapper::check_mems(const vector<MaximalExactMatch>& mems) {
    for (auto mem : mems) {
#ifdef debug_mapper
#pragma omp critical
        cerr << "checking MEM: " << mem.sequence() << endl;
#endif
        // TODO: fix this for sub-MEMs
        if (sequence_positions(mem.sequence()) != gcsa_nodes_to_positions(mem.nodes)) {
            cerr << "SMEM failed! " << mem.sequence()
                 << " expected " << sequence_positions(mem.sequence()).size() << " hits "
                 << "but found " << gcsa_nodes_to_positions(mem.nodes).size()
                 << "(aside: this consistency check is broken for sub-MEMs, oops)" << endl;
        }
    }
}

const string mems_to_json(const vector<MaximalExactMatch>& mems) {
    stringstream s;
    s << "[";
    size_t j = 0;
    for (auto& mem : mems) {
        s << "[\"";
        s << mem.sequence();
        s << "\",[";
        size_t i = 0;
        for (auto& node : mem.nodes) {
            s << "\"" << gcsa::Node::decode(node) << "\"";
            if (++i < mem.nodes.size()) s << ",";
        }
        s << "]]";
        if (++j < mems.size()) s << ",";
    }
    s << "]";
    return s.str();
}

char Mapper::pos_char(pos_t pos) {
    return xg_cached_pos_char(pos, xindex, get_node_cache());
}

map<pos_t, char> Mapper::next_pos_chars(pos_t pos) {
    return xg_cached_next_pos_chars(pos, xindex, get_node_cache());
}

int Mapper::graph_distance(pos_t pos1, pos_t pos2, int maximum) {
    return xg_cached_distance(pos1, pos2, xindex, get_node_cache(), maximum);
}

int Mapper::approx_position(pos_t pos) {
    // get nodes on the forward strand
    if (is_rev(pos)) {
        pos = reverse(pos, xg_cached_node_length(id(pos), xindex, get_node_cache()));
    }
    return xg_cached_node_start(id(pos), xindex, get_node_start_cache()) + offset(pos);
}

int Mapper::approx_distance(pos_t pos1, pos_t pos2) {
    return approx_position(pos1) - approx_position(pos2);
}

/// returns approximate position of alignnment start in xindex
/// or -1.0 if alignment is unmapped
int Mapper::approx_alignment_position(const Alignment& aln) {
    if (aln.path().mapping_size()) {
        auto& mbeg = aln.path().mapping(0);
        if (mbeg.has_position()) {
            return approx_position(make_pos_t(mbeg.position()));
        } else {
            return -1.0;
        }
    } else {
        return -1.0;
    }
}

/// returns approximate distance between alignment starts
/// or -1.0 if not possible to determine
int Mapper::approx_fragment_length(const Alignment& aln1, const Alignment& aln2) {
    int pos1 = approx_alignment_position(aln1);
    int pos2 = approx_alignment_position(aln2);
    if (pos1 != -1 && pos2 != -1) {
        return abs(pos1 - pos2);
    } else {
        return -1;
    }
}

id_t Mapper::node_approximately_at(int approx_pos) {
    return xindex->node_at_seq_pos(
        min(xindex->seq_length,
            (size_t)max(approx_pos, 1)));
}

set<pos_t> Mapper::positions_bp_from(pos_t pos, int distance, bool rev) {
    return xg_cached_positions_bp_from(pos, distance, rev, xindex, get_node_cache());
}

// use LRU caching to get the most-recent node positions
map<string, vector<size_t> > Mapper::node_positions_in_paths(gcsa::node_type node) {
    auto& pos_cache = get_node_pos_cache();
    auto cached = pos_cache.retrieve(node);
    if(!cached.second) {
        // todo use approximate estimate
        cached.first = xindex->position_in_paths(gcsa::Node::id(node), gcsa::Node::rc(node), gcsa::Node::offset(node));
        pos_cache.put(node, cached.first);
    }
    return cached.first;
}

Alignment Mapper::walk_match(const string& seq, pos_t pos) {
    //cerr << "in walk match with " << seq << " " << seq.size() << " " << pos << endl;
    Alignment aln;
    aln.set_sequence(seq);
    auto alns = walk_match(aln, seq, pos);
    if (!alns.size()) {
        //cerr << "no alignments returned from walk match with " << seq << " " << seq.size() << " " << pos << endl;
        //assert(false);
        return aln;
    }
    aln = alns.front(); // take the first one we found
    //assert(alignment_to_length(aln) == alignment_from_length(aln));
    if (alignment_to_length(aln) != alignment_from_length(aln)
        || alignment_to_length(aln) != seq.size()) {
        //cerr << alignment_to_length(aln) << " is not " << seq.size() << endl;
        //cerr << pb2json(aln) << endl;
        //assert(false);
        aln.clear_path();
    }
#ifdef debug_mapper
    if (debug) {
        cerr << "walk_match result " << pb2json(aln) << endl;
        if (!check_alignment(aln)) {
            cerr << "aln is invalid!" << endl;
            exit(1);
        }
    }
#endif
    return aln;
}

vector<Alignment> Mapper::walk_match(const Alignment& base, const string& seq, pos_t pos) {
    //cerr << "in walk_match " << seq << " from " << pos << " with base " << pb2json(base) << endl;
    // go to the position in the xg index
    // and step in the direction given
    // until we exhaust our sequence
    // or hit another node
    vector<Alignment> alns;
    Alignment aln = base;
    Path& path = *aln.mutable_path();
    Mapping* mapping = path.add_mapping();
    *mapping->mutable_position() = make_position(pos);
#ifdef debug_mapper
#pragma omp critical
    if (debug) cerr << "walking match for seq " << seq << " at position " << pb2json(*mapping) << endl;
#endif
    // get the first node we match
    int total = 0;
    size_t match_len = 0;
    for (size_t i = 0; i < seq.size(); ++i) {
        char c = seq[i];
        //cerr << string(base.path().mapping_size(), ' ') << pos << " @ " << i << " on " << c << endl;
        auto nexts = next_pos_chars(pos);
        // we can have a match on the current node
        if (nexts.size() == 1 && id(nexts.begin()->first) == id(pos)) {
            pos_t npos = nexts.begin()->first;
            // check that the next position would match
            if (i+1 < seq.size()) {
                // we can't step, so we break
                //cerr << "Checking if " << pos_char(npos) << " != " << seq[i+1] << endl;
                if (pos_char(npos) != seq[i+1]) {
#ifdef debug_mapper
#pragma omp critical
                    if (debug) cerr << "MEM does not match position, returning without creating alignment" << endl;
#endif
                    return alns;
                }
            }
            // otherwise we step our counters
            ++match_len;
            ++get_offset(pos);
        } else { // or we go into the next node
            // we must be going into another node
            // emit the mapping for this node
            //cerr << "we are going into a new node" << endl;
            // finish the last node
            {
                // we must have matched / we already checked
                ++match_len;
                Edit* edit = mapping->add_edit();
                edit->set_from_length(match_len);
                edit->set_to_length(match_len);
                // reset our counter
                match_len = 0;
            }
            // find the next node that matches our MEM
            bool got_match = false;
            if (i+1 < seq.size()) {
                //cerr << "nexts @ " << i << " " << nexts.size() << endl;
                for (auto& p : nexts) {
                    //cerr << " next : " << p.first << " " << p.second << " (looking for " << seq[i+1] << ")" << endl;
                    if (p.second == seq[i+1]) {
                        if (!got_match) {
                            pos = p.first;
                            got_match = true;
                        } else {
                            auto v = walk_match(aln, seq.substr(i+1), p.first);
                            if (v.size()) {
                                alns.reserve(alns.size() + distance(v.begin(), v.end()));
                                alns.insert(alns.end(), v.begin(), v.end());
                            }
                        }
                    }
                }
                if (!got_match) {
                    // this matching ends here
                    // and we haven't finished matching
                    // thus this path doesn't contain the match
                    //cerr << "got no match" << endl;
                    return alns;
                }

                // set up a new mapping
                mapping = path.add_mapping();
                *mapping->mutable_position() = make_position(pos);
            } else {
                //cerr << "done!" << endl;
            }
        }
    }
    if (match_len) {
        Edit* edit = mapping->add_edit();
        edit->set_from_length(match_len);
        edit->set_to_length(match_len);
    }
    alns.push_back(aln);
#ifdef debug_mapper
#pragma omp critical
    if (debug) {
        cerr << "walked alignment(s):" << endl;
        for (auto& aln : alns) {
            cerr << pb2json(aln) << endl;
        }
    }
#endif
    //cerr << "returning " << alns.size() << endl;
    return alns;
}

// convert one mem into a set of alignments, one for each exact match
vector<Alignment> Mapper::mem_to_alignments(MaximalExactMatch& mem) {
    vector<Alignment> alns;
    const string seq = mem.sequence();
    for (auto& node : mem.nodes) {
        pos_t pos = make_pos_t(node);
        alns.emplace_back(walk_match(seq, pos));
    }
    return alns;
}

Alignment Mapper::patch_alignment(const Alignment& aln) {
#ifdef debug_mapper
#pragma omp critical
    {
        if (debug) {
            cerr << "patching " << pb2json(aln) << endl;
            if (!check_alignment(aln)) {
                cerr << "aln is invalid!" << endl;
                exit(1);
            }
        }
    }
#endif
    Alignment patched;
    int score = 0;
    // walk along the alignment and find the portions that are unaligned
    int read_pos = 0;
    auto& path = aln.path();
    auto aligner = get_regular_aligner();
    auto qual_adj_aligner = get_qual_adj_aligner();
    for (int i = 0; i < path.mapping_size(); ++i) {
        auto& mapping = path.mapping(i);
#ifdef debug_mapper
#pragma omp critical
        {
            if (debug) cerr << "looking at mapping " << pb2json(mapping) << endl;
        }
#endif
        pos_t ref_pos = make_pos_t(mapping.position());
        Mapping* new_mapping = patched.mutable_path()->add_mapping();
        *new_mapping->mutable_position() = mapping.position();
        for (int j = 0; j < mapping.edit_size(); ++j) {
            auto& edit = mapping.edit(j);
#ifdef debug_mapper
#pragma omp critical
            {
                if (debug) cerr << "looking at edit " << pb2json(edit) << endl;
            }
#endif
            if (edit_is_match(edit)) {
                // matches behave as expected
                //cerr << "edit is match" << endl;
                if (!aln.quality().empty() && adjust_alignments_for_base_quality) {
                    //cerr << read_pos << " " << edit.to_length() << endl;
                    score += qual_adj_aligner->score_exact_match(
                        aln.sequence().substr(read_pos, edit.to_length()),
                        aln.quality().substr(read_pos, edit.to_length()));
                } else {
                    score += edit.from_length()*aligner->match;
                }
                *new_mapping->add_edit() = edit;
            } else if (edit_is_deletion(edit)) {
                // we can't do anything for deletions-- anyway they shouldn't get here if we call this
                // in the SMEM threading alignment
                score -= aligner->gap_open + edit.from_length()*aligner->gap_extension;
                *new_mapping->add_edit() = edit;
            } else if (edit_is_insertion(edit)) {
                //cerr << "looking at " << edit.sequence() << endl;
                // bits to patch in are recorded like insertions
                // pick up the graph from the start to end where we have an unaligned bit
                // but bail out if we get a lot of graph
                bool go_forward = !is_rev(ref_pos);
                bool go_backward = is_rev(ref_pos);
                id_t id1 = id(ref_pos);
                id_t id2 = 0;
                pos_t after_pos = ref_pos;
                bool soft_clip_to_left = false;
                bool soft_clip_to_right = false;
                // this is a soft clip
                if (i == 0 && j == 0) {
                    //cerr << "first soft clip" << endl;
                    // todo we should flip the orientation of the soft clip flag around if we are reversed
                    // ...
                    //soft_clip_on_start = true;
                    if (is_rev(ref_pos)) {
                        soft_clip_to_right = true;
                        go_forward = true;
                        go_backward = false;
                    } else {
                        soft_clip_to_left = true;
                        go_forward = false;
                        go_backward = true;
                    }
                } else if (j+1 < mapping.edit_size()) {
                    id2 = id1;
                    //cerr << "more edits to go on this node: " << id2 << " " << after_pos << endl;
                } else if (i+1 < path.mapping().size()) {
                    // get the next position in the partial alignment we're patching
                    id2 = path.mapping(i+1).position().node_id();
                    after_pos = make_pos_t(path.mapping(i+1).position());
                    //cerr << "we're up so look for id: " << id2 << " " << after_pos << endl;
                } else {
                    //cerr << "last soft clip" << endl;
                    if (is_rev(ref_pos)) {
                        soft_clip_to_left = true;
                        go_forward = false;
                        go_backward = true;
                    } else {
                        soft_clip_to_right = true;
                        go_forward = true;
                        go_backward = false;
                    }
                }
                //cerr << "working from " << ref_pos << endl;
                // only go backward if we are at the first edit (e.g. soft clip)
                // otherwise we go forward

                // find the cut positions (on the forward strand)
                // if they are on the same node, use the multi-cut interface
                // if they are on separate, cut each node
                // todo... update the multi-cut interface to produce a translation
                // or alternatively, write the translation here for prototyping
                // generate the translation for the rest of the graph
                // delete any head or tail bits that we shouldn't be able to align to
                // instantiate a translator object (make sure it can handle the deleted bits?)
                // translate the alignment

                pos_t first_cut = ref_pos;
                pos_t second_cut = ref_pos;
                bool insertion_between_mems = false;
                if (j+1 < mapping.edit_size()) {
                    //cerr << "not the last edit" << endl;
                    if (edit.from_length()) {
                        get_offset(second_cut) += edit.from_length();
                    } else if (i != 0 && j != 0) {
                        insertion_between_mems = true;
                    }
                } else if (i+1 < path.mapping_size()) {
                    //cerr << "not the last mapping" << endl;
                    // we have to look at the next mapping
                    second_cut = make_pos_t(path.mapping(i+1).position());
                } else {
                    //cerr << "end of alignment" << endl;
                    // nothing to do
                }
                pos_t next_pos = second_cut;

                //cerr << "first_cut before " << first_cut << endl;
                //cerr << "second_cut before " << second_cut << endl;

                // if we get a target graph
                int min_distance = edit.to_length() * 3;

                //cerr << "going at least " << min_distance << endl;
                VG graph;
                if (!insertion_between_mems) {
                    xindex->get_id_range(id1, id1, graph.graph);
                    xindex->expand_context(graph.graph,
                                           min_distance,
                                           false, // don't use steps (use length)
                                           false, // don't add paths
                                           go_forward,
                                           go_backward,
                                           id2);  // our target node
                    graph.rebuild_indexes();
#ifdef debug_mapper
#pragma omp critical
                    {
                        if (debug) cerr << "got graph " << graph.size() << " " << pb2json(graph.graph) << endl;
                    }
#endif
                    //graph.serialize_to_file("raw-" + hash_alignment(aln) + ".vg");
                }

                // we have to remember how much we've trimmed from the first node
                // so that we can translate it after the fact
                map<id_t, pair<int, int> > trimmings;
                vector<id_t> target_nodes;

                // TODO continue if the graph doesn't have both cut points
                if (insertion_between_mems || !graph.has_node(id(first_cut)) || !graph.has_node(id(second_cut))) {
                    // treat the bit as unalignable
#ifdef debug_mapper
#pragma omp critical
                    {
                        if (debug) cerr << "graph does not contain both cut points!" << endl;
                    }
#endif
                } else {

                    // now trim the graph to fit by cutting the head/tail node(s)
                    bool align_rc = false;
                    if (is_rev(first_cut) && is_rev(second_cut)) {
                        pos_t tmp_cut = first_cut;
                        first_cut = reverse(second_cut, graph.get_node(id(second_cut))->sequence().size());
                        second_cut = reverse(tmp_cut, graph.get_node(id(tmp_cut))->sequence().size());
                        align_rc = true;
                    } else {
                        if (is_rev(first_cut)) {
                            reverse(first_cut, graph.get_node(id(first_cut))->sequence().size());
                        }
                        if (is_rev(second_cut)) {
                            first_cut = reverse(second_cut, graph.get_node(id(second_cut))->sequence().size());
                        }
                    }

                    //cerr << "first_cut after " << first_cut << endl;
                    //cerr << "second_cut after " << second_cut << endl;

                    if (id(first_cut) == id(second_cut)) {
                        if (offset(first_cut) == offset(second_cut)) {
                            bool begin_cut = !offset(first_cut);
                            bool end_cut = (offset(first_cut) == graph.get_node(id(first_cut))->sequence().size());
                            if (!begin_cut && !end_cut) {
                                //cerr << "cut has offset" << endl;
                                Node* left; Node* right; Node* trimmed;
                                Node* node = graph.get_node(id(first_cut));
                                graph.divide_node(node, offset(first_cut), left, right);
                                //cerr << pb2json(*left) << " | " << pb2json(*right) << endl;
                                // check soft clip status, which will change what part we keep
                                // keep the part that's relevant to the soft clip resolution
                                if (soft_clip_to_left) {
                                    //cerr << "soft clip to left" << endl;
                                    graph.destroy_node(right);
                                    graph.swap_node_id(left, id(first_cut));
                                    trimmed = left;
                                    trimmings[id(first_cut)] = make_pair(0, offset(first_cut));
                                } else {
                                    //cerr << "soft clip to right or other" << endl;
                                    graph.destroy_node(left);
                                    graph.swap_node_id(right, id(first_cut));
                                    trimmed = right;
                                    trimmings[id(first_cut)] = make_pair(offset(first_cut), 0);
                                }
                                if (trimmed->sequence().size()) {
                                    target_nodes.push_back(trimmed->id());
                                } else {
                                    // push back each connected node
                                    for (auto& edge : graph.edges_to(trimmed)) {
                                        target_nodes.push_back(edge->from());
                                    }
                                    for (auto& edge : graph.edges_from(trimmed)) {
                                        target_nodes.push_back(edge->to());
                                    }
                                }
                            } else {
                                // erase everything before this node
                                // do so by removing edges
                                // later we will decide which subgraphs to keep
                                // check soft clip status, which will change what part we keep
                                if (soft_clip_to_left) {
                                    NodeSide keep = NodeSide(id(first_cut), false);
                                    for (auto& side : graph.sides_to(keep)) {
                                        target_nodes.push_back(side.node);
                                        graph.destroy_edge(side, keep);
                                    }
                                } else if (soft_clip_to_right) {
                                    NodeSide keep = NodeSide(id(first_cut), true);
                                    for (auto& side : graph.sides_from(keep)) {
                                        target_nodes.push_back(side.node);
                                        graph.destroy_edge(keep, side);
                                    }
                                } else {
                                    if (begin_cut) {
                                        assert(false);
                                    }
                                    if (end_cut) {
                                        assert(false);
                                    }
                                }
                            }
                        } else {
                            //cerr << "offsets different same node" << endl;
                            vector<int> positions = { (int)offset(first_cut), (int)offset(second_cut) };
                            vector<Node*> parts;
                            Node* node = graph.get_node(id(first_cut));
                            size_t orig_len = node->sequence().size();
                            graph.divide_node(node, positions, parts);
                            // now remove the end parts
                            graph.destroy_node(parts.front());
                            graph.destroy_node(parts.back());
                            graph.swap_node_id(parts.at(1), id(first_cut));
                            target_nodes.push_back(id(first_cut));
                            trimmings[id(first_cut)] = make_pair(offset(first_cut),
                                                                 orig_len - offset(second_cut));
                        }
                    } else { // different nodes to trim
                        //cerr << "different nodes" << endl;
                        if (offset(first_cut)) {
                            Node* left; Node* right;
                            Node* node = graph.get_node(id(first_cut));
                            graph.divide_node(node, offset(first_cut), left, right);
                            // remove the unused part
                            graph.destroy_node(left);
                            graph.swap_node_id(right, id(first_cut));
                            //target_nodes.push_back(graph.get_node(id(first_cut)));
                            Node* trimmed = graph.get_node(id(first_cut));
                            trimmings[id(first_cut)] = make_pair(offset(first_cut),
                                                                 0);
                            if (trimmed->sequence().size()) {
                                target_nodes.push_back(trimmed->id());
                            } else {
                                // push back each connected node
                                for (auto& edge : graph.edges_to(trimmed)) {
                                    target_nodes.push_back(edge->from());
                                }
                                for (auto& edge : graph.edges_from(trimmed)) {
                                    target_nodes.push_back(edge->to());
                                }
                            }
                        } else {
                            // destroy everything ahead of the node
                            NodeSide begin = NodeSide(id(first_cut));
                            for (auto& side : graph.sides_to(begin)) {
                                graph.destroy_edge(side, begin);
                            }
                            target_nodes.push_back(id(first_cut));
                        }

                        if (offset(second_cut)) {
                            Node* left; Node* right;
                            Node* node = graph.get_node(id(second_cut));
                            graph.divide_node(node, offset(second_cut), left, right);
                            // remove the unused part
                            graph.destroy_node(right);
                            graph.swap_node_id(left, id(second_cut));
                            //target_nodes.push_back(graph.get_node(id(second_cut)));
                            Node* trimmed = graph.get_node(id(first_cut));
                            if (trimmed->sequence().size()) {
                                target_nodes.push_back(trimmed->id());
                            } else {
                                // push back each connected node
                                for (auto& edge : graph.edges_to(trimmed)) {
                                    target_nodes.push_back(edge->from());
                                }
                                for (auto& edge : graph.edges_from(trimmed)) {
                                    target_nodes.push_back(edge->to());
                                }
                            }
                        } else {
                            // but we need to record the things in the graph connected to it
                            for (auto& side : graph.sides_to(id(second_cut))) {
                                target_nodes.push_back(side.node);
                            }
                            // destroy the node
                            graph.destroy_node(id(second_cut));
                            // we don't record this node as a target as we've destroyed it
                        }
                    }
                    graph.remove_null_nodes_forwarding_edges();
                    graph.remove_orphan_edges();
                }
                // reselect the target subgraph
                VG target;
                for (auto& id : target_nodes) {
                    if (graph.has_node(id)) {
                        target.add_node(*graph.get_node(id));
                    }
                }
                graph.expand_context(target, edit.sequence().size(), false);
                graph = target;
                // now do the alignment
                if (graph.empty()) {
#ifdef debug_mapper
#pragma omp critical
                    {
                        if (debug) {
                            cerr << "no target for alignment of " << edit.sequence()
                                 << ", graph is empty" << endl;
                        }
                    }
#endif
                    score -= aligner->gap_open + edit.to_length()*aligner->gap_extension;
                    *new_mapping->add_edit() = edit;
                } else {
                    // we've set the graph to the trimmed target
#ifdef debug_mapper
#pragma omp critical
                    {
                        if (debug) cerr << "target graph " << graph.size() << " " << pb2json(graph.graph) << endl;
                    }
#endif
                    //time to try an alignment
                    Alignment patch;
                    bool flip = mapping.position().is_reverse();
                    if (flip) {
                        patch.set_sequence(reverse_complement(edit.sequence()));
                        if (!aln.quality().empty()) {
                            string qual = aln.quality().substr(read_pos, edit.to_length());
                            reverse(qual.begin(), qual.end());
                            patch.set_quality(qual);
                        }
                    } else {
                        patch.set_sequence(edit.sequence());
                        if (!aln.quality().empty()) {
                            patch.set_quality(aln.quality().substr(read_pos, edit.to_length()));
                        }
                    }

                    // do the alignment
                    bool banded_global = !soft_clip_to_right && !soft_clip_to_left;
                    bool pinned_alignment = soft_clip_to_right || soft_clip_to_left;
                    bool pinned_reverse = false;
                    if (soft_clip_to_right) {
                        pinned_reverse = true;
                    }

                    patch = align_to_graph(patch,
                                           graph,
                                           max_query_graph_ratio,
                                           pinned_alignment,
                                           pinned_reverse,
                                           full_length_alignment_bonus,
                                           banded_global);

                    // adjust the translated node positions
                    for (int k = 0; k < patch.path().mapping_size(); ++k) {
                        auto* mapping = patch.mutable_path()->mutable_mapping(k);
                        auto t = trimmings.find(mapping->position().node_id());
                        if (t != trimmings.end()) {
                            auto trimmed_length_fwd = t->second.first;
                            auto trimmed_length_rev = t->second.second;
                            mapping->mutable_position()->set_offset(
                                mapping->position().offset() +
                                ( mapping->position().is_reverse() ? trimmed_length_rev : trimmed_length_fwd ));
                        }
                    }

                    // reverse complement back if we've flipped the read for alignment
                    if (flip) {
                        patch = reverse_complement_alignment(patch,
                                                             (function<int64_t(int64_t)>) ([&](int64_t id) {
                                                                     return (int64_t)get_node_length(id);
                                                                 }));
                    }

                    if (debug && !check_alignment(patch)) {
                        cerr << "patching failure " << pb2json(patched) << endl;
                        assert(false);
                    }

                    // append the chunk to patched

#ifdef debug_mapper
#pragma omp critical
                    {
                        if (debug) cerr << "patch: " << pb2json(patch) << endl;
                    }
#endif
                    patch.clear_sequence(); // we set the whole sequence later
                    if (!patch.path().mapping_size() || min_identity && patch.identity() < min_identity) {
                        //cerr << "doing that other thing" << endl;
                        score -= aligner->gap_open + edit.to_length()*aligner->gap_extension;
                        *new_mapping->add_edit() = edit;
                    } else {
                        //cerr << "extending alignment" << endl;
                        auto last_mapping = patched.mutable_path()->mutable_mapping(patched.path().mapping_size()-1);
                        if (last_mapping->edit_size() == 0
                            && last_mapping->position().node_id() != 0) {
                            // if we just did an alignment, use its position rather than a previous hint
                            // such as for soft clips
                            patched = merge_alignments(patch, patched, false);
                        } else {
                            extend_alignment(patched, patch, true);

                        }
                        // point at the correct "new mapping"
                        new_mapping = patched.mutable_path()->mutable_mapping(patched.path().mapping_size()-1);
                        score += patch.score();
                    }
                    //cerr << "extended " << pb2json(patched) << endl;
                }
            }
            // update our offsets
            get_offset(ref_pos) += edit.from_length();
            read_pos += edit.to_length();
        }
        //cerr << "growing patched: " << pb2json(patched) << endl;
        /*
        #ifdef debug_mapper
    if (debug) {
            patched.set_sequence(aln.sequence().substr(0, read_pos));
            if (!check_alignment(patched)) {
                cerr << "patched failure " << pb2json(patched) << endl;
                assert(false);
            }
        }
        */
    }
    // finally, fix up the alignment score
    patched.set_sequence(aln.sequence());
    if (!aln.quality().empty()) {
        patched.set_quality(aln.quality());
    }
    // simplify the mapping representation
    patched = simplify(patched);
    // optionally smooth with realignment
    if (smooth_alignments) {
        patched = smooth_alignment(patched);
    }
    // set the identity
    patched.set_identity(identity(patched.path()));
    // recompute the score
    patched.set_score(score_alignment(patched));
    return patched;
}

Alignment Mapper::smooth_alignment(const Alignment& aln) {
    // find cases where we have reversals
    auto& path = aln.path();
    Alignment head, tail, smoothed;
    bool should_smooth = false;
    for (int i = 0; i < path.mapping_size(); ++i) {
        auto& mapping = path.mapping(i);
        size_t to_len = mapping_to_length(mapping);
        size_t from_len = mapping_to_length(mapping);
        if (mapping_to_length(mapping) != mapping_from_length(mapping)) {
            should_smooth = true;
            break;
        }
        // two mappings to the same node
        if (i < path.mapping_size()-1
            && path.mapping(i).position().node_id()
            == path.mapping(i+1).position().node_id()) {
            should_smooth = true;
            break;
        }
    }
    if (should_smooth) {
#ifdef debug_mapper
#pragma omp critical
        {
            if (debug) {
                cerr << "smoothing " << pb2json(aln) << endl;
            }
        }
#endif
        // get the subgraph overlapping the alignment
        VG graph;
        int count_fwd = 0;
        int count_rev = 0;
        for (int i = 0; i < aln.path().mapping_size(); ++i) {
            auto& mapping = aln.path().mapping(i);
            if (mapping.has_position() && mapping.position().node_id()) {
                if (mapping.position().is_reverse()) {
                    ++count_rev;
                } else {
                    ++count_fwd;
                }
                if (mapping.position().node_id()) {
                    graph.add_node(xindex->node(mapping.position().node_id()));
                }
            }
        }
        xindex->expand_context(graph.graph, 1, false);
        graph.rebuild_indexes();
        // re-do the alignment
        // against the graph
        // always use the banded global mode
        smoothed = aln;
        // take a majority opinion about our orientation
        bool flip = count_rev > count_fwd;
        if (flip) {
            smoothed.set_sequence(reverse_complement(aln.sequence()));
            if (!aln.quality().empty()) {
                string qual = aln.quality();
                reverse(qual.begin(), qual.end());
                smoothed.set_quality(qual);
            }
        }
        bool banded_global = false;
        bool pinned_alignment = false;
        bool pinned_reverse = false;
        smoothed = align_to_graph(smoothed,
                                  graph,
                                  max_query_graph_ratio,
                                  pinned_alignment,
                                  pinned_reverse,
                                  full_length_alignment_bonus,
                                  banded_global);
        if (flip) {
            smoothed = reverse_complement_alignment(smoothed,
                                                    (function<int64_t(int64_t)>) ([&](int64_t id) {
                                                            return (int64_t)get_node_length(id);
                                                        }));
        }
#ifdef debug_mapper
#pragma omp critical
        {
            if (debug) {
                cerr << "smoothed " << pb2json(smoothed) << endl;
            }
        }
#endif
        return simplify(smoothed);
    } else {
        return aln;
    }
}

// generate a score from the alignment without realigning
// handles split alignments, where gaps of unknown length are
// by estimating length using the positional paths embedded in the graph
int32_t Mapper::score_alignment(const Alignment& aln) {
    int score = 0;
    int read_offset = 0;
    auto& path = aln.path();
    auto aligner = get_regular_aligner();
    auto qual_adj_aligner = get_qual_adj_aligner();
    for (int i = 0; i < path.mapping_size(); ++i) {
        auto& mapping = path.mapping(i);
        //cerr << "looking at mapping " << pb2json(mapping) << endl;
        for (int j = 0; j < mapping.edit_size(); ++j) {
            auto& edit = mapping.edit(j);
            //cerr << "looking at edit " << pb2json(edit) << endl;
            if (edit_is_match(edit)) {
                if (!aln.quality().empty() && adjust_alignments_for_base_quality) {
                    score += qual_adj_aligner->score_exact_match(
                        aln.sequence().substr(read_offset, edit.to_length()),
                        aln.quality().substr(read_offset, edit.to_length()));
                } else {
                    score += edit.from_length()*aligner->match;
                }
            } else if (edit_is_sub(edit)) {
                score -= aligner->mismatch * edit.sequence().size();
            } else if (edit_is_deletion(edit)) {
                score -= aligner->gap_open + edit.from_length()*aligner->gap_extension;
            } else if (edit_is_insertion(edit)
                       && !((i == 0 && j == 0)
                            || (i == path.mapping_size()-1
                                && j == mapping.edit_size()-1))) {
                // todo how do we score this qual adjusted?
                score -= aligner->gap_open + edit.to_length()*aligner->gap_extension;
            }
            read_offset += edit.to_length();
        }
        // score any intervening gaps in mappings using approximate distances
        if (i+1 < path.mapping_size()) {
            // what is the distance between the last position of this mapping
            // and the first of the next
            Position last_pos = mapping.position();
            last_pos.set_offset(last_pos.offset() + mapping_from_length(mapping));
            Position next_pos = path.mapping(i+1).position();
#ifdef debug_mapper
#pragma omp critical
            {
                if (debug) cerr << "gap: " << make_pos_t(last_pos) << " to " << make_pos_t(next_pos) << endl;
            }
#endif
            int dist = graph_distance(make_pos_t(last_pos), make_pos_t(next_pos), aln.sequence().size());
            if (dist == aln.sequence().size()) {
#ifdef debug_mapper
#pragma omp critical
                {
                    if (debug) cerr << "could not find distance to next target, using approximation" << endl;
                }
#endif
                dist = abs(approx_distance(make_pos_t(last_pos), make_pos_t(next_pos)));
            }
#ifdef debug_mapper
#pragma omp critical
            {
                if (debug) cerr << "distance from " << pb2json(last_pos) << " to " << pb2json(next_pos) << " is " << dist << endl;
            }
#endif
            if (dist > 0) {
                score -= aligner->gap_open + dist * aligner->gap_extension;
            }
        }
    }
#ifdef debug_mapper
#pragma omp critical
    {
        if (debug) cerr << "score from score_alignment " << score << endl;
    }
#endif
    return max(0, score);
}

int32_t Mapper::rescore_without_full_length_bonus(const Alignment& aln) {
    int32_t score = aln.score();
    if (softclip_start(aln) == 0) {
        score -= full_length_alignment_bonus;
    }
    if (softclip_end(aln) == 0) {
        score -= full_length_alignment_bonus;
    }
    return score;
}

// make a perfect-match alignment out of a vector of MEMs which each have only one recorded hit
// use the base alignment sequence (which the SMEMs relate to) to fill in the gaps
Alignment Mapper::mems_to_alignment(const Alignment& aln, vector<MaximalExactMatch>& mems) {
    // base case--- empty alignment
    if (mems.empty()) {
        Alignment aln; return aln;
    }
    vector<Alignment> alns;
    // get reference to the start and end of the sequences
    string::const_iterator seq_begin = aln.sequence().begin();
    string::const_iterator seq_end = aln.sequence().end();
    // we use this to track where we need to add sequence
    string::const_iterator last_end = seq_begin;
    for (int i = 0; i < mems.size(); ++i) {
        auto& mem = mems.at(i);
        //cerr << "looking at " << mem.sequence() << endl;
        // this mem is contained in the last
        if (mem.end <= last_end) {
            continue;
        }
        // handle unaligned portion between here and the last SMEM or start of read
        if (mem.begin > last_end) {
            alns.emplace_back();
            alns.back().set_sequence(aln.sequence().substr(last_end - seq_begin, mem.begin - last_end));
        }
        Alignment aln = mem_to_alignment(mem);
        // find and trim overlap with previous
        if (i > 0) {
            // use the end of the last mem we touched (we may have skipped several)
            int overlap = last_end - mem.begin;
            if (overlap > 0) {
                aln = strip_from_start(aln, overlap);
            }
        }
        alns.push_back(aln);
        last_end = mem.end;
    }
    // handle unaligned portion at end of read
    int start = last_end - seq_begin;
    int length = seq_end - (seq_begin + start);
    
    alns.emplace_back();
    alns.back().set_sequence(aln.sequence().substr(start, length));

    auto alnm = merge_alignments(alns);
    *alnm.mutable_quality() = aln.quality();
    return alnm;
}

// convert one mem into an alignment; validates that only one node is given
Alignment Mapper::mem_to_alignment(MaximalExactMatch& mem) {
    const string seq = mem.sequence();
    if (mem.nodes.size() > 1) {
        cerr << "[vg::Mapper] warning: generating first alignment from MEM with multiple recorded hits" << endl;
    }
    auto& node = mem.nodes.front();
    pos_t pos = make_pos_t(node);
    return walk_match(seq, pos);
}

vector<Alignment> Mapper::align_mem_multi(const Alignment& alignment, vector<MaximalExactMatch>& mems, double& cluster_mq, int additional_multimaps) {

#ifdef debug_mapper
#pragma omp critical
    {
        if (debug) cerr << "aligning " << pb2json(alignment) << endl;
    }
#endif
    if (!gcsa || !xindex) {
        cerr << "error:[vg::Mapper] a GCSA2/xg index pair is required for MEM mapping" << endl;
        exit(1);
    }

    if (mem_threading) {
        return mems_pos_clusters_to_alignments(alignment, mems, additional_multimaps, cluster_mq);
    } else {
        return mems_id_clusters_to_alignments(alignment, mems, additional_multimaps);
    }

}

vector<Alignment>
Mapper::mems_id_clusters_to_alignments(const Alignment& alignment, vector<MaximalExactMatch>& mems, int additional_multimaps) {

    struct StrandCounts {
        uint32_t forward;
        uint32_t reverse;
    };
    
    int total_multimaps = max_multimaps + additional_multimaps;

    // we will use these to determine the alignment strand for each subgraph
    map<id_t, StrandCounts> node_strands;
    // records a mapping of id->MEMs, for cluster ranking
    map<id_t, vector<MaximalExactMatch*> > id_to_mems;
    // for clustering
    vector<id_t> ids;

    // run through the mems, generating a set of alignments for each
    for (auto& mem : mems) {
        //#ifdef debug_mapper
        //if (debug) cerr << "on mem " << mem.sequence() << endl;
        //#endif
        size_t len = mem.begin - mem.end;
        // collect ids and orientations of hits to them on the forward mem
        for (auto& node : mem.nodes) {
            id_t id = gcsa::Node::id(node);
            id_to_mems[id].push_back(&mem);
            ids.push_back(id);
            if (gcsa::Node::rc(node)) {
                node_strands[id].reverse++;
            } else {
                node_strands[id].forward++;
            }
        }
    }

    std::sort(ids.begin(), ids.end());
    ids.erase(std::unique(ids.begin(), ids.end()), ids.end());

    // establish clusters using approximate distance metric based on ids
    // we pick up ranges between successive nodes
    // when these are below our thread_extension length
    vector<vector<id_t> > clusters;
    for (auto& id : ids) {
        if (clusters.empty()) {
            clusters.emplace_back();
            auto& l = clusters.back();
            l.push_back(id);
        } else {
            auto& prev = clusters.back().back();
            if (id - prev <= thread_extension) {
                clusters.back().push_back(id);
            } else {
                clusters.emplace_back();
                auto& l = clusters.back();
                l.push_back(id);
            }
        }
    }

    // rank the clusters by the fraction of the read that they cover
    map<vector<id_t>*, int> cluster_query_coverage;
    std::for_each(clusters.begin(), clusters.end(),
                  [&cluster_query_coverage,
                   &id_to_mems](vector<id_t>& cluster) {
                      set<string::const_iterator> query_coverage;
                      for (auto& id : cluster) {
                          auto& mems = id_to_mems[id];
                          std::for_each(mems.begin(), mems.end(),
                                        [&](MaximalExactMatch* m) {
                                            string::const_iterator c = m->begin;
                                            while (c != m->end) query_coverage.insert(c++);
                                        });
                      }
                      cluster_query_coverage[&cluster] = query_coverage.size();
                  });

    vector<vector<id_t>*> ranked_clusters;
    std::for_each(clusters.begin(), clusters.end(),
                  [&ranked_clusters](vector<id_t>& cluster) {
                      ranked_clusters.push_back(&cluster); });

    std::sort(ranked_clusters.begin(), ranked_clusters.end(),
              [&cluster_query_coverage](vector<id_t>* a,
                                        vector<id_t>* b) {
                  auto len_a = cluster_query_coverage[a];
                  auto len_b = cluster_query_coverage[b];
                  // order by cluster coverage of query
                  // break ties on number of MEMs (fewer better)
                  if (len_a == len_b) {
                      return a->size() < b->size();
                  } else {
                      return len_a > len_b;
                  }
              });


    // generate an alignment for each subgraph/orientation combination for which we have hits
#ifdef debug_mapper
#pragma omp critical
    {
        if (debug) {
            cerr << "aligning to " << clusters.size() << " clusters" << endl;
            for (auto cptr : ranked_clusters) {
                auto& c = *cptr;
                cerr << cluster_query_coverage[cptr] << ":"
                     << c.size() << " "
                     << c.front() << "-" << c.back() << endl;
            }
        }
    }
#endif

    vector<Alignment> alns; // our alignments
    
    // set up our forward and reverse base alignments (these are just sequences in bare alignment objs)
    auto aln_fw = alignment;
    aln_fw.clear_path();
    aln_fw.set_score(0);
    auto aln_rc = reverse_complement_alignment(aln_fw, (function<int64_t(int64_t)>)
                                               ([&](int64_t id) { return get_node_length(id); }));
    
    int max_target_length = alignment.sequence().size() * max_target_factor;

    size_t attempts = 0;
    for (auto& cptr : ranked_clusters) {
        auto& cluster = *cptr;
        // skip if our cluster is too small
        if (cluster.size() < cluster_min) continue;
        // record our attempt count
        ++attempts;
        // bail out if we've passed our maximum number of attempts
        if (attempts > max(max_attempts, total_multimaps)) break;
#ifdef debug_mapper
#pragma omp critical
        {
            if (debug) {
                cerr << "attempt " << attempts
                     << " on cluster " << cluster.front() << "-" << cluster.back() << endl;
            }
        }
#endif
        VG sub; // the subgraph we'll align against
        set<id_t> seen;
        for (auto& id : cluster) {
            if (seen.count(id)) continue; // avoid double-gets
            seen.insert(id);
            xindex->get_id_range(id, id, sub.graph);
        }
        // expand using our context depth
        xindex->expand_context(sub.graph, context_depth, false);
        sub.rebuild_indexes();
        // if the graph is now too big to attempt, bail out
        if (max_target_factor && sub.length() > max_target_length) continue;
#ifdef debug_mapper
#pragma omp critical
        {
            if (debug) {
                cerr << "attempt " << attempts
                     << " on subgraph " << sub.min_node_id() << "-" << sub.max_node_id() << endl;
            }
        }
#endif
        // determine the likely orientation
        uint32_t fw_mems = 0;
        uint32_t rc_mems = 0;
        sub.for_each_node([&](Node* n) {
                auto ns = node_strands.find(n->id());
                if (ns != node_strands.end()) {
                    fw_mems += ns->second.forward;
                    rc_mems += ns->second.reverse;
                }
            });
#ifdef debug_mapper
#pragma omp critical
        {
            if (debug) cerr << "got " << fw_mems << " forward and " << rc_mems << " reverse mems" << endl;
        }
#endif
        if (fw_mems) {
            Alignment aln = align_to_graph(aln_fw, sub, max_query_graph_ratio);
            resolve_softclips(aln, sub);
            alns.push_back(aln);
            if (attempts >= total_multimaps &&
                greedy_accept &&
                aln.identity() >= accept_identity) {
                break;
            }
        }
        if (rc_mems) {
            Alignment aln = align_to_graph(aln_rc, sub, max_query_graph_ratio);
            resolve_softclips(aln, sub);
            alns.push_back(reverse_complement_alignment(aln,
                                                        (function<int64_t(int64_t)>)
                                                        ([&](int64_t id) { return get_node_length(id); })));
            if (attempts >= total_multimaps &&
                greedy_accept &&
                aln.identity() >= accept_identity) {
                break;
            }
        }
    }
    
    return alns;
}

void Mapper::resolve_softclips(Alignment& aln, VG& graph) {

    if (!xindex) {
        cerr << "error:[vg::Mapper] xg index pair is required for dynamic softclip resolution" << endl;
        exit(1);
    }
    // we can't resolve softclips on a read without a mapping
    if (!aln.path().mapping_size()) return;
    // we can be more precise about our handling of softclips due to the low cost
    // of the fully in-memory xg index
    int sc_start = softclip_start(aln);
    int sc_end = softclip_end(aln);
    int last_score = aln.score();
    size_t itr = 0;
    Path* path = aln.mutable_path();
    int64_t idf = path->mutable_mapping(0)->position().node_id();
    int64_t idl = path->mutable_mapping(path->mapping_size()-1)->position().node_id();
    int max_target_length = aln.sequence().size() * max_target_factor;
    while (itr++ < max_softclip_iterations
           && (sc_start > softclip_threshold
               || sc_end > softclip_threshold)) {
#ifdef debug_mapper
#pragma omp critical
        {
            if (debug) {
                cerr << "Softclip before expansion: " << sc_start << " " << sc_end
                    << " (" << aln.score() << " points)" << endl;
            }
        }
#endif
        double avg_node_size = graph.length() / (double)graph.size();
#ifdef debug_mapper
#pragma omp critical
        {
            if (debug) cerr << "average node size " << avg_node_size << endl;
        }
#endif
        // step towards the side where there were soft clips
        Graph flanks;
        xindex->get_id_range(idf, idf, flanks);
        xindex->get_id_range(idl, idl, flanks);
        xindex->expand_context(flanks,
                               max(context_depth, (int)((sc_start+sc_end)/avg_node_size)),
                               false, // don't add paths
                               true); // use steps
        graph.extend(flanks);

        aln.clear_path();
        aln.set_score(0);

        // give up if the graph is too big
        if (max_target_factor && graph.length() >= max_target_length) break;

        // otherwise, align
        aln = align_to_graph(aln, graph, max_query_graph_ratio);

        sc_start = softclip_start(aln);
        sc_end = softclip_end(aln);
#ifdef debug_mapper
#pragma omp critical
        {
            if (debug) {
                cerr << "Softclip after expansion: " << sc_start << " " << sc_end
                    << " (" << aln.score() << " points)" << endl;
            }
        }
#endif
        // we are not improving, so increasing the window is unlikely to help
        if (last_score == aln.score()) break;
        // update tracking of path end
        last_score = aln.score();
        path = aln.mutable_path();
        idf = path->mutable_mapping(0)->position().node_id();
        idl = path->mutable_mapping(path->mapping_size()-1)->position().node_id();
    }
}

// core alignment algorithm that handles both kinds of sequence indexes
vector<Alignment> Mapper::align_threaded(const Alignment& alignment, int& kmer_count, int kmer_size, int stride, int attempt) {

    // parameters, some of which should probably be modifiable
    // TODO -- move to Mapper object

    if (index == nullptr && (xindex == nullptr || gcsa == nullptr)) {
        cerr << "error:[vg::Mapper] index(es) missing, cannot map alignment!" << endl;
        exit(1);
    }

    const string& sequence = alignment.sequence();

    // Generate all the kmers we want to look up, with the correct stride.
    auto kmers = balanced_kmers(sequence, kmer_size, stride);

    //vector<uint64_t> sizes;
    //index->approx_sizes_of_kmer_matches(kmers, sizes);

    // Holds the map from node ID to collection of start offsets, one per kmer we're searching for.
    vector<map<int64_t, vector<int32_t> > > positions(kmers.size());
    int i = 0;
    for (auto& k : kmers) {
        if (!allATGC(k)) continue; // we can't handle Ns in this scheme
        //#ifdef debug_mapper
        //if (debug) cerr << "kmer " << k << " entropy = " << entropy(k) << endl;
        if (min_kmer_entropy > 0 && entropy(k) < min_kmer_entropy) continue;

        // We fill this in only once if we're using GCSA indexing
        gcsa::range_type gcsa_range;

        // Work out the number of *bytes* of matches for this kmer with the appropriate index.
        uint64_t approx_matches;
        if(gcsa) {
            // A little more complicated. We run the search and count the range size
            gcsa_range = gcsa->find(k);
            // Measure count and convert to bytes
            approx_matches = gcsa::Range::length(gcsa_range) * sizeof(gcsa::node_type);
        } else if(index) {
           approx_matches = index->approx_size_of_kmer_matches(k);
        } else {
            cerr << "error:[vg::Mapper] no search index present" << endl;
            exit(1);
        }

        // Report the approximate match byte size
#ifdef debug_mapper
#pragma omp critical
        {
            if (debug) cerr << k << "\t~" << approx_matches << endl;
        }
#endif
        // if we have more than one block worth of kmers on disk, consider this kmer non-informative
        // we can do multiple mapping by rnelaxing this
        if (approx_matches > hit_size_threshold) {
            continue;
        }

        // Grab the map from node ID to kmer start positions for this particular kmer.
        auto& kmer_positions = positions.at(i);
        // Fill it in, since we know there won't be too many to work with.

        if(gcsa) {
            // We need to fill in this vector with the GCSA nodes and then convert.
            std::vector<gcsa::node_type> gcsa_nodes;
            gcsa->locate(gcsa_range, gcsa_nodes);

            for(gcsa::node_type gcsa_node : gcsa_nodes) {
                if(gcsa::Node::rc(gcsa_node)) {
                    // We found a kmer on the reverse strand. The old index
                    // didn't handle these, so we ignore them. TODO: figure out
                    // how to account for them.
                    continue;
                }
                // Decode the result's ID and offset and record it
                kmer_positions[gcsa::Node::id(gcsa_node)].push_back(gcsa::Node::offset(gcsa_node));
            }

        } else if(index) {
           index->get_kmer_positions(k, kmer_positions);
        } else {
            cerr << "error:[vg::Mapper] no search index present" << endl;
            exit(1);
        }


        // ignore this kmer if it has too many hits
        // typically this will be filtered out by the approximate matches filter
        if (kmer_positions.size() > hit_max) kmer_positions.clear();
        // Report the actual match count for the kmer
#ifdef debug_mapper
#pragma omp critical
        {
            if (debug) cerr << "\t=" << kmer_positions.size() << endl;
        }
#endif
        kmer_count += kmer_positions.size();
        ++i;
    }

#ifdef debug_mapper
#pragma omp critical
    {
        if (debug) cerr << "kept kmer hits " << kmer_count << endl;
    }
#endif

    // make threads
    // these start whenever we have a kmer match which is outside of
    // one of the last positions (for the previous kmer) + the kmer stride % wobble (hmm)

    // For each node ID, holds the numbers of the kmers that we find on it, in
    // the order that they appear in the query. One would expect them to be
    // monotonically increasing.
    map<int64_t, vector<int> > node_kmer_order;

    // Maps from node ID and offset to a thread ending with the kmer that starts
    // there, if any such thread exists.
    map<pair<int64_t, int32_t>, vector<int64_t> > position_threads;

    // For each node, holds the last thread for that node. Because we only do
    // position wobble, threads only touch a single node.
    map<int64_t, vector<int64_t> > node_threads;

    //int node_wobble = 0; // turned off...

    // How far left or right from the "correct" position for the previous kmer
    // are we willing to search when looking for a thread to extend?
    int position_wobble = 2;

    int max_iter = sequence.size();
    int iter = 0;
    int64_t max_subgraph_size = 0;

    // This is basically the index on this loop over kmers and their position maps coming up
    i = 0;
    for (auto& p : positions) {
        // For every map from node ID to collection of kmer starts, for kmer i...

        // Grab the kmer and advance i for next loop iteration
        auto& kmer = kmers.at(i++);
        for (auto& x : p) {
            // For each node ID and the offsets on that node at which this kmer appears...
            int64_t id = x.first;
            vector<int32_t>& pos = x.second;

            // Note that this kmer is the next kmer in the query to appear in that node.
            node_kmer_order[id].push_back(i-1);
            for (auto& y : pos) {
                // For every offset along the node at which this kmer appears, in order...

                //cerr << kmer << "\t" << i << "\t" << id << "\t" << y << endl;
                // thread rules
                // if we find the previous position

                // This holds the thread that this instance of this kmer on this node is involved in.
                vector<int64_t> thread;

                // If we can find a thread close enough to this kmer, we want to
                // continue it with this kmer. If nothing changed between the
                // query and the reference, we would expect to extend the thread
                // that has its last kmer starting exactly stride bases before
                // this kmer starts (i.e. at y - stride). However, due to indels
                // existing, we search with a "wobble" of up to position_wobble
                // in either direction, outwards from the center.

                // This holds the current wobble that we are searching (between
                // -position_wobble and +position_wobble).
                int m = 0;
                for (int j = 0; j < 2*position_wobble + 1; ++j) {
                    // For each of the 2 * position_wobble + 1 wobble values we
                    // need to try, calculate the jth wobble value out from the
                    // center.
                    if (j == 0) { // on point
                        // First we use the zero wobble, which we started with
                    } else if (j % 2 == 0) { // subtract
                        // Every even step except the first, we try the negative version of the positive wobble we just tried
                        m *= -1;
                    } else { // add
                        // Every odd step, we try the positive version of the
                        // negative (or 0) wobble we just tried, incremented by
                        // 1.
                        m *= -1; ++m;
                    }

                    //cerr << "checking " << id << " " << y << " - " << kmer_size << " + " << m << endl;

                    // See if we can find a thread at this wobbled position
                    auto previous = position_threads.find(make_pair(id, y - stride + m));
                    if (previous != position_threads.end()) {
                        // If we did find one, use it as our thread, remove it
                        // so it can't be extended by anything else, and stop
                        // searching more extreme wobbles.

                        //length = position_threads[make_pair(id, y - stride + m)] + 1;
                        thread = previous->second;
                        position_threads.erase(previous);
                        //cerr << "thread is " << thread.size() << " long" << endl;
                        break;
                    }
                }

                // Now we either have the thread we are extending in thread, or we are starting a new thread.

                // Extend the thread with another kmer on this node ID.
                thread.push_back(id);
                // Save the thread as ending with a kmer at this offset on this node.
                position_threads[make_pair(id, y)] = thread;

                // This is now the last thread for this node.
                node_threads[id] = thread;
            }
        }
    }

    // This maps from a thread length (in kmer instances) to all the threads of that length.
    map<int, vector<vector<int64_t> > > threads_by_length;
    for (auto& t : node_threads) {
        auto& thread = t.second;
        auto& threads = threads_by_length[thread.size()];
        threads.push_back(thread);
    }

    // now sort the threads and re-cluster them

#ifdef debug_mapper
#pragma omp critical
    {
        if (debug) {
            cerr << "initial threads" << endl;
            for (auto& t : threads_by_length) {
                auto& length = t.first;
                auto& threads = t.second;
                cerr << length << ":" << endl;
                for (auto& thread : threads) {
                    cerr << "\t";
                    for (auto& id : thread) {
                        cerr << id << " ";
                    }
                    cerr << endl;
                }
                cerr << endl;
            }
        }
    }
#endif

    // sort threads by ids, taking advantage of vector comparison and how sets work
    set<vector<int64_t> > sorted_threads;
    auto tl = threads_by_length.rbegin();
    for (auto& t : node_threads) {
        auto& thread = t.second;
        sorted_threads.insert(thread);
    }
    threads_by_length.clear();

    // go back through and combine closely-linked threads
    // ... but only if their kmer order is proper

    // This holds threads by the last node ID they touch.
    map<int64_t, vector<int64_t> > threads_by_last;

    // go from threads that are longer to ones that are shorter
    for (auto& thread : sorted_threads) {
        //cerr << thread.front() << "-" << thread.back() << endl;

        // Find the earliest-ending thread that ends within max_thread_gap nodes of this thread's start
        auto prev = threads_by_last.upper_bound(thread.front()-max_thread_gap);
        //if (prev != threads_by_last.begin()) --prev;
        // now we should be at the highest thread within the bounds
        //cerr << prev->first << " " << thread.front() << endl;
        // todo: it may also make sense to check that the kmer order makes sense
        // what does this mean? it means that the previous
        if (prev != threads_by_last.end()
            && prev->first > thread.front() - max_thread_gap) {
            // If we found such a thread, and it also *starts* within
            // max_thread_gap nodes of this thread's start, we want to add our
            // thread onto the end of it and keep only the combined longer
            // thread. TODO: this limits max thread length.
            vector<int64_t> new_thread;
            auto& prev_thread = prev->second;
            new_thread.reserve(prev_thread.size() + thread.size());
            new_thread.insert(new_thread.end(), prev_thread.begin(), prev_thread.end());
            new_thread.insert(new_thread.end(), thread.begin(), thread.end());
            threads_by_last.erase(prev);
            // this will clobber... not good
            // maybe overwrite only if longer?
            threads_by_last[new_thread.back()] = new_thread;
        } else {
            // We want to keep this thread since it couldn't attach to any other thread.
            threads_by_last[thread.back()] = thread;
        }
    }

    // debugging
    /*
    #ifdef debug_mapper
    if (debug) {
        cerr << "threads by last" << endl;
        for (auto& t : threads_by_last) {
            auto& thread = t.second;
            cerr << t.first << "\t";
            for (auto& id : thread) {
                cerr << id << " ";
            }
            cerr << endl;
        }
    }
    #endif
    */

    // rebuild our threads_by_length set
    for (auto& t : threads_by_last) {
        auto& thread = t.second;
        if (thread.size() >= cluster_min) {
            // Only keep threads if they have a sufficient number of kmer instances in them.
            auto& threads = threads_by_length[thread.size()];
            threads.push_back(thread);
        }
    }

#ifdef debug_mapper
#pragma omp critical
    {
        if (debug) {
            cerr << "threads ready for alignment" << endl;
            for (auto& t : threads_by_length) {
                auto& length = t.first;
                auto& threads = t.second;
                cerr << length << ":" << endl;
                for (auto& thread : threads) {
                    cerr << "\t";
                    for (auto& id : thread) {
                        cerr << id << " ";
                    }
                    cerr << endl;
                }
                cerr << endl;
            }
        }
    }
#endif

    int thread_ex = thread_extension;
    map<vector<int64_t>*, Alignment> alignments;
    int8_t match = alignment.quality().empty() ? get_regular_aligner()->match : get_qual_adj_aligner()->match;

    // collect the nodes from the best N threads by length
    // and expand subgraphs as before
    //cerr << "extending by " << thread_ex << endl;
    tl = threads_by_length.rbegin();
    bool accepted = false;
    for (int i = 0;
         !accepted
             && tl != threads_by_length.rend()
             && (best_clusters == 0 || i < best_clusters);
         ++i, ++tl) {
        auto& threads = tl->second;
        // by definition, our thread should construct a contiguous graph
        for (auto& thread : threads) {
            // Do an alignment to the subgraph for each thread.

            // thread extension should be determined during iteration
            // note that there is a problem and hits tend to be imbalanced
            // due to the fact that we record the node position of the start of the kmer
            int64_t first = max((int64_t)0, *thread.begin());
            int64_t last = *thread.rbegin() + thread_ex;
            // so we can pick it up efficiently from the index by pulling the range from first to last
#ifdef debug_mapper
#pragma omp critical
            {
                if (debug) cerr << "getting node range " << first << "-" << last << endl;
            }
#endif
            VG* graph = new VG;

            // Now we need to get the neighborhood by ID and expand outward by actual
            // edges. How we do this depends on what indexing structures we have.
            // TODO: We're repeating this code. Break it out into a function or something.
            if(xindex) {
                xindex->get_id_range(first, last, graph->graph);
                xindex->expand_context(graph->graph, context_depth, false);
                graph->rebuild_indexes();
            } else if(index) {
                index->get_range(first, last, *graph);
                index->expand_context(*graph, context_depth);
            } else {
                cerr << "error:[vg::Mapper] cannot align mate with no graph data" << endl;
                exit(1);
            }

            Alignment& ta = alignments[&thread];
            ta = alignment;

            // by default, expand the graph a bit so we are likely to map
            //index->get_connected_nodes(*graph);
            graph->remove_orphan_edges();

#ifdef debug_mapper
#pragma omp critical
            {
                if (debug) cerr << "got subgraph with " << graph->node_count() << " nodes, "
                                << graph->edge_count() << " edges" << endl;
            }
#endif
            //serialize_to_file("init-" + alignment.sequence() + "-" + hash_alignment(alignment).substr(0,8) + "-" + hash().substr(0,8) + ".vg");

            // Topologically sort the graph, breaking cycles and orienting all edges end to start.
            // This flips some nodes around, so we need to translate alignments back.
            //set<int64_t> flipped_nodes;
            //graph->orient_nodes_forward(flipped_nodes);

            // align
            //graph->serialize_to_file("align2.vg");
            ta.clear_path();
            ta.set_score(0);

            ta = align_to_graph(ta, *graph, max_query_graph_ratio);

            // check if we start or end with soft clips
            // if so, try to expand the graph until we don't have any more (or we hit a threshold)
            // expand in the direction where there were soft clips

            if (!ta.has_path()) continue;

            // we can be more precise about our handling of softclips due to the low cost
            // of the fully in-memory xg index
            int sc_start = softclip_start(ta);
            int sc_end = softclip_end(ta);
            int last_score = ta.score();
            size_t itr = 0;
            Path* path = ta.mutable_path();
            int64_t idf = path->mutable_mapping(0)->position().node_id();
            int64_t idl = path->mutable_mapping(path->mapping_size()-1)->position().node_id();
            int32_t d_to_head = graph->distance_to_head(NodeTraversal(graph->get_node(idf), false), sc_start*3);
            int32_t d_to_tail = graph->distance_to_tail(NodeTraversal(graph->get_node(idl), false), sc_end*3);
            while (itr++ < 3
                   && ((sc_start > softclip_threshold
                        && d_to_head >= 0 && d_to_head < sc_start)
                       || (sc_end > softclip_threshold
                           && d_to_tail >=0 && d_to_tail < sc_end))) {
                           
#ifdef debug_mapper
#pragma omp critical
                {
                    if (debug) {
                        cerr << "softclip before " << sc_start << " " << sc_end << endl;
                        cerr << "distance to head "
                             << graph->distance_to_head(NodeTraversal(graph->get_node(idf), false), sc_start*3)
                             << endl;
                        cerr << "distance to tail "
                             << graph->distance_to_tail(NodeTraversal(graph->get_node(idl), false), sc_end*3)
                             << endl;
                    }
                }
#endif
                double avg_node_size = graph->length() / (double)graph->size();
#ifdef debug_mapper
#pragma omp critical
                {
                    if (debug) cerr << "average node size " << avg_node_size << endl;
                }
#endif
                // step towards the side where there were soft clips
                if (sc_start) {
                    if (xindex) {
                        Graph flank;
                        xindex->get_id_range(idf-1, idf, flank);
                        xindex->expand_context(flank,
                                               max(context_depth, (int)(sc_start/avg_node_size)),
                                               false);
                        graph->extend(flank);
                    } else if (index) {
                        VG flank;
                        index->get_range(max((int64_t)0, idf-thread_ex), idf, flank);
                        index->expand_context(flank, context_depth);
                        graph->extend(flank);
                    }
                }
                if (sc_end) {
                    if (xindex) {
                        Graph flank;
                        xindex->get_id_range(idl, idl+1, flank);
                        xindex->expand_context(flank,
                                               max(context_depth, (int)(sc_end/avg_node_size)),
                                               false);
                        graph->extend(flank);
                    } else if (index) {
                        VG flank;
                        index->get_range(idl, idl+thread_ex, flank);
                        index->expand_context(flank, context_depth);
                        graph->extend(flank);
                    }
                }
                graph->remove_orphan_edges();
                ta.clear_path();
                ta.set_score(0);

                ta = align_to_graph(ta, *graph, max_query_graph_ratio);

                sc_start = softclip_start(ta);
                sc_end = softclip_end(ta);
#ifdef debug_mapper
#pragma omp critical
                {
                    if (debug) cerr << "softclip after " << sc_start << " " << sc_end << endl;
                }
#endif
                // we are not improving, so increasing the window is unlikely to help
                if (last_score == ta.score()) break;
                // update tracking of path end
                last_score = ta.score();
                path = ta.mutable_path();
                idf = path->mutable_mapping(0)->position().node_id();
                idl = path->mutable_mapping(path->mapping_size()-1)->position().node_id();
                d_to_head = graph->distance_to_head(NodeTraversal(graph->get_node(idf), false), sc_start*3);
                d_to_tail = graph->distance_to_tail(NodeTraversal(graph->get_node(idl), false), sc_end*3);
            }

            delete graph;

#ifdef debug_mapper
#pragma omp critical
            {
                if (debug) cerr << "normalized score is " << (float)ta.score() / ((float)ta.sequence().size()*match) << endl;
            }
#endif
            if (greedy_accept && ta.identity() >= accept_identity) {
#ifdef debug_mapper
#pragma omp critical
                {
                    if (debug) cerr << "greedy accept" << endl;
                }
#endif
                accepted = true;
                break;
            }
        }
    }
    
    vector<Alignment> alns;
    alns.reserve(alignments.size());
    for (auto& ta : alignments) {
        alns.push_back(ta.second);
    }
    return alns;

}


// transform the path into a path relative to another path (defined by path_name)
// source -> surjection (in path_name coordinate space)
// the product is equivalent to a pairwise alignment between this path and the other

// new approach
// get path sequence
// get graph component overlapping path
// removing elements which aren't in the path of interest
// realign to this graph
// cross fingers

Alignment Mapper::surject_alignment(const Alignment& source,
                                    set<string>& path_names,
                                    string& path_name,
                                    int64_t& path_pos,
                                    bool& path_reverse,
                                    int window) {

    Alignment surjection = source;
    surjection.clear_mapping_quality();
    surjection.clear_score();
    surjection.clear_identity();
    surjection.clear_path();

    // get start and end nodes in path
    // get range between +/- window
    if (!source.has_path() || source.path().mapping_size() == 0) {
#ifdef debug

#pragma omp critical (cerr)
        cerr << "Alignment " << source.name() << " is unmapped and cannot be surjected" << endl;

#endif
        return surjection;
    }

    set<id_t> nodes;
    for (int i = 0; i < source.path().mapping_size(); ++ i) {
        nodes.insert(source.path().mapping(i).position().node_id());
    }
    VG graph;
    for (auto& node : nodes) {
        *graph.graph.add_node() = xindex->node(node);
    }
    xindex->expand_context(graph.graph, context_depth, true); // get connected edges and path
    graph.paths.append(graph.graph);
    graph.rebuild_indexes();

    set<string> kept_paths;
    graph.keep_paths(path_names, kept_paths);

    // We need this for inverting mappings to the correct strand
    function<int64_t(id_t)> node_length = [&graph](id_t node) {
        return graph.get_node(node)->sequence().size();
    };
    
    // What is our alignment to surject spelled the other way around? We can't
    // just use the normal alignment RC function because the mappings reference
    // nonexistent nodes.
    // Make sure to copy all the things about the alignment (name, etc.)

    Alignment surjection_rc = surjection;
    surjection_rc.set_sequence(reverse_complement(surjection.sequence()));
    
    // Align the old alignment to the graph in both orientations. Apparently
    // align only does a single oriantation, and we have no idea, even looking
    // at the mappings, which of the orientations will correspond to the one the
    // alignment is actually in.

    auto surjection_forward = align_to_graph(surjection, graph, max_query_graph_ratio);
    auto surjection_reverse = align_to_graph(surjection_rc, graph, max_query_graph_ratio);

#ifdef debug
#pragma omp critical (cerr)
    cerr << surjection.name() << " " << surjection_forward.score() << " forward score, " << surjection_reverse.score() << " reverse score" << endl;
#endif
    
    if(surjection_reverse.score() > surjection_forward.score()) {
        // Even if we have to surject backwards, we have to send the same string out as we got in.
        surjection = reverse_complement_alignment(surjection_reverse, node_length);
    } else {
        surjection = surjection_forward;
    }
    
    
#ifdef debug

#pragma omp critical (cerr)
        cerr << surjection.path().mapping_size() << " mappings, " << kept_paths.size() << " paths" << endl;

#endif

    if (surjection.path().mapping_size() > 0 && kept_paths.size() == 1) {
        // determine the paths of the node we mapped into
        //  ... get the id of the first node, get the paths of it
        assert(kept_paths.size() == 1);
        path_name = *kept_paths.begin();

        int64_t path_id = xindex->path_rank(path_name);
        auto& first_pos = surjection.path().mapping(0).position();
        int64_t hit_id = surjection.path().mapping(0).position().node_id();
        bool hit_backward = surjection.path().mapping(0).position().is_reverse();
        // we pick up positional information using the index

        auto path_posns = xindex->position_in_path(hit_id, path_name);
        if (path_posns.size() > 1) {
            cerr << "[vg map] surject_alignment: warning, multiple positions for node " << hit_id << " in " << path_name << " but will use only first: " << path_posns.front() << endl;
        } else if (path_posns.size() == 0) {
            cerr << "[vg map] surject_alignment: error, no positions for alignment " << source.name() << endl;
            exit(1);
        }

        // if we are reversed
        path_pos = path_posns.front();
        bool reversed_path = xindex->mapping_at_path_position(path_name, path_pos).position().is_reverse();
        if (reversed_path) {
            // if we got the start of the node position relative to the path
            // we need to offset to make thinsg right
            // but which direction
            if (hit_backward) {
                path_pos = path_posns.front() + first_pos.offset();
            } else {
                auto pos = reverse_complement_alignment(surjection, node_length).path().mapping(0).position();
                path_pos = xindex->position_in_path(pos.node_id(), path_name).front() + pos.offset();
            }
            path_reverse = !hit_backward;
        } else {
            if (!hit_backward) {
                path_pos = path_posns.front() + first_pos.offset();
            } else {
                auto pos = reverse_complement_alignment(surjection, node_length).path().mapping(0).position();
                path_pos = xindex->position_in_path(pos.node_id(), path_name).front() + pos.offset();
            }
            path_reverse = hit_backward;
        }

    } else {

        surjection = source;
#ifdef debug

#pragma omp critical (cerr)
        cerr << "Alignment " << source.name() << " did not align to the surjection subgraph" << endl;

#endif

    }

    return surjection;
}

const int balanced_stride(int read_length, int kmer_size, int stride) {
    double r = read_length;
    double k = kmer_size;
    double j = stride;
    int i = (r > j) ? round((r-k)/round((r-k)/j)) : j;
    return max(1, i);
}

const vector<string> balanced_kmers(const string& seq, const int kmer_size, const int stride) {
    // choose the closest stride that will generate balanced kmers
    vector<string> kmers;
    int b = balanced_stride(seq.size(), kmer_size, stride);
    if (!seq.empty()) {
        for (int i = 0; i+kmer_size <= seq.size(); i+=b) {
            kmers.push_back(seq.substr(i,kmer_size));
        }
    }
    return kmers;
}

bool operator==(const MaximalExactMatch& m1, const MaximalExactMatch& m2) {
    return m1.begin == m2.begin && m1.end == m2.end && m1.nodes == m2.nodes;
}

bool operator<(const MaximalExactMatch& m1, const MaximalExactMatch& m2) {
    return m1.begin < m2.begin && m1.end < m2.end && m1.nodes < m2.nodes;
}

MEMMarkovModel::MEMMarkovModel(
    const vector<size_t>& aln_lengths,
    const vector<vector<MaximalExactMatch> >& matches,
    Mapper* mapper,
    const function<double(const MaximalExactMatch&, const MaximalExactMatch&)>& transition_weight,
    int band_width) {
    // store the MEMs in the model
    int frag_n = 0;
    for (auto& fragment : matches) {
        ++frag_n;
        for (auto& mem : fragment) {
            // copy the MEM for each specific hit in the base graph
            // and add it in as a vertex
            for (auto& node : mem.nodes) {
                //model.emplace_back();
                //auto m = model.back();
                MEMMarkovModelVertex m;
                m.weight = mem.length();
                m.prev = nullptr;
                m.score = 0;
                m.mem = mem;
                m.mem.nodes.clear();
                m.mem.nodes.push_back(node);
                m.mem.fragment = frag_n;
                m.mem.match_count = mem.match_count;
                //m.mem.fill_positions(mapper);
                model.push_back(m);
            }
        }
    }
    for (vector<MEMMarkovModelVertex>::iterator m = model.begin(); m != model.end(); ++m) {
        // fill the nexts using banding constraints
        // banding means we stop looking along the MEMs when the score_transition function returns value/false
        // as a result changing the score function to return 0 at a given threshold induces local banding
        auto n = m;
        ++n;
        int i = 0;
        bool connected = false;
        //cerr << "from " << m->mem << endl;
        while (n != model.end()) {
            //cerr << "  to " << n->mem << endl;
            // skip past MEMs at the same position in the read
            if (n->mem.begin == m->mem.begin) {
                //cerr << "    skip" << endl;
                ++n; continue;
            }
            // todo how do we handle MEMs at the same starting position
            // these are duplicates which we need to introduce...
            double weight = transition_weight(m->mem, n->mem);
            //cerr << "    weight " << weight << endl;
            if (++i > band_width && connected) {
                //cerr << "    breaking" << endl;
                break;
            }
            if (weight > -std::numeric_limits<double>::max()) {
                //cerr << "    saving" << endl;
                // save if we got a weight
                m->next_cost.push_back(make_pair(&*n, weight));
                n->prev_cost.push_back(make_pair(&*m, weight));
                connected = true;
            }
            ++n;
            ++i;
        }
        // sort the nexts to make later traversal easier
        sort(m->next_cost.begin(), m->next_cost.end(),
             [](const pair<MEMMarkovModelVertex*, double>& x,
                const pair<MEMMarkovModelVertex*, double>& y)
             { return x.second < y.second; });
    }
}

void MEMMarkovModel::score(const set<MEMMarkovModelVertex*>& exclude) {
    // propagate the scores in the model
    for (auto& m : model) {
        // score is equal to the max inbound + mem.weight
        if (exclude.count(&m)) continue; // skip if vertex was whole cluster
        m.score = m.weight;
        for (auto& p : m.prev_cost) {
            vector<int> common;
            std::set_intersection(m.traces.begin(), m.traces.end(),
                                  p.first->traces.begin(), p.first->traces.end(),
                                  std::back_inserter(common));
            if (!common.empty()) {
                continue;
            }
            double proposal = m.weight + p.second + p.first->score;
            if (proposal > m.score) {
                m.prev = p.first;
                m.score = proposal;
            }
        }
    }
}

MEMMarkovModelVertex* MEMMarkovModel::max_vertex(void) {
    MEMMarkovModelVertex* maxv = nullptr;
    for (auto& m : model) {
        if (maxv == nullptr || m.score > maxv->score) {
            maxv = &m;
        }
    }
    return maxv;
}

void MEMMarkovModel::clear_scores(void) {
    for (auto& m : model) {
        m.score = 0;
        m.prev = nullptr;
    }
}

vector<vector<MaximalExactMatch> > MEMMarkovModel::traceback(int alt_alns, bool paired, bool debug) {
    vector<vector<MaximalExactMatch> > traces;
    traces.reserve(alt_alns); // avoid reallocs so we can refer to pointers to the traces
    set<MEMMarkovModelVertex*> exclude;
    for (int i = 0; i < alt_alns; ++i) {
        // score the model, accounting for excluded traces
        clear_scores();
        score(exclude);
#ifdef debug_mapper
#pragma omp critical
        {
            if (debug) {
                cerr << "MEMMarkovModel::traceback " << i << endl;
                display(cerr);
            }
        }
#endif
        vector<MEMMarkovModelVertex*> vertex_trace;
        {
            // find the maximum score
            auto* vertex = max_vertex();
            // check if we've exhausted our MEMs
            if (vertex == nullptr || vertex->score == 0) break;
#ifdef debug_mapper
#pragma omp critical
            {
                if (debug) cerr << "maximum score " << vertex->mem.sequence() << " " << vertex << ":" << vertex->score << endl;
            }
#endif
            // make trace
            while (vertex != nullptr) {
                vertex_trace.push_back(vertex);
                if (vertex->prev != nullptr) {
                    vertex = vertex->prev;
                } else {
                    break;
                }
            }
        }
        // if we have a singular match or reads are not paired, record not to use it again
        if (paired && vertex_trace.size() == 1) {
            exclude.insert(vertex_trace.front());
        }
        traces.emplace_back();
        auto& mem_trace = traces.back();
        for (auto v = vertex_trace.rbegin(); v != vertex_trace.rend(); ++v) {
            auto& vertex = **v;
            auto& v_traces = vertex.traces;
            v_traces.push_back(i);
            if (!paired) exclude.insert(&vertex);
            if (v_traces.size() > 1) {
                std::sort(v_traces.begin(), v_traces.end());
                v_traces.erase(std::unique(v_traces.begin(), v_traces.end()),
                               v_traces.end());
            }
            mem_trace.push_back(vertex.mem);
        }
    }
    return traces;
}

// show model
void MEMMarkovModel::display(ostream& out) {
    for (auto& vertex : model) {
        out << vertex.mem.sequence() << ":" << vertex.mem.fragment << " " << &vertex << ":" << vertex.score << "@";
        for (auto& node : vertex.mem.nodes) {
            id_t id = gcsa::Node::id(node);
            size_t offset = gcsa::Node::offset(node);
            bool is_rev = gcsa::Node::rc(node);
            out << id << (is_rev ? "-" : "+") << ":" << offset << " ";
        }
        out << "prev: ";
        for (auto& p : vertex.prev_cost) {
            auto& next = p.first;
            out << p.first << ":" << p.second << "@";
            for (auto& node : next->mem.nodes) {
                id_t id = gcsa::Node::id(node);
                size_t offset = gcsa::Node::offset(node);
                bool is_rev = gcsa::Node::rc(node);
                out << id << (is_rev ? "-" : "+") << ":" << offset << " ";
            }
            out << " ; ";
        }
        out << " next: ";
        for (auto& p : vertex.next_cost) {
            auto& next = p.first;
            out << p.first << ":" << p.second << "@";
            for (auto& node : next->mem.nodes) {
                id_t id = gcsa::Node::id(node);
                size_t offset = gcsa::Node::offset(node);
                bool is_rev = gcsa::Node::rc(node);
                out << id << (is_rev ? "-" : "+") << ":" << offset << " ";
            }
            out << " ; ";
        }
        out << endl;
    }
}

// construct the sequence of the MEM; useful in debugging
string MaximalExactMatch::sequence(void) const {
    string seq; //seq.resize(end-begin);
    string::const_iterator c = begin;
    while (c != end) seq += *c++;
    return seq;
}
    
// length of the MEM
int MaximalExactMatch::length(void) const {
    return end - begin;
}

// uses an xgindex to fill out the MEM positions
void MaximalExactMatch::fill_positions(Mapper* mapper) {
    for (auto& node : nodes) {
        positions = mapper->node_positions_in_paths(gcsa::Node::encode(gcsa::Node::id(node), 0, gcsa::Node::rc(node)));
    }
}

ostream& operator<<(ostream& out, const MaximalExactMatch& mem) {
    size_t len = mem.begin - mem.end;
    out << mem.sequence() << ":";
    for (auto& node : mem.nodes) {
        id_t id = gcsa::Node::id(node);
        size_t offset = gcsa::Node::offset(node);
        bool is_rev = gcsa::Node::rc(node);
        out << id << (is_rev ? "-" : "+") << ":" << offset << ",";
    }
    return out;
}
    

}<|MERGE_RESOLUTION|>--- conflicted
+++ resolved
@@ -59,11 +59,7 @@
     , mem_reseed_length(0)
     , use_cluster_mq(false)
     , smooth_alignments(true)
-<<<<<<< HEAD
-    , simultaneous_pair_alignment(false)
-=======
     , simultaneous_pair_alignment(true)
->>>>>>> d25427f2
 {
     init_aligner(default_match, default_mismatch, default_gap_open, default_gap_extension);
     init_node_cache();
@@ -455,13 +451,8 @@
     // bail out if we can't figure out how far to go
     if (!fragment_size) return false;
     //auto aligner = (mate1.quality().empty() ? get_regular_aligner() : get_qual_adj_aligner());
-<<<<<<< HEAD
-    double hang_threshold = 0.5;
-    double retry_threshold = 0.5;
-=======
     double hang_threshold = 0.75;
     double retry_threshold = 0.6;
->>>>>>> d25427f2
     //double hang_threshold = mate1.sequence().size() * aligner->match * 0.9;
     //double retry_threshold = mate1.sequence().size() * aligner->match * 0.3;
     //cerr << "hang " << hang_threshold << " retry " << retry_threshold << endl;
@@ -653,21 +644,14 @@
 
 bool Mapper::pair_consistent(const Alignment& aln1,
                              const Alignment& aln2) {
-<<<<<<< HEAD
-=======
     if (!(aln1.score() && aln2.score())) return false;
     bool length_ok = false;
->>>>>>> d25427f2
     if (aln1.fragment_size() == 0) {
         // use the approximate distance
         int len = approx_fragment_length(aln1, aln2);
         if (len > 0 && len < fragment_size
             || !fragment_size && len > 0 && len < fragment_max) {
-<<<<<<< HEAD
-            return true;
-=======
             length_ok = true;
->>>>>>> d25427f2
         }
     } else {
         // use the distance induced by the graph paths
@@ -676,14 +660,6 @@
             int len = abs(aln1.fragment(i).length());
             if (len > 0 && len < fragment_size
                 || !fragment_size && len > 0 && len < fragment_max) {
-<<<<<<< HEAD
-                return true;
-            }
-        }
-    }
-    // get the positions
-    return false;
-=======
                 length_ok = true;
                 break;
             }
@@ -695,7 +671,6 @@
     bool orientation_ok = same_orientation && aln1_is_rev == aln2_is_rev
         || !same_orientation && aln1_is_rev != aln2_is_rev;
     return length_ok && orientation_ok;
->>>>>>> d25427f2
 }
 
 pair<vector<Alignment>, vector<Alignment>> Mapper::align_paired_multi(
@@ -1348,26 +1323,6 @@
             // see if we should compute a pair matching bonus
             if (alnpair.score) {
                 int dist = approx_fragment_length(*alnpair.mate1, *alnpair.mate2);
-<<<<<<< HEAD
-                if (dist > 0) {
-                    if (!fragment_size) {
-                        if (dist < fragment_max) {
-                            alnpair.bonus = alnpair.score; // + cluster_mq1 + cluster_mq2;
-                        }
-                    } else if (dist < fragment_size) {
-                        alnpair.bonus = alnpair.score * fragment_length_pdf(dist)/fragment_length_pdf(cached_fragment_length_mean);
-                    }
-                }
-            }
-        }
-        // sort the aligned pairs
-        std::sort(alns.begin(), alns.end(),
-                  [&](const AlignmentPair* pair1,
-                      const AlignmentPair* pair2) {
-                      return pair1->bonus > pair2->bonus;
-                      //return pair1.score > pair2.score && pair1.bonus > pair2.bonus;
-                      //return pair1.mate1.score() + pair1.mate2.score() > pair2.mate1.score() + pair2.mate2.score();
-=======
                 if (fragment_size) {
                     if (pair_consistent(*alnpair.mate1, *alnpair.mate2)) {
                         alnpair.bonus = alnpair.score * fragment_length_pdf(dist)/fragment_length_pdf(cached_fragment_length_mean);
@@ -1390,7 +1345,6 @@
                       } else {
                           return pair1->score > pair2->score;
                       }
->>>>>>> d25427f2
                   });
         // remove duplicates (same score and same start position of both pairs)
         alns.erase(
@@ -1420,8 +1374,6 @@
     };
 
     score_sort_and_dedup();
-<<<<<<< HEAD
-=======
 #pragma omp critical
     if (debug) {
         cerr << "alignment pairs" << endl;
@@ -1433,18 +1385,13 @@
             cerr << endl;
         }
     }
->>>>>>> d25427f2
     // don't rescue; TODO test enabling this
     /*
     if (fragment_size) {
         // go through the pairs and see if we need to rescue one side off the other
         bool rescued = false;
         for (auto& p : alns) {
-<<<<<<< HEAD
-            rescued |= pair_rescue(p.mate1, p.mate2);
-=======
             rescued |= pair_rescue(*p->mate1, *p->mate2);
->>>>>>> d25427f2
         }
         // if we rescued, resort and remove dups
         if (rescued) {
@@ -1455,22 +1402,6 @@
 
     pair<vector<Alignment>, vector<Alignment>> results;
 
-<<<<<<< HEAD
-    // calculate cluster mapping quality
-    double cluster_mq = 0;
-    if (use_cluster_mq) {
-        cluster_mq = min(cluster_mq1, cluster_mq2);
-        // prob_to_phred(sqrt(phred_to_prob(cluster_mq1 + cluster_mq2)));
-#ifdef debug_mapper
-#pragma omp critical
-        {
-            if (debug) cerr << "cluster mq == " << cluster_mq << endl;
-        }
-#endif
-    }
-
-=======
->>>>>>> d25427f2
     // rebuild the thing we'll return
     int read1_max_score = 0;
     int read2_max_score = 0;
@@ -1483,9 +1414,6 @@
 
     // compute mapping qualities
     if (!results.first.empty()) {
-<<<<<<< HEAD
-        // do we meet the fragment size requirements
-=======
         compute_mapping_qualities(results, max(cluster_mq1, cluster_mq2));
         //compute_mapping_qualities(results, max(cluster_mq1, cluster_mq2));
         /*
@@ -1494,21 +1422,12 @@
         */
         // do we meet the fragment size requirements
         /*
->>>>>>> d25427f2
         auto& mate1 = results.first.front();
         auto& mate2 = results.second.front();
         // if not, we downgrade the mapping quality in an ad-hoc way
         // TODO could we do this in a way that reflects this pair's specific fragment length?
         if (pair_consistent(mate1, mate2)) {
             // if the pair is consistent, compute the joint mapping quality
-<<<<<<< HEAD
-            compute_mapping_qualities(results, cluster_mq);
-        } else {
-            // otherwise compute mapqual separately
-            compute_mapping_qualities(results.first, cluster_mq1);
-            compute_mapping_qualities(results.second, cluster_mq2);
-        }
-=======
             compute_mapping_qualities(results, max(cluster_mq1, cluster_mq2));
         } else {
             compute_mapping_qualities(results, min(cluster_mq1, cluster_mq2));
@@ -1516,7 +1435,6 @@
             //compute_mapping_qualities(results.second, cluster_mq2);
         }
         */
->>>>>>> d25427f2
     }
 
     // remove the extra pair used to compute mapping quality if necessary
@@ -1818,7 +1736,7 @@
 
     // build the paired-read MEM markov model
     MEMMarkovModel markov_model({ read1.sequence().size(), read2.sequence().size() }, { mems1, mems2 }, this, transition_weight, 32);
-    vector<vector<MaximalExactMatch> > clusters = markov_model.traceback(total_multimaps, true, debug);
+    vector<vector<MaximalExactMatch> > clusters = markov_model.traceback(total_multimaps, false, debug);
 
     // now reconstruct the paired fragments from the threads
     // for each thread we accept either both pairs or one fragment or the other
@@ -2304,20 +2222,15 @@
     int multimaps = 0;
     for (auto& cluster : clusters) {
         if (++multimaps > total_multimaps) { break; }
-<<<<<<< HEAD
-=======
         // skip this if we don't have sufficient cluster coverage and we have at least two alignments
         // which we can use to estimate mapping quality
         if (cluster_coverage(cluster) < min_cluster_length
             && alns.size() > max(1, total_multimaps/2)) continue;
->>>>>>> d25427f2
         // get the candidate graph
         // align to it
         Alignment candidate = align_cluster(aln, cluster);
         if (candidate.identity() > min_identity) {
             alns.emplace_back(candidate);
-<<<<<<< HEAD
-=======
         }
     }
 
@@ -2328,7 +2241,6 @@
             cerr << aln.score();
             if (aln.score()) cerr << " pos1 " << aln.path().mapping(0).position().node_id() << " ";
             cerr << endl;
->>>>>>> d25427f2
         }
     }
 
