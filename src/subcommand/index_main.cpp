// index.cpp: define the "vg index" subcommand, which makes xg, GCSA2, GBWT, and RocksDB indexes

#include <omp.h>
#include <unistd.h>
#include <getopt.h>

#include <random>
#include <string>
#include <vector>

#include "subcommand.hpp"

#include "../vg.hpp"
#include "../index.hpp"
#include <vg/io/stream.hpp>
#include <vg/io/vpkg.hpp>
#include "../stream_index.hpp"
#include "../vg_set.hpp"
#include "../utility.hpp"
#include "../region.hpp"
#include "../snarls.hpp"
#include "../distance.hpp"
#include "../min_distance.hpp"
#include "../source_sink_overlay.hpp"
#include "../gbwt_helper.hpp"

#include <gcsa/gcsa.h>
#include <gcsa/algorithms.h>
#include <gbwt/variants.h>

using namespace std;
using namespace vg;
using namespace vg::subcommand;

void help_index(char** argv) {
    cerr << "usage: " << argv[0] << " index [options] <graph1.vg> [graph2.vg ...]" << endl
         << "Creates an index on the specified graph or graphs. All graphs indexed must " << endl
         << "already be in a joint ID space." << endl
         << "general options:" << endl
         << "    -b, --temp-dir DIR     use DIR for temporary files" << endl
         << "    -t, --threads N        number of threads to use" << endl
         << "    -p, --progress         show progress" << endl
         << "xg options:" << endl
         << "    -x, --xg-name FILE     use this file to store a succinct, queryable version of the graph(s), or read for GCSA indexing" << endl
         << "gbwt options:" << endl
         << "    -v, --vcf-phasing FILE generate threads from the haplotypes in the VCF file FILE" << endl
         << "    -W, --ignore-missing   don't warn when variants in the VCF are missing from the graph; silently skip them" << endl
         << "    -e, --parse-only FILE  store the VCF parsing with prefix FILE without generating threads" << endl
         << "    -T, --store-threads    generate threads from the embedded paths" << endl
         << "    -M, --store-gam FILE   generate threads from the alignments in FILE (many allowed)" << endl
         << "    -G, --gbwt-name FILE   store the threads as GBWT in FILE" << endl
         << "    -H, --write-haps FILE  store the threads as sequences in FILE" << endl
         << "    -z, --actual-phasing   do not make unphased homozygous genotypes phased"<< endl
         << "    -P, --force-phasing    replace unphased genotypes with randomly phased ones" << endl
         << "    -o, --discard-overlaps skip overlapping alternate alleles if the overlap cannot be resolved" << endl
         << "    -B, --batch-size N     number of samples per batch (default 200)" << endl
         << "    -u, --buffer-size N    GBWT construction buffer size in millions of nodes (default 100)" << endl
         << "    -n, --id-interval N    store haplotype ids at one out of N positions (default 1024)" << endl
         << "    -R, --range X..Y       process samples X to Y (inclusive)" << endl
         << "    -r, --rename V=P       rename contig V in the VCFs to path P in the graph (may repeat)" << endl
         << "    -I, --region C:S-E     operate on only the given 1-based region of the given VCF contig (may repeat)" << endl
         << "    -E, --exclude SAMPLE   exclude any samples with the given name from haplotype indexing" << endl
         << "gcsa options:" << endl
         << "    -g, --gcsa-out FILE    output a GCSA2 index to the given file" << endl
         << "    -i, --dbg-in FILE      use kmers from FILE instead of input VG (may repeat)" << endl
         << "    -f, --mapping FILE     use this node mapping in GCSA2 construction" << endl
         << "    -k, --kmer-size N      index kmers of size N in the graph (default " << gcsa::Key::MAX_LENGTH << ")" << endl
         << "    -X, --doubling-steps N use this number of doubling steps for GCSA2 construction (default " << gcsa::ConstructionParameters::DOUBLING_STEPS << ")" << endl
         << "    -Z, --size-limit N     limit temporary disk space usage to N gigabytes (default " << gcsa::ConstructionParameters::SIZE_LIMIT << ")" << endl
         << "    -V, --verify-index     validate the GCSA2 index using the input kmers (important for testing)" << endl
         << "gam indexing options:" << endl
         << "    -l, --index-sorted-gam input is sorted .gam format alignments, store a GAI index of the sorted GAM in INPUT.gam.gai" << endl
         << "vg in-place indexing options:" << endl
         << "    --index-sorted-vg      input is ID-sorted .vg format graph chunks, store a VGI index of the sorted vg in INPUT.vg.vgi" << endl
         << "rocksdb options:" << endl
         << "    -d, --db-name  <X>     store the RocksDB index in <X>" << endl
         << "    -m, --store-mappings   input is .gam format, store the mappings in alignments by node" << endl
         << "    -a, --store-alignments input is .gam format, store the alignments by node" << endl
         << "    -A, --dump-alignments  graph contains alignments, output them in sorted order" << endl
         << "    -N, --node-alignments  input is (ideally, sorted) .gam format," << endl
         << "                           cross reference nodes by alignment traversals" << endl
         << "    -D, --dump             print the contents of the db to stdout" << endl
         << "    -C, --compact          compact the index into a single level (improves performance)" << endl
         << "snarl distance index options" << endl
         << "    -s  --snarl-name FILE  load snarls from FILE" << endl
         << "    -j  --dist-name FILE   use this file to store a snarl-based distance index" << endl
         << "    -J  --min-name FILE   use this file to store a snarl-based minimum distance index" << endl
         << "    -w  --max_dist N       cap beyond which the maximum distance is no longer accurate. If this is not included, don't build maximum distance index" << endl;
}

// Convert Path to a GBWT path.
gbwt::vector_type path_to_gbwt(const Path& path) {
    gbwt::vector_type result(path.mapping_size());
    for (size_t i = 0; i < result.size(); i++) {
        result[i] = mapping_to_gbwt(path.mapping(i));
    }
    return result;
}

// Find all predecessor nodes of the path, ignoring self-loops.
gbwt::vector_type predecessors(const xg::XG& xg_index, const Path& path) {
    gbwt::vector_type result;
    if (path.mapping_size() == 0) {
        return result;
    }

    vg::id_t first_node = path.mapping(0).position().node_id();
    bool is_reverse = path.mapping(0).position().is_reverse();
    
#ifdef debug
    cerr << "Look for predecessors of node " << first_node << " " << is_reverse << " which is first in alt path" << endl;
#endif
    
    auto pred_edges = (is_reverse ? xg_index.edges_on_end(first_node) : xg_index.edges_on_start(first_node));
    for (auto& edge : pred_edges) {
        if (edge.from() == edge.to()) {
            continue; // Self-loop.
        }
        if (edge.from() == first_node) {  // Reverse the edge if it is from this node.
            result.push_back(gbwt::Node::encode(edge.to(), !(edge.to_end())));
        } else {
            result.push_back(gbwt::Node::encode(edge.from(), edge.from_start()));
        }
    }

    return result;
}

std::vector<std::string> parseGenotypes(const std::string& vcf_line, size_t num_samples);

int main_index(int argc, char** argv) {

    if (argc == 2) {
        help_index(argv);
        return 1;
    }

    #define OPT_BUILD_VGI_INDEX 1000

    // Which indexes to build.
    bool build_xg = false, build_gbwt = false, write_threads = false, build_gcsa = false, build_rocksdb = false, build_dist = false, build_min = false;

    // Files we should read.
    string vcf_name, mapping_name;
    vector<string> dbg_names;

    // Files we should write.
    string xg_name, gbwt_name, parse_name, threads_name, gcsa_name, rocksdb_name, dist_name, snarl_name, min_name;

    // General
    bool show_progress = false;

    // GBWT
    bool warn_on_missing_variants = true;
    size_t found_missing_variants = 0; // Track the number of variants in the phasing VCF that aren't found in the graph
    size_t max_missing_variant_warnings = 10; // Only report up to this many of them
    bool index_haplotypes = false, index_paths = false, index_gam = false;
    bool parse_only = false;
    vector<string> gam_file_names;
    bool phase_homozygous = true, force_phasing = false, discard_overlaps = false;
    size_t samples_in_batch = 200;
    size_t gbwt_buffer_size = gbwt::DynamicGBWT::INSERT_BATCH_SIZE / gbwt::MILLION; // Millions of nodes.
    size_t id_interval = gbwt::DynamicGBWT::SAMPLE_INTERVAL;
    std::pair<size_t, size_t> sample_range(0, ~(size_t)0); // The semiopen range of samples to process.
    map<string, string> path_to_vcf; // Path name conversion from --rename.
    map<string, pair<size_t, size_t>> regions; // Region restrictions for contigs, in VCF name space, as 0-based exclusive-end ranges.
    unordered_set<string> excluded_samples; // Excluded sample names from --exclude.

    // GCSA
    gcsa::size_type kmer_size = gcsa::Key::MAX_LENGTH;
    gcsa::ConstructionParameters params;
    bool verify_gcsa = false;
    
    // Gam index (GAI)
    bool build_gai_index = false;
    
    // VG in-place index (VGI)
    bool build_vgi_index = false;

    // RocksDB
    bool dump_index = false;
    bool store_alignments = false;
    bool store_node_alignments = false;
    bool store_mappings = false;
    bool dump_alignments = false;

    //Distance index
    int cap = -1;
    bool include_maximum = false;

    // Unused?
    bool compact = false;

    int c;
    optind = 2; // force optind past command positional argument
    while (true) {
        static struct option long_options[] =
        {
            // General
            {"temp-dir", required_argument, 0, 'b'},
            {"threads", required_argument, 0, 't'},
            {"progress",  no_argument, 0, 'p'},

            // XG
            {"xg-name", required_argument, 0, 'x'},
            {"thread-db", required_argument, 0, 'F'},

            // GBWT
            {"vcf-phasing", required_argument, 0, 'v'},
            {"ignore-missing", no_argument, 0, 'W'},
            {"parse-only", required_argument, 0, 'e'},
            {"store-threads", no_argument, 0, 'T'},
            {"store-gam", required_argument, 0, 'M'},
            {"gbwt-name", required_argument, 0, 'G'},
            {"write-haps", required_argument, 0, 'H'},
            {"actual-phasing", no_argument, 0, 'z'},
            {"force-phasing", no_argument, 0, 'P'},
            {"discard-overlaps", no_argument, 0, 'o'},
            {"batch-size", required_argument, 0, 'B'},
            {"buffer-size", required_argument, 0, 'u'},
            {"id-interval", required_argument, 0, 'n'},
            {"range", required_argument, 0, 'R'},
            {"rename", required_argument, 0, 'r'},
            {"region", required_argument, 0, 'I'},
            {"exclude", required_argument, 0, 'E'},

            // GCSA
            {"gcsa-out", required_argument, 0, 'g'},
            {"dbg-in", required_argument, 0, 'i'},
            {"mapping", required_argument, 0, 'f'},
            {"kmer-size", required_argument, 0, 'k'},
            {"doubling-steps", required_argument, 0, 'X'},
            {"size-limit", required_argument, 0, 'Z'},
            {"verify-index", no_argument, 0, 'V'},
            
            // GAM index (GAI)
            {"index-sorted-gam", no_argument, 0, 'l'},
            
            // VG in-place index (VGI)
            {"index-sorted-vg", no_argument, 0, OPT_BUILD_VGI_INDEX},

            // RocksDB
            {"db-name", required_argument, 0, 'd'},
            {"store-mappings", no_argument, 0, 'm'},
            {"store-alignments", no_argument, 0, 'a'},
            {"dump-alignments", no_argument, 0, 'A'},
            {"node-alignments", no_argument, 0, 'N'},
            {"dump", no_argument, 0, 'D'},
            {"compact", no_argument, 0, 'C'},

            //Snarl distance index
            {"snarl-name", required_argument, 0, 's'},
            {"dist-name", required_argument, 0, 'j'},
            {"max-dist", required_argument, 0, 'w'},

            {"min-name", required_argument, 0, 'J'},
            {0, 0, 0, 0}
        };

        int option_index = 0;
<<<<<<< HEAD
        c = getopt_long (argc, argv, "b:t:px:v:We:TM:G:H:PoB:u:n:R:r:I:E:g:i:f:k:X:Z:Vld:maANDCs:j:w:J:h",
=======
        c = getopt_long (argc, argv, "b:t:px:v:We:TM:G:H:zPoB:u:n:R:r:I:E:g:i:f:k:X:Z:Vld:maANDCs:j:w:h",
>>>>>>> 1006090a
                long_options, &option_index);

        // Detect the end of the options.
        if (c == -1)
            break;

        switch (c)
        {
        // General
        case 'b':
            temp_file::set_dir(optarg);
            break;
        case 't':
            omp_set_num_threads(parse<int>(optarg));
            break;
        case 'p':
            show_progress = true;
            break;

        // XG
        case 'x':
            build_xg = true;
            xg_name = optarg;
            break;

        // GBWT
        case 'v':
            index_haplotypes = true;
            build_xg = true;
            vcf_name = optarg;
            break;
        case 'W':
            warn_on_missing_variants = false;
            break;
        case 'e':
            parse_only = true;
            parse_name = optarg;
            break;
        case 'T':
            index_paths = true;
            build_xg = true;
            break;
        case 'M':
            index_gam = true;
            build_gbwt = true;
            gam_file_names.push_back(optarg);
            break;
        case 'G':
            build_gbwt = true;
            gbwt_name = optarg;
            break;
        case 'H':
            write_threads = true;
            threads_name = optarg;
            break;
        case 'z':
            phase_homozygous = false;
            break;
        case 'P':
            force_phasing = true;
            break;
        case 'o':
            discard_overlaps = true;
            break;
        case 'B':
            samples_in_batch = std::max(parse<size_t>(optarg), 1ul);
            break;
        case 'u':
            gbwt_buffer_size = std::max(parse<size_t>(optarg), 1ul);
            break;
        case 'n':
            id_interval = parse<size_t>(optarg);
            break;
        case 'R':
            {
                // Parse first..last
                string temp(optarg);
                size_t found = temp.find("..");
                if(found == string::npos || found == 0 || found + 2 == temp.size()) {
                    cerr << "error: [vg index] could not parse range " << temp << endl;
                    exit(1);
                }
                sample_range.first = parse<size_t>(temp.substr(0, found));
                sample_range.second = parse<size_t>(temp.substr(found + 2)) + 1;
            }
            break;
        case 'r':
            {
                // Parse the rename old=new
                string key_value(optarg);
                auto found = key_value.find('=');
                if (found == string::npos || found == 0 || found + 1 == key_value.size()) {
                    cerr << "error: [vg index] could not parse rename " << key_value << endl;
                    exit(1);
                }
                // Parse out the two parts
                string vcf_contig = key_value.substr(0, found);
                string graph_contig = key_value.substr(found + 1);
                // Add the name mapping
                path_to_vcf[graph_contig] = vcf_contig;
            }
            break;
        case 'I':
            {
                // We want to parse this region specifier
                string region(optarg);
                
                Region parsed;
                parse_region(region, parsed);
                if (parsed.start <= 0 || parsed.end <= 0) {
                    // We need both range bounds, and we can't accept 0 since input is 1-based.
                    cerr << "error: [vg index] could not parse 1-based region " << optarg << endl;
                }
                
                // Make sure to correct the coordinates to 0-based exclusive-end, from 1-based inclusive-end
                regions[parsed.seq] = make_pair((size_t) (parsed.start - 1), (size_t) parsed.end);
            }
            break;
        case 'E':
            excluded_samples.insert(optarg);
            break;

        // GCSA
        case 'g':
            build_gcsa = true;
            gcsa_name = optarg;
            break;
        case 'i':
            dbg_names.push_back(optarg);
            break;
        case 'f':
            mapping_name = optarg;
            break;
        case 'k':
            kmer_size = std::max(parse<size_t>(optarg), 1ul);
            break;
        case 'X':
            params.setSteps(parse<size_t>(optarg));
            break;
        case 'Z':
            params.setLimit(parse<size_t>(optarg));
            break;
        case 'V':
            verify_gcsa = true;
            break;
            
        // Gam index (GAI)
        case 'l':
            build_gai_index = true;
            break;
            
        // VGI index
        case OPT_BUILD_VGI_INDEX:
            build_vgi_index = true;
            break;

        // RocksDB
        case 'd':
            build_rocksdb = true;
            rocksdb_name = optarg;
            break;
        case 'm':
            store_mappings = true;
            break;
        case 'a':
            store_alignments = true;
            break;
        case 'A':
            dump_alignments = true;
            break;
        case 'N':
            store_node_alignments = true;
            break;
        case 'D':
            dump_index = true;
            break;

        case 'C':
            compact = true;
            break;

        //Snarl distance index
        case 's':
            snarl_name = optarg;
            break;
        case 'j':
            build_dist = true;
            dist_name = optarg;
            break;
        case 'w':
            build_dist = true;
            cap = parse<int>(optarg);
            include_maximum = true;
            break;

        case 'J':
            build_min = true;
            min_name = optarg;
            break;
        case 'h':
        case '?':
            help_index(argv);
            exit(1);
            break;
        default:
            abort ();
        }
    }

    vector<string> file_names;
    while (optind < argc) {
        string file_name = get_input_file_name(optind, argc, argv);
        file_names.push_back(file_name);
    }

    if (xg_name.empty() && gbwt_name.empty() && parse_name.empty() && threads_name.empty() &&
        gcsa_name.empty() && rocksdb_name.empty() && !build_gai_index && !build_vgi_index && dist_name.empty() && min_name.empty()) {
        cerr << "error: [vg index] index type not specified" << endl;
        return 1;
    }

    if ((build_gbwt || write_threads) && !(index_haplotypes || index_paths || index_gam)) {
        cerr << "error: [vg index] cannot build GBWT without threads" << endl;
        return 1;
    }

    if (parse_only && (!index_haplotypes || index_paths || index_gam)) {
        cerr << "error: [vg index] --parse-only works with --vcf-phasing only" << endl;
        return 1;
    }

    if ((index_haplotypes || index_paths || index_gam) && !(build_gbwt || parse_only || write_threads)) {
        cerr << "error: [vg index] no output format specified for the threads" << endl;
        return 1;
    }

    if (index_gam && (index_haplotypes || index_paths)) {
        cerr << "error: [vg index] GAM threads are incompatible with haplotype/path threads" << endl;
        return 1;
    }

    if (file_names.size() <= 0 && dbg_names.empty()){
        //cerr << "No graph provided for indexing. Please provide a .vg file or GCSA2-format deBruijn graph to index." << endl;
        //return 1;
    }
    
    if (file_names.size() != 1 && build_gai_index) {
        cerr << "error: [vg index] can only index exactly one sorted GAM file at a time" << endl;
        return 1;
    }
    
    if (file_names.size() != 1 && build_vgi_index) {
        cerr << "error: [vg index] can only index exactly one sorted VG file at a time" << endl;
        return 1;
    }
    
    if (file_names.size() != 1 && build_dist) {
        cerr << "error: [vg index] can only create one distance index at a time" << endl;
        return 1;
    }
    
    if (build_gcsa && kmer_size > gcsa::Key::MAX_LENGTH) {
        cerr << "error: [vg index] GCSA2 cannot index with kmer size greater than " << gcsa::Key::MAX_LENGTH << endl;
        return 1;
    }
    
    if (build_xg && build_gcsa && file_names.empty()) {
        // Really we want to build a GCSA by *reading* and XG
        build_xg = false;
        // We'll continue in the build_gcsa section
    }
    if (build_min || build_dist) {
        build_xg = false;
    }

    // Build XG
    xg::XG* xg_index = new xg::XG();
    map<string, Path> alt_paths;
    if (build_xg) {
        if (file_names.empty()) {
            // VGset or something segfaults when we feed it no graphs.
            cerr << "error: [vg index] at least one graph is required to build an xg index" << endl;
            return 1;
        }
        VGset graphs(file_names);
        graphs.to_xg(*xg_index, false, Paths::is_alt, index_haplotypes ? &alt_paths : nullptr);
        if (show_progress) {
            cerr << "Built base XG index" << endl;
        }
    }

#ifdef debug
    cerr << "Alt paths:" << endl;
    for (auto& kv : alt_paths) {
        cerr << kv.first << ": " << kv.second.mapping_size() << " entries" << endl;
    }
#endif

    // Generate threads
    if (index_haplotypes || index_paths || index_gam) {

        // Use the same temp directory as VG.
        gbwt::TempFile::setDirectory(temp_file::get_dir());

        // GBWT metadata.
        std::vector<std::string> sample_names, contig_names;
        size_t haplotype_count = 0;
        size_t true_sample_offset = 0; // Id of the first VCF sample.

        // Determine node id width.
        size_t id_width;
        if (!index_gam) {
            id_width = gbwt::bit_length(gbwt::Node::encode(xg_index->max_node_id(), true));
        } else { // indexing a GAM
            if (show_progress) {
                cerr << "Finding maximum node id in GAM..." << endl;
            }
            vg::id_t max_id = 0;
            size_t alignments_in_gam = 0;
            function<void(Alignment&)> lambda = [&](Alignment& aln) {
                gbwt::vector_type buffer;
                for (auto& m : aln.path().mapping()) {
                    max_id = max(m.position().node_id(), max_id);
                }
                alignments_in_gam++;
            };
            for (auto& file_name : gam_file_names) {
                get_input_file(file_name, [&](istream& in) {
                    vg::io::for_each(in, lambda);
                });
            }
            id_width = gbwt::bit_length(gbwt::Node::encode(max_id, true));
            sample_names.reserve(alignments_in_gam); // We store alignment names as sample names.
        }
        
        if (show_progress) {
            cerr << "Node id width: " << id_width << endl;
        }

        // Do we build GBWT?
        gbwt::GBWTBuilder* gbwt_builder = 0;
        if (build_gbwt) {
            if (show_progress) {
                cerr << "GBWT parameters: buffer size " << gbwt_buffer_size << ", id interval " << id_interval << endl;
            }
            gbwt::Verbosity::set(gbwt::Verbosity::SILENT);  // Make the construction thread silent.
            gbwt_builder = new gbwt::GBWTBuilder(id_width, gbwt_buffer_size * gbwt::MILLION, id_interval);
            gbwt_builder->index.addMetadata();
        }

        // Do we write threads?
        gbwt::text_buffer_type binary_file;
        if (write_threads) {
            if (show_progress) { cerr << "Writing the threads to " << threads_name << endl; }
            binary_file = gbwt::text_buffer_type(threads_name, std::ios::out, gbwt::MEGABYTE, id_width);
        }

        // Store a thread.
        auto store_thread = [&](const gbwt::vector_type& to_save) {
            if (build_gbwt) {
                gbwt_builder->insert(to_save, true); // Insert in both orientations.
            }
            if (write_threads) {
                for (auto node : to_save) { binary_file.push_back(node); }
                binary_file.push_back(gbwt::ENDMARKER);
            }
        };

        // Store the name of the thread in GBWT metadata.
        auto store_thread_name = [&](gbwt::size_type sample, gbwt::size_type contig, gbwt::size_type phase, gbwt::size_type count) {
            if (build_gbwt) {
                gbwt_builder->index.metadata.addPath({
                    static_cast<gbwt::PathName::path_name_type>(sample),
                    static_cast<gbwt::PathName::path_name_type>(contig),
                    static_cast<gbwt::PathName::path_name_type>(phase),
                    static_cast<gbwt::PathName::path_name_type>(count)
                });
            }
        };

        // Store contig names.
        if (index_paths || index_haplotypes) {
            for (size_t path_rank = 1; path_rank <= xg_index->max_path_rank(); path_rank++) {
                contig_names.push_back(xg_index->path_name(path_rank));
            }
        }

        // Convert paths to threads
        if (index_paths) {
            if (show_progress) {
                cerr << "Converting paths to threads..." << endl;
            }
            for (size_t path_rank = 1; path_rank <= xg_index->max_path_rank(); path_rank++) {
                const xg::XGPath& path = xg_index->get_path(xg_index->path_name(path_rank));
                if (path.ids.size() == 0) {
                    continue;
                }
                gbwt::vector_type buffer(path.ids.size());
                for (size_t i = 0; i < path.ids.size(); i++) {
                    buffer[i] = xg_path_to_gbwt(path, i);
                }
                store_thread(buffer);
                store_thread_name(true_sample_offset, path_rank - 1, 0, 0);
            }
            // GBWT metadata: We assume that the XG index contains the reference paths.
            sample_names.emplace_back("ref");
            haplotype_count++;
            true_sample_offset++;
        }

        // Index GAM, using alignment names as sample names.
        if (index_gam) {
            if (show_progress) {
                cerr << "Converting GAM to threads..." << endl;
            }
            function<void(Alignment&)> lambda = [&](Alignment& aln) {
                gbwt::vector_type buffer;
                for (auto& m : aln.path().mapping()) {
                    buffer.push_back(mapping_to_gbwt(m));
                }
                store_thread(buffer);
                store_thread_name(sample_names.size(), 0, 0, 0);
                sample_names.emplace_back(aln.name());
                haplotype_count++;
                true_sample_offset++;
            };
            for (auto& file_name : gam_file_names) {
                get_input_file(file_name, [&](istream& in) {
                    vg::io::for_each(in, lambda);
                });
            }
        }

        // Generate haplotypes
        if (index_haplotypes) {
            size_t total_variants_processed = 0;
            vcflib::VariantCallFile variant_file;
            variant_file.parseSamples = false; // vcflib parsing is very slow if there are many samples.
            variant_file.open(vcf_name);
            if (!variant_file.is_open()) {
                cerr << "error: [vg index] could not open " << vcf_name << endl;
                return 1;
            } else if (show_progress) {
                cerr << "Opened variant file " << vcf_name << endl;
            }
            std::mt19937 rng(0xDEADBEEF);
            std::uniform_int_distribution<std::mt19937::result_type> random_bit(0, 1);

            // How many samples are there?
            size_t num_samples = variant_file.sampleNames.size();
            if (num_samples == 0) {
                cerr << "error: [vg index] the variant file does not contain phasings" << endl;
                return 1;
            }

            // Determine the samples we want to index.
            sample_range.second = std::min(sample_range.second, num_samples);
            sample_names.insert(sample_names.end(),
                                variant_file.sampleNames.begin() + sample_range.first,
                                variant_file.sampleNames.begin() + sample_range.second);
            haplotype_count += 2 * (sample_range.second - sample_range.first);  // Assuming a diploid genome
            if (show_progress) {
                cerr << "Haplotype generation parameters:" << endl;
                cerr << "- Samples " << sample_range.first << " to " << (sample_range.second - 1) << endl;
                cerr << "- Batch size " << samples_in_batch << endl;
                if (phase_homozygous) {
                    cerr << "- Phase homozygous genotypes" << endl;
                }
                if (force_phasing) {
                    cerr << "- Force phasing" << endl;
                }
                if (discard_overlaps) {
                    cerr << "- Discard overlaps" << endl;
                }
            }

            // Process each VCF contig corresponding to an XG path.
            size_t max_path_rank = xg_index->max_path_rank();
            for (size_t path_rank = 1; path_rank <= max_path_rank; path_rank++) {
                string path_name = xg_index->path_name(path_rank);
                string vcf_contig_name = path_to_vcf.count(path_name) ? path_to_vcf[path_name] : path_name;
                if (show_progress) {
                    cerr << "Processing path " << path_name << " as VCF contig " << vcf_contig_name << endl;
                }
                string parse_file = parse_name + '_' + vcf_contig_name;

                // Structures to parse the VCF file into.
                const xg::XGPath& path = xg_index->get_path(path_name);
                gbwt::VariantPaths variants(path.ids.size());
                variants.setSampleNames(sample_names);
                variants.setContigName(path_name);
                std::vector<gbwt::PhasingInformation> phasings;

                // Add the reference to VariantPaths.
                for (size_t i = 0; i < path.ids.size(); i++) {
                    variants.appendToReference(xg_path_to_gbwt(path, i));
                }
                variants.indexReference();

                // Create a PhasingInformation for each batch.
                for (size_t batch_start = sample_range.first; batch_start < sample_range.second; batch_start += samples_in_batch) {
                    if (parse_only) {
                        // Use a permanent file.
                        phasings.emplace_back(parse_file, batch_start, std::min(samples_in_batch, sample_range.second - batch_start));
                        variants.addFile(phasings.back().name(), phasings.back().offset(), phasings.back().size());
                    } else {
                        // Use a temporary file.
                        phasings.emplace_back(batch_start, std::min(samples_in_batch, sample_range.second - batch_start));
                    }
                }

                // Set the VCF region or process the entire contig.
                if (regions.count(vcf_contig_name)) {
                    auto region = regions[vcf_contig_name];
                    if (show_progress) {
                        cerr << "- Setting region " << region.first << " to " << region.second << endl;
                    }
                    variant_file.setRegion(vcf_contig_name, region.first, region.second);
                } else {
                    variant_file.setRegion(vcf_contig_name);
                }

                // Parse the variants and the phasings.
                vcflib::Variant var(variant_file);
                size_t variants_processed = 0;
                std::vector<bool> was_diploid(sample_range.second, true); // Was the sample diploid at the previous site?
                while (variant_file.is_open() && variant_file.getNextVariant(var) && var.sequenceName == vcf_contig_name) {
                    // Skip variants with non-DNA sequence, as they are not included in the graph.
                    bool isDNA = allATGC(var.ref);
                    for (vector<string>::iterator a = var.alt.begin(); a != var.alt.end(); ++a) {
                         if (!allATGC(*a)) isDNA = false;
                    }
                    if (!isDNA) {
                        continue;
                    }

                    // Determine the reference nodes for the current variant and create a variant site.
                    // If the variant is not an insertion, there should be a path for the ref allele.
                    
                    std::string var_name = make_variant_id(var);
                    std::string ref_path_name = "_alt_" + var_name + "_0";
                    auto ref_path_iter = alt_paths.find(ref_path_name);
                    gbwt::vector_type ref_path;
                    size_t ref_pos = variants.invalid_position();
                    if (ref_path_iter != alt_paths.end() && ref_path_iter->second.mapping_size() != 0) {
                        ref_path = path_to_gbwt(ref_path_iter->second);
                        ref_pos = variants.firstOccurrence(ref_path.front());
                        if (ref_pos == variants.invalid_position()) {
                            cerr << "warning: [vg index] invalid ref path for " << var_name << " at "
                                 << var.sequenceName << ":" << var.position << endl;
                            continue;
                        }
                    } else {
                        // Try using alt paths instead.
                        bool found = false;
                        for (size_t alt_index = 1; alt_index < var.alleles.size(); alt_index++) {
                            std::string alt_path_name = "_alt_" + var_name + "_" + to_string(alt_index);
                            size_t candidate_pos = 0;
                            bool candidate_found = false;
                            auto alt_path_iter = alt_paths.find(alt_path_name);
                            if (alt_path_iter != alt_paths.end()) {
                                gbwt::vector_type pred_nodes = predecessors(*xg_index, alt_path_iter->second);
                                for (auto node : pred_nodes) {
                                    size_t pred_pos = variants.firstOccurrence(node);
                                    if (pred_pos != variants.invalid_position()) {
#ifdef debug
                                        cerr << "Found predecessor node " << gbwt::Node::id(node) << " " << gbwt::Node::is_reverse(node)
                                            << " occurring at valid pos " << pred_pos << endl;
#endif
                                        candidate_pos = std::max(candidate_pos, pred_pos + 1);
                                        candidate_found = true;
                                        found = true;
                                    }
                                }
                                // For each alternate allele, find the rightmost reference node among
                                // its predecessors. If multiple alleles have candidates for the
                                // reference position, choose the leftmost one.
                                if (candidate_found) {
                                    ref_pos = std::min(ref_pos, candidate_pos);
                                }
                            }
                        }
                        if (!found) {
                            // This variant from the VCF is just not in the graph

                            found_missing_variants++;

                            if (warn_on_missing_variants) {
                                if (found_missing_variants <= max_missing_variant_warnings) {
                                    // The user might not know it. Warn them in case they mixed up their VCFs.
                                    cerr << "warning: [vg index] alt and ref paths for " << var_name
                                         << " at " << var.sequenceName << ":" << var.position
                                         << " missing/empty! Was the variant skipped during construction?" << endl;
                                    if (found_missing_variants == max_missing_variant_warnings) {
                                        cerr << "warning: [vg index] suppressing further missing variant warnings" << endl;
                                    }
                                }
                            }

                            // Skip this variant and move on to the next as if it never appeared.
                            continue;
                        }
                    }
                    variants.addSite(ref_pos, ref_pos + ref_path.size());

                    // Add alternate alleles to the site.
                    for (size_t alt_index = 1; alt_index < var.alleles.size(); alt_index++) {
                        std::string alt_path_name = "_alt_" + var_name + "_" + to_string(alt_index);
                        auto alt_path_iter = alt_paths.find(alt_path_name);
                        if (alt_path_iter != alt_paths.end()) {
                            variants.addAllele(path_to_gbwt(alt_path_iter->second));
                        } else {
                            variants.addAllele(ref_path);
                        }
                    }

                    // Store the phasings in PhasingInformation structures.
                    std::vector<std::string> genotypes = parseGenotypes(var.originalLine, num_samples);
                    for (size_t batch = 0; batch < phasings.size(); batch++) {
                        std::vector<gbwt::Phasing> current_phasings;
                        for (size_t sample = phasings[batch].offset(); sample < phasings[batch].limit(); sample++) {
                            current_phasings.emplace_back(genotypes[sample], was_diploid[sample], phase_homozygous);
                            was_diploid[sample] = current_phasings.back().diploid;
                            if(force_phasing) {
                                current_phasings.back().forcePhased([&]() {
                                   return random_bit(rng);
                                });
                            }
                        }
                        phasings[batch].append(current_phasings);
                    }
                    variants_processed++;
                } // End of variants.
                if (show_progress) {
                    cerr << "- Parsed " << variants_processed << " variants" << endl;
                    size_t phasing_bytes = 0;
                    for (size_t batch = 0; batch < phasings.size(); batch++) {
                        phasing_bytes += phasings[batch].bytes();
                    }
                    cerr << "- Phasing information: " << gbwt::inMegabytes(phasing_bytes) << " MB" << endl;
                }

                // Save memory:
                // - Delete the alt paths if we no longer need them.
                // - Delete the XG index if we no longer need it.
                // - Close the phasings files.
                if (path_rank == max_path_rank) {
                    alt_paths.clear();
                    if (xg_name.empty()) {
                        delete xg_index;
                        xg_index = nullptr;
                    }
                }
                for (size_t batch = 0; batch < phasings.size(); batch++) {
                    phasings[batch].close();
                }

                // Save the VCF parse or generate the haplotypes.
                if (parse_only) {
                    if (!sdsl::store_to_file(variants, parse_file)) {
                        cerr << "error: [vg index] cannot write parse file " << parse_file << endl;
                        return 1;
                    }
                } else {
                    for (size_t batch = 0; batch < phasings.size(); batch++) {
                        gbwt::generateHaplotypes(variants, phasings[batch],
                            [&](gbwt::size_type sample) -> bool {
                                return (excluded_samples.find(variant_file.sampleNames[sample]) == excluded_samples.end());
                            },
                            [&](const gbwt::Haplotype& haplotype) {
                                store_thread(haplotype.path);
                                store_thread_name(haplotype.sample + true_sample_offset - sample_range.first,
                                                  path_rank - 1,
                                                  haplotype.phase,
                                                  haplotype.count);
                            },
                            [&](gbwt::size_type, gbwt::size_type) -> bool {
                                return discard_overlaps;
                            });
                        if (show_progress) {
                            cerr << "- Processed samples " << phasings[batch].offset() << " to " << (phasings[batch].offset() + phasings[batch].size() - 1) << endl;
                        }
                    }
                } // End of haplotype generation for the current contig.
            
                // Record the number of variants we saw on this contig
                total_variants_processed += variants_processed;
            
            } // End of contigs.
            
            if (warn_on_missing_variants && found_missing_variants > 0) {
                cerr << "warning: [vg index] Found " << found_missing_variants << "/" << total_variants_processed
                    << " variants in phasing VCF but not in graph! Do your graph and VCF match?" << endl;
            }
        } // End of haplotypes.
        
        // Write the threads to disk.
        alt_paths.clear();
        if (!parse_only) {
            if (build_gbwt) {
                gbwt_builder->finish();
                gbwt_builder->index.metadata.setSamples(sample_names);
                gbwt_builder->index.metadata.setHaplotypes(haplotype_count);
                gbwt_builder->index.metadata.setContigs(contig_names);
                if (show_progress) {
                    cerr << "GBWT metadata: "; gbwt::operator<<(cerr, gbwt_builder->index.metadata); cerr << endl;
                    cerr << "Saving GBWT to disk..." << endl;
                }
                
                // Save encapsulated in a VPKG
                vg::io::VPKG::save(gbwt_builder->index, gbwt_name);
                
                delete gbwt_builder; gbwt_builder = nullptr;
            }
            if (write_threads) {
                binary_file.close();
            }
        }
    } // End of thread indexing.

    // Save XG
    if (build_xg && !xg_name.empty()) {
        if (show_progress) {
            cerr << "Saving XG index to disk..." << endl;
        }
        // Save encapsulated in a VPKG
        vg::io::VPKG::save(*xg_index, xg_name); 
    }
    delete xg_index; xg_index = nullptr;

    // Build GCSA
    if (build_gcsa) {

        // Configure GCSA2 verbosity so it doesn't spit out loads of extra info
        if (!show_progress) {
            gcsa::Verbosity::set(gcsa::Verbosity::SILENT);
        }

        // Use the same temp directory as VG.
        gcsa::TempFile::setDirectory(temp_file::get_dir());

        double start = gcsa::readTimer();

        // Generate temporary kmer files
        bool delete_kmer_files = false;
        if (dbg_names.empty()) {
            if (show_progress) {
                cerr << "Generating kmer files..." << endl;
            }
            
            if (!file_names.empty()) {
                // Get the kmers from a VGset.
                VGset graphs(file_names);
                graphs.show_progress = show_progress;
                size_t kmer_bytes = params.getLimitBytes();
                dbg_names = graphs.write_gcsa_kmers_binary(kmer_size, kmer_bytes);
                params.reduceLimit(kmer_bytes);
                delete_kmer_files = true;
            } else if (!xg_name.empty()) {
                // Get the kmers from an XG
                
                get_input_file(xg_name, [&](istream& xg_stream) {
                    // Load the XG
                    auto xg = vg::io::VPKG::load_one<xg::XG>(xg_stream);
                
                    // Make an overlay on it to add source and sink nodes
                    // TODO: Don't use this directly; unify this code with VGset's code.
                    SourceSinkOverlay overlay(xg.get(), kmer_size);
                    
                    // Get the size limit
                    size_t kmer_bytes = params.getLimitBytes();
                    
                    // Write just the one kmer temp file
                    dbg_names.push_back(write_gcsa_kmers_to_tmpfile(overlay, kmer_size, kmer_bytes,
                        overlay.get_id(overlay.get_source_handle()),
                        overlay.get_id(overlay.get_sink_handle())));
                        
                    // Feed back into the size limit
                    params.reduceLimit(kmer_bytes);
                    delete_kmer_files = true;
                
                });
            } else {
                cerr << "error: [vg index] cannot generate GCSA index without either a vg or an xg" << endl;
                exit(1);
            }
        }

        // Build the index
        if (show_progress) {
            cerr << "Building the GCSA2 index..." << endl;
        }
        gcsa::InputGraph input_graph(dbg_names, true, gcsa::Alphabet(), mapping_name);
        gcsa::GCSA gcsa_index(input_graph, params);
        gcsa::LCPArray lcp_array(input_graph, params);
        if (show_progress) {
            double seconds = gcsa::readTimer() - start;
            cerr << "GCSA2 index built in " << seconds << " seconds, "
                 << gcsa::inGigabytes(gcsa::memoryUsage()) << " GB" << endl;
            cerr << "I/O volume: " << gcsa::inGigabytes(gcsa::readVolume()) << " GB read, "
                 << gcsa::inGigabytes(gcsa::writeVolume()) << " GB write" << endl;
        }

        // Save the indexes
        if (show_progress) {
            cerr << "Saving the index to disk..." << endl;
        }
        vg::io::VPKG::save(gcsa_index, gcsa_name);
        vg::io::VPKG::save(lcp_array, gcsa_name + ".lcp");

        // Verify the index
        if (verify_gcsa) {
            if (show_progress) {
                cerr << "Verifying the index..." << endl;
            }
            if (!gcsa::verifyIndex(gcsa_index, &lcp_array, input_graph)) {
                cerr << "warning: [vg index] GCSA2 index verification failed" << endl;
            }
        }

        // Delete the temporary kmer files
        if (delete_kmer_files) {
            for (auto& filename : dbg_names) {
                temp_file::remove(filename);
            }
        }
    }
    
    if (build_gai_index) {
        // Index a sorted GAM file.
        
        get_input_file(file_names.at(0), [&](istream& in) {
            // Grab the input GAM stream and wrap it in a cursor
            vg::io::ProtobufIterator<Alignment> cursor(in);
            
            // Index the file
            StreamIndex<Alignment> index;
            index.index(cursor);
 
            // Save the GAM index in the appropriate place.
            // TODO: Do we really like this enforced naming convention just beacuse samtools does it?
            ofstream index_out(file_names.at(0) + ".gai");
            if (!index_out.good()) {
                cerr << "error: [vg index] could not open " << file_names.at(0) << ".gai" << endl;
                exit(1);
            }
            index.save(index_out);
        });
    }
    
    if (build_vgi_index) {
        // Index an ID-sorted VG file.
        get_input_file(file_names.at(0), [&](istream& in) {
            // Grab the input VG stream and wrap it in a cursor
            vg::io::ProtobufIterator<Graph> cursor(in);
            
            // Index the file
            StreamIndex<Graph> index;
            index.index(cursor);
 
            // Save the index in the appropriate place.
            // TODO: Do we really like this enforced naming convention just beacuse samtools does it?
            ofstream index_out(file_names.at(0) + ".vgi");
            if (!index_out.good()) {
                cerr << "error: [vg index] could not open " << file_names.at(0) << ".vgi" << endl;
                exit(1);
            }
            index.save(index_out);
        });
        
    }

    if (build_rocksdb) {

        Index index;

        if (compact) {
            index.open_for_write(rocksdb_name);
            index.compact();
            index.flush();
            index.close();
        }

        if (store_node_alignments && file_names.size() > 0) {
            index.open_for_bulk_load(rocksdb_name);
            int64_t aln_idx = 0;
            function<void(Alignment&)> lambda = [&index,&aln_idx](Alignment& aln) {
                index.cross_alignment(aln_idx++, aln);
            };
            for (auto& file_name : file_names) {
                get_input_file(file_name, [&](istream& in) {
                    vg::io::for_each(in, lambda);
                });
            }
            index.flush();
            index.close();
        }

        if (store_alignments && file_names.size() > 0) {
            index.open_for_bulk_load(rocksdb_name);
            function<void(Alignment&)> lambda = [&index](Alignment& aln) {
                index.put_alignment(aln);
            };
            for (auto& file_name : file_names) {
                get_input_file(file_name, [&](istream& in) {
                    vg::io::for_each(in, lambda);
                });
            }
            index.flush();
            index.close();
        }

        if (dump_alignments) {
            vector<Alignment> output_buf;
            index.open_read_only(rocksdb_name);
            auto lambda = [&output_buf](const Alignment& aln) {
                output_buf.push_back(aln);
                vg::io::write_buffered(cout, output_buf, 100);
            };
            index.for_each_alignment(lambda);
            vg::io::write_buffered(cout, output_buf, 0);
            index.close();
        }

        if (store_mappings && file_names.size() > 0) {
            index.open_for_bulk_load(rocksdb_name);
            function<void(Alignment&)> lambda = [&index](Alignment& aln) {
                const Path& path = aln.path();
                for (int i = 0; i < path.mapping_size(); ++i) {
                    index.put_mapping(path.mapping(i));
                }
            };
            for (auto& file_name : file_names) {
                get_input_file(file_name, [&](istream& in) {
                    vg::io::for_each(in, lambda);
                });
            }
            index.flush();
            index.close();
        }

        if (dump_index) {
            index.open_read_only(rocksdb_name);
            index.dump(cout);
            index.close();
        }

    }


    //Build snarl distance index
    if (build_dist) {
        if (file_names.empty()) {
            cerr << "error: [vg index] one graph is required to build a distance index" << endl;
            return 1;
        } else if (dist_name.empty()) {
            cerr << "error: [vg index] distance index requires an output file" << endl;
            return 1;
        } else if (snarl_name.empty()) {
            cerr << "error: [vg index] distance index requires a snarl file" << endl;
            return 1;
            
        } else if (include_maximum && cap < 0) {
            cerr << "error: [vg index] distance index requires a positive cap value" << endl;
            return 1;
            
        } else {
            ifstream vg_stream(file_names.at(0));
            if (!vg_stream) {
                cerr << "error: [vg index] cannot open VG file" << endl;
                exit(1);
            }
            VG vg(vg_stream);
            vg_stream.close();
          
            ifstream snarl_stream(snarl_name);
            if (!snarl_stream) {
                cerr << "error: [vg index] cannot open Snarls file" << endl;
                exit(1);
            }
            SnarlManager* snarl_manager = new SnarlManager(snarl_stream);
            snarl_stream.close();

            // Create the DistanceIndex
            if (include_maximum) {
                DistanceIndex di (&vg, snarl_manager, cap);
                // Save the completed DistanceIndex
                vg::io::VPKG::save(di, dist_name);
            } else {
                DistanceIndex di (&vg, snarl_manager, 0);
                // Save the completed DistanceIndex
                vg::io::VPKG::save(di, dist_name);
            }
            
        }

    }
    //Build new snarl-based minimum distance index
    if (build_min) {
        if (file_names.empty() && xg_name.empty()) {
            cerr << "error: [vg index] one graph is required to build a distance index" << endl;
            return 1;
        } else if (min_name.empty()) {
            cerr << "error: [vg index] distance index requires an output file" << endl;
            return 1;
        } else if (snarl_name.empty()) {
            cerr << "error: [vg index] distance index requires a snarl file" << endl;
            return 1;
            
        } else {
            //Get snarl manager
            ifstream snarl_stream(snarl_name);
            if (!snarl_stream) {
                cerr << "error: [vg index] cannot open Snarls file" << endl;
                exit(1);
            }
            SnarlManager* snarl_manager = new SnarlManager(snarl_stream);
            snarl_stream.close();

            //Get graph and build dist index
            if (file_names.empty() && !xg_name.empty()) {
                
                ifstream xg_stream(xg_name);
                auto xg = vg::io::VPKG::load_one<xg::XG>(xg_stream);

                // Create the MinimumDistanceIndex
                MinimumDistanceIndex di (xg.get(), snarl_manager);
                // Save the completed DistanceIndex
                ofstream ostream (min_name);
                di.serialize(ostream);

            } else {
                ifstream vg_stream(file_names.at(0));
                
                if (!vg_stream) {
                    cerr << "error: [vg index] cannot open VG file" << endl;
                    exit(1);
                }

                VG vg(vg_stream);
                vg_stream.close();
    
                // Create the MinimumDistanceIndex
                MinimumDistanceIndex di (&vg, snarl_manager);
                // Save the completed DistanceIndex
                ofstream ostream (min_name);
                di.serialize(ostream);
//                vg::io::VPKG::save(di, min_name);
            }
          
            
        }

    }
    if (show_progress) {
        cerr << "Memory usage: " << gcsa::inGigabytes(gcsa::memoryUsage()) << " GB" << endl;
    }
    return 0;
}

std::vector<std::string> parseGenotypes(const std::string& vcf_line, size_t num_samples) {
    std::vector<std::string> result;

    // The 9th tab-separated field should start with "GT".
    size_t offset = 0;
    for (int i = 0; i < 8; i++) {
        size_t pos = vcf_line.find('\t', offset);
        if (pos == std::string::npos) {
            std::cerr << "error: [vg index] VCF line does not contain genotype information" << std::endl;
            std::exit(EXIT_FAILURE);
        }
        offset = pos + 1;
    }
    if (vcf_line.substr(offset, 2) != "GT") {
        std::cerr << "error: [vg index] VCF line does not contain genotype information" << std::endl;
        std::exit(EXIT_FAILURE);
    }

    // Genotype strings are the first colon-separated fields in the 10th+ tab-separated fields.
    offset = vcf_line.find('\t', offset);
    while (offset != std::string::npos && offset + 1 < vcf_line.length()) {
        offset++;
        size_t pos = vcf_line.find_first_of("\t:", offset);
        if (pos == std::string::npos) {
            pos = vcf_line.length();
        }
        result.emplace_back(vcf_line.substr(offset, pos - offset));
        offset = vcf_line.find('\t', offset);
    }

    if (result.size() != num_samples) {
        std::cerr << "error: [vg index] expected " << num_samples << " samples, got " << result.size() << std::endl;
        std::exit(EXIT_FAILURE);
    }

    return result;
}

// Register subcommand
static Subcommand vg_construct("index", "index graphs or alignments for random access or mapping", PIPELINE, 2, main_index);<|MERGE_RESOLUTION|>--- conflicted
+++ resolved
@@ -258,11 +258,7 @@
         };
 
         int option_index = 0;
-<<<<<<< HEAD
-        c = getopt_long (argc, argv, "b:t:px:v:We:TM:G:H:PoB:u:n:R:r:I:E:g:i:f:k:X:Z:Vld:maANDCs:j:w:J:h",
-=======
-        c = getopt_long (argc, argv, "b:t:px:v:We:TM:G:H:zPoB:u:n:R:r:I:E:g:i:f:k:X:Z:Vld:maANDCs:j:w:h",
->>>>>>> 1006090a
+        c = getopt_long (argc, argv, "b:t:px:v:We:TM:G:H:zPoB:u:n:R:r:I:E:g:i:f:k:X:Z:Vld:maANDCs:j:J:w:h",
                 long_options, &option_index);
 
         // Detect the end of the options.
