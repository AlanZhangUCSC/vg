--- conflicted
+++ resolved
@@ -243,17 +243,10 @@
     surjector.min_splice_length = spliced ? min_splice_length : numeric_limits<int64_t>::max();
     
     // Get the lengths of all the paths in the XG to populate the HTS headers
-<<<<<<< HEAD
     vector<pair<string, int64_t>> path_order_and_length;
-    xgidx->for_each_path_handle([&](path_handle_t path_handle) {
-            path_order_and_length.emplace_back(xgidx->get_path_name(path_handle), xgidx->get_path_length(path_handle));
-        });
-=======
-    map<string, int64_t> path_length;
-    for (auto path_handle : paths) {
-        path_length[xgidx->get_path_name(path_handle)] = xgidx->get_path_length(path_handle);
-    }
->>>>>>> 28e3f719
+    for (auto& path_handle : paths) {
+        path_order_and_length.emplace_back(xgidx->get_path_name(path_handle), xgidx->get_path_length(path_handle));
+    };
    
     // Count our threads
     int thread_count = get_thread_count();
