/** \file sim_main.cpp
 *
 * Defines the "vg sim" subcommand, which generates potential reads from a graph.
 */


#include <omp.h>
#include <unistd.h>
#include <getopt.h>

#include <list>
#include <fstream>
#include <algorithm>
#include <regex>

#include "subcommand.hpp"

#include "../vg.hpp"
#include "../aligner.hpp"
#include "../gbwt_helper.hpp"
#include "vg/io/alignment_emitter.hpp"
#include "../sampler.hpp"
#include <vg/io/protobuf_emitter.hpp>
#include <vg/io/vpkg.hpp>
#include <bdsg/hash_graph.hpp>
#include <bdsg/overlays/overlay_helper.hpp>

using namespace std;
using namespace vg;
using namespace vg::subcommand;
using namespace vg::io;

// Gets the transcript IDs and TPM values from an RSEM output .tsv file
vector<pair<string, double>> parse_rsem_expression_file(istream& rsem_in) {
    vector<pair<string, double>> return_val;
    string line;
    // skip the header line
    getline(rsem_in, line);
    line.clear();
    while (getline(rsem_in, line)) {
        vector<string> tokens;
        stringstream strm(line);
        string token;
        while (getline(strm, token, '\t')) {
            tokens.push_back(move(token));
            token.clear();
        }
        if (tokens.size() != 8) {
            cerr << "[vg sim] error: Cannot parse transcription file. Expected 8-column TSV file as produced by RSEM, got " << tokens.size() << " columns." << endl;
            exit(1);
        }
        return_val.emplace_back(tokens[0], parse<double>(tokens[5]));
        line.clear();
    }
    return return_val;
}

// Gets the trancript path name, the original transcript name, and the haplotype count from the vg rna -i file
vector<tuple<string, string, size_t>> parse_haplotype_transcript_file(istream& haplo_tx_in) {
    vector<tuple<string, string, size_t>> return_val;
    string line;
    // skip the header line
    getline(haplo_tx_in, line);
    line.clear();
    while (getline(haplo_tx_in, line)) {
        vector<string> tokens;
        stringstream strm(line);
        string token;
        while (getline(strm, token, '\t')) {
            tokens.push_back(move(token));
            token.clear();
        }
        if (tokens.size() != 5) {
            cerr << "[vg sim] error: Cannot parse haplotype transcript file. Expected 5-column TSV file as produced by vg rna -i, got " << tokens.size() << " columns." << endl;
            exit(1);
        }
        // contributing haplotypes are separeted by commas
        size_t haplo_count = 1 + std::count(tokens[4].begin(), tokens[4].end(), ',');
        return_val.emplace_back(tokens[0], tokens[2], haplo_count);
        line.clear();
    }
    return return_val;
}

void help_sim(char** argv) {
    cerr << "usage: " << argv[0] << " sim [options]" << endl
         << "Samples sequences from the xg-indexed graph." << endl
         << endl
         << "basic options:" << endl
         << "    -x, --xg-name FILE          use the graph in FILE (required)" << endl
         << "    -n, --num-reads N           simulate N reads or read pairs" << endl
         << "    -l, --read-length N         simulate reads of length N" << endl
         << "    -r, --progress              show progress information" << endl
         << "output options:" << endl
         << "    -a, --align-out             write alignments in GAM-format" << endl
         << "    -J, --json-out              write alignments in json" << endl
         << "    --multi-position            annotate alignments with multiple reference positions" << endl
         << "simulation parameters:" << endl
         << "    -F, --fastq FILE            match the error profile of NGS reads in FILE, repeat for paired reads (ignores -l,-f)" << endl
         << "    -I, --interleaved           reads in FASTQ (-F) are interleaved read pairs" << endl
         << "    -s, --random-seed N         use this specific seed for the PRNG" << endl
         << "    -e, --sub-rate FLOAT        base substitution rate (default 0.0)" << endl
         << "    -i, --indel-rate FLOAT      indel rate (default 0.0)" << endl
         << "    -d, --indel-err-prop FLOAT  proportion of trained errors from -F that are indels (default 0.0)" << endl
         << "    -S, --scale-err FLOAT       scale trained error probabilities from -F by this much (default 1.0)" << endl
         << "    -f, --forward-only          don't simulate from the reverse strand" << endl
         << "    -p, --frag-len N            make paired end reads with given fragment length N" << endl
         << "    -v, --frag-std-dev FLOAT    use this standard deviation for fragment length estimation" << endl
         << "    -N, --allow-Ns              allow reads to be sampled from the graph with Ns in them" << endl
         << "    -t, --threads               number of compute threads (only when using FASTQ with -F) [1]" << endl
         << "simulate from paths:" << endl
         << "    -P, --path PATH             simulate from this path (may repeat; cannot also give -T)" << endl
         << "    -A, --any-path              simulate from any path (overrides -P)" << endl
         << "    -m, --sample-name NAME      simulate from this sample (may repeat; requires -g)" << endl
         << "    -R, --ploidy-regex RULES    use the given comma-separated list of colon-delimited REGEX:PLOIDY rules to assign" << endl
         << "                                ploidies to contigs not visited by the selected samples, or to all contigs simulated" << endl
         << "                                from if no samples are used. Unmatched contigs get ploidy 2." << endl
         << "    -g, --gbwt-name FILE        use samples from this GBWT index" << endl
         << "    -T, --tx-expr-file FILE     simulate from an expression profile formatted as RSEM output (cannot also give -P)" << endl
         << "    -H, --haplo-tx-file FILE    transcript origin info table from vg rna -i (required for -T on haplotype transcripts)" << endl
         << "    -u, --unsheared             sample from unsheared fragments" << endl
         << "    -E, --path-pos-file FILE    output a TSV with sampled position on path of each read (requires -F)" << endl;
}

int main_sim(int argc, char** argv) {

    if (argc == 2) {
        help_sim(argv);
        return 1;
    }

    #define OPT_MULTI_POSITION 1000

    string xg_name;
    int num_reads = 1;
    int read_length = 100;
    bool progress = false;
    int threads = 1;

    int seed_val = time(NULL);
    double base_error = 0;
    double indel_error = 0;
    bool forward_only = false;
    bool align_out = false;
    bool json_out = false;
    bool multi_position_annotations = false;
    int fragment_length = 0;
    double fragment_std_dev = 0;
    bool reads_may_contain_Ns = false;
    bool strip_bonuses = false;
    bool interleaved = false;
    bool unsheared_fragments = false;
    double indel_prop = 0.0;
    double error_scale_factor = 1.0;
    string fastq_name;
    string fastq_2_name;
    string path_pos_filename;

    // What path should we sample from? Empty string = the whole graph.
    vector<string> path_names;
    bool any_path = false;

    // Sample from GBWT threads.
    std::vector<std::string> sample_names;
    std::string gbwt_name;
    
    // When sampling from paths or GBWT threads, what ploidy should we assign to each path?
    // Represented as a list of regexes (to match the whole path name) and ploidies.
    // The first rule to match wins.
    // When using GBWT threads, only applies to contigs with no threads in any sample.
    // Each thread that does exist is ploidy 1.
    std::vector<std::pair<std::regex, double>> ploidy_rules;

    // Alternatively, which transcripts with how much expression?
    string rsem_file_name;
    vector<pair<string, double>> transcript_expressions;
    // If we made haplotype trancripts, we'll need a translation layer onto the
    // expression profile
    string haplotype_transcript_file_name;
    vector<tuple<string, string, size_t>> haplotype_transcripts;
    
    int c;
    optind = 2; // force optind past command positional argument
    while (true) {
        static struct option long_options[] =
        {
            {"help", no_argument, 0, 'h'},
            {"xg-name", required_argument, 0, 'x'},
            {"progress", no_argument, 0, 'r'},
            {"fastq", required_argument, 0, 'F'},
            {"interleaved", no_argument, 0, 'I'},
            {"path", required_argument, 0, 'P'},
            {"any-path", no_argument, 0, 'A'},
            {"sample-name", required_argument, 0, 'm'},
            {"ploidy-regex", required_argument, 0, 'R'},
            {"gbwt-name", required_argument, 0, 'g'},
            {"tx-expr-file", required_argument, 0, 'T'},
            {"haplo-tx-file", required_argument, 0, 'H'},
            {"read-length", required_argument, 0, 'l'},
            {"num-reads", required_argument, 0, 'n'},
            {"random-seed", required_argument, 0, 's'},
            {"forward-only", no_argument, 0, 'f'},
            {"align-out", no_argument, 0, 'a'},
            {"json-out", no_argument, 0, 'J'},
            {"multi-position", no_argument, 0, OPT_MULTI_POSITION},
            {"allow-Ns", no_argument, 0, 'N'},
            {"unsheared", no_argument, 0, 'u'},
            {"sub-rate", required_argument, 0, 'e'},
            {"indel-rate", required_argument, 0, 'i'},
            {"indel-err-prop", required_argument, 0, 'd'},
            {"scale-err", required_argument, 0, 'S'},
            {"frag-len", required_argument, 0, 'p'},
            {"frag-std-dev", required_argument, 0, 'v'},
            {"threads", required_argument, 0, 't'},
            {"path-usage", required_argument, 0, 'E'},
            {0, 0, 0, 0}
        };

        int option_index = 0;
        c = getopt_long (argc, argv, "hrl:n:s:e:i:fax:Jp:v:Nud:F:P:Am:R:g:T:H:S:It:E:",
                long_options, &option_index);

        // Detect the end of the options.
        if (c == -1)
            break;

        switch (c)
        {

        case 'x':
            xg_name = optarg;
            break;
            
        case 'r':
            progress = true;
            break;

        case 'F':
            if (fastq_name.empty()) {
                fastq_name = optarg;
            }
            else if (fastq_2_name.empty()) {
                fastq_2_name = optarg;
            }
            else {
                cerr << "error: cannot provide more than 2 FASTQs to train simulator" << endl;
                exit(1);
            }
            break;
            
        case 'I':
            interleaved = true;
            break;
            
        case 'P':
            path_names.push_back(optarg);
            break;

        case 'A':
            any_path = true;
            break;

        case 'm':
            sample_names.push_back(optarg);
            break;
            
        case 'R':
            for (auto& rule : split_delims(optarg, ",")) {
                // For each comma-separated rule
                auto parts = split_delims(rule, ":");
                if (parts.size() != 2) {
                    cerr << "error: ploidy rules must be REGEX:PLOIDY" << endl;
                    exit(1);
                }
                try {
                    // Parse the regex
                    std::regex match(parts[0]);
                    double weight = parse<double>(parts[1]);
                    // Save the rule
                    ploidy_rules.emplace_back(match, weight);
                } catch (const std::regex_error& e) {
                    // This is not a good regex
                    cerr << "error: unacceptable regular expression \"" << parts[0] << "\": " << e.what() << endl;
                    exit(1);
                }
            }
            break;

        case 'g':
            gbwt_name = optarg;
            break;

        case 'T':
            rsem_file_name = optarg;
            break;
                
        case 'H':
            haplotype_transcript_file_name = optarg;
            break;

        case 'l':
            read_length = parse<int>(optarg);
            break;

        case 'n':
            num_reads = parse<int>(optarg);
            break;

        case 's':
            seed_val = parse<int>(optarg);
            if (seed_val == 0) {
                // Don't let the user specify seed 0 as we will confuse it with no deterministic seed.
                cerr << "error[vg sim]: seed 0 cannot be used. Omit the seed option if you want nondeterministic results." << endl;
                exit(1);
            }
            break;

        case 'e':
            base_error = parse<double>(optarg);
            break;

        case 'i':
            indel_error = parse<double>(optarg);
            break;
            
        case 'd':
            indel_prop = parse<double>(optarg);
            break;
            
        case 'S':
            error_scale_factor = parse<double>(optarg);
            break;

        case 'f':
            forward_only = true;
            break;

        case 'a':
            align_out = true;
            break;

        case 'J':
            json_out = true;
            align_out = true;
            break;
            
        case OPT_MULTI_POSITION:
            multi_position_annotations = true;
            break;

        case 'N':
            reads_may_contain_Ns = true;
            break;
                
        case 'u':
            unsheared_fragments = true;
            break;

        case 'p':
            fragment_length = parse<int>(optarg);
            break;

        case 'v':
            fragment_std_dev = parse<double>(optarg);
            break;
                
        case 't':
            threads = parse<int>(optarg);
            break;
                
        case 'E':
            path_pos_filename = optarg;
            break;
            
        case 'h':
        case '?':
            help_sim(argv);
            exit(1);
            break;

        default:
            abort ();
        }
    }
    
    omp_set_num_threads(threads);
    
    // We'll fill this in with ploidies for each path in path_names
    std::vector<double> path_ploidies;
    // When we need to consult the ploidy rules about a contig nemr we call this function.
    auto consult_ploidy_rules = [&](const std::string& name) {
        for (auto& rule : ploidy_rules) {
            if (std::regex_match(name, rule.first)) {
                // This rule should apply to this contig
                return rule.second;
            }
        }
        // Unmatched contigs get ploidy 2.
        // 1 makes no sense in the context of a genomic reference.
        // 0 makes no sense for --all-paths which consults the rules for all the names.
        return 2.0;
    };

    if (xg_name.empty()) {
        cerr << "[vg sim] error: we need a graph to sample reads from" << endl;
        return 1;
    }
    if (!gbwt_name.empty() && sample_names.empty() && rsem_file_name.empty()) {
        cerr << "[vg sim] error: --gbwt-name requires --sample-name or --tx-expr-file" << endl;
        return 1;
    }
    if (!sample_names.empty() && gbwt_name.empty()) {
        cerr << "[vg sim] error: --sample-name must be used with --gbwt-name" << endl;
        return 1;
    }
    if (!gbwt_name.empty() && !rsem_file_name.empty() && !haplotype_transcript_file_name.empty()) {
        cerr << "[vg sim] error: using --gbwt-name requires that HSTs be included --tx-expr-file, combination with --haplo-tx-file is not implemented" << endl;
        return 1;
    }

    if (!rsem_file_name.empty()) {
        if (progress) {
            std::cerr << "Reading transcription profile from " << rsem_file_name << std::endl;
        }
        ifstream rsem_in(rsem_file_name);
        if (!rsem_in) {
            cerr << "[vg sim] error: could not open transcription profile file " << rsem_file_name << endl;
            return 1;
        }
        transcript_expressions = parse_rsem_expression_file(rsem_in);
    }
    
    if (!haplotype_transcript_file_name.empty()) {
        if (progress) {
            std::cerr << "Reading haplotype transcript file " << haplotype_transcript_file_name << std::endl;
        }
        ifstream haplo_tx_in(haplotype_transcript_file_name);
        if (!haplo_tx_in) {
            cerr << "[vg sim] error: could not open haplotype transcript file " << haplotype_transcript_file_name << endl;
            return 1;
        }
        haplotype_transcripts = parse_haplotype_transcript_file(haplo_tx_in);
    }

    if (progress) {
        std::cerr << "Loading graph " << xg_name << std::endl;
    }
    unique_ptr<PathHandleGraph> path_handle_graph = vg::io::VPKG::load_one<PathHandleGraph>(xg_name);
    
    if (!path_pos_filename.empty() && fastq_name.empty()) {
        cerr << "[vg sim] error: path usage table is not available unless using trained simulation (-F)" << endl;
        exit(1);
    }
    
    if (fastq_name.empty() && unsheared_fragments) {
        cerr << "[vg sim] error: unsheared fragment option only available when simulating from FASTQ-trained errors" << endl;
        exit(1);
    }
    
    // Deal with path names. Do this before we create paths to represent threads.
    if (any_path) {
        if (progress) {
            std::cerr << "Selecting all " << path_handle_graph->get_path_count() << " paths" << std::endl;
        }
        if (path_handle_graph->get_path_count() == 0) {
            cerr << "[vg sim] error: the graph does not contain paths" << endl;
            return 1;
        }
        path_names.clear();
        path_handle_graph->for_each_path_handle([&](const path_handle_t& handle) {
            // For each path in the graph
            auto name = path_handle_graph->get_path_name(handle);
            // Simulate from it
            path_names.push_back(name);
            // At ploidy defined by the rules (default 2)
            path_ploidies.push_back(consult_ploidy_rules(name));
        });
    } else if (!path_names.empty()) {
        if (progress) {
            std::cerr << "Checking " << path_names.size() << " selected paths" << std::endl;
        }
        for (auto& path_name : path_names) {
            if (path_handle_graph->has_path(path_name) == false) {
                cerr << "[vg sim] error: path \""<< path_name << "\" not found in index" << endl;
                return 1;
            }
            // Synthesize ploidies for explicitly specified paths
            path_ploidies.push_back(consult_ploidy_rules(path_name));
        }
    }
    
    // We may add some paths to our graph. If so, we need to ignore them when
    // annotating with path positions, because they will be useless.
    unordered_set<string> inserted_path_names;
    
    // Deal with GBWT threads
    if (!gbwt_name.empty()) {
        
        if (progress) {
            std::cerr << "Loading GBWT index " << gbwt_name << std::endl;
        }
        std::unique_ptr<gbwt::GBWT> gbwt_index = vg::io::VPKG::load_one<gbwt::GBWT>(gbwt_name);
        if (!(gbwt_index->hasMetadata()) || !(gbwt_index->metadata.hasSampleNames()) || !(gbwt_index->metadata.hasPathNames())) {
            std::cerr << "[vg sim] error: GBWT index does not contain sufficient metadata" << std::endl;
            return 1;
        }
        
        // we will add these threads to the graph as named paths and index them for easy look up
        hash_map<gbwt::size_type, size_t> sample_id_to_idx;
        
        // this is used to keep track of named paths that we want to simulate from, even if they
        // don't have sample information
        std::unordered_set<std::string> unvisited_paths;
        
        if (!sample_names.empty()) {
            // we're consulting the provided sample names to determine which threads to include
            
            // We need to track the contigs that have not had any threads in any sample
            if (!ploidy_rules.empty()) {
                // We actually want to visit them, so we have to find them
                if (progress) {
                    std::cerr << "Inventorying contigs" << std::endl;
                }
                path_handle_graph->for_each_path_handle([&](const path_handle_t& handle) {
                    // For each path in the graph
                    auto name = path_handle_graph->get_path_name(handle);
                    if (!Paths::is_alt(name)) {
                        // TODO: We assume that if it isn't an alt path it represents a contig!
                        // TODO: We may need to change this when working with graphs with multiple sets of primary paths, or other extra paths.
                        unvisited_paths.insert(name);
                    }
                });
            }
            
            if (progress) {
                std::cerr << "Checking " << sample_names.size() << " samples" << std::endl;
            }
            
            for (std::string& sample_name : sample_names) {
                gbwt::size_type id = gbwt_index->metadata.sample(sample_name);
                if (id >= gbwt_index->metadata.samples()) {
                    std::cerr << "[vg sim] error: sample \"" << sample_name << "\" not found in the GBWT index" << std::endl;
                    return 1;
                }
                sample_id_to_idx[id] = sample_id_to_idx.size();
            }
        }
        else {
            // we are consulting the transcript expression table to decide which threads to include
            for (const auto& transcript_expression  : transcript_expressions) {
                gbwt::size_type id = gbwt_index->metadata.sample(transcript_expression.first);
                if (id >= gbwt_index->metadata.samples()) {
                    std::cerr << "[vg sim] error: haplotype-specific transcript \"" << transcript_expression.first << "\" not found in the GBWT index" << std::endl;
                    return 1;
                }
                auto idx = sample_id_to_idx.size();
                sample_id_to_idx[id] = idx;
            }
        }
        
        MutablePathMutableHandleGraph* mutable_graph = dynamic_cast<MutablePathMutableHandleGraph*>(path_handle_graph.get());
        if (mutable_graph == nullptr) {
            if (progress) {
                std::cerr << "Converting the graph into HashGraph" << std::endl;
            }
            mutable_graph = new bdsg::HashGraph();
            handlealgs::copy_path_handle_graph(path_handle_graph.get(), mutable_graph);
            path_handle_graph.reset(mutable_graph);
        }
        if (progress) {
            std::cerr << "Inserting " << sample_id_to_idx.size() << " GBWT threads into the graph" << std::endl;
        }
<<<<<<< HEAD
        
        size_t inserted = 0;
=======
>>>>>>> e7acb22b
        for (gbwt::size_type i = 0; i < gbwt_index->metadata.paths(); i++) {
            auto& path = gbwt_index->metadata.path(i);
            auto it = sample_id_to_idx.find(path.sample);
            if (it != sample_id_to_idx.end()) {
                std::string path_name = insert_gbwt_path(*mutable_graph, *gbwt_index, i);
                if (!path_name.empty()) {
                    if (!sample_names.empty()) {
                        // assign this haplotype a single ploidy
                        
                        // We managed to make a path for this thread
                        path_names.push_back(path_name);
                        // It should have ploidy 1
                        path_ploidies.push_back(1.0);
                        
                        if (!unvisited_paths.empty()) {
                            // Remember that the contig this path is on is visited
                            auto contig_name = gbwt_index->metadata.contig(path.contig);
                            unvisited_paths.erase(contig_name);
                        }
                    }
                    else {
                        // update the transcript name so we can assign it expression
                        // later down
                        transcript_expressions[it->second].first = path_name;
                    }
                    // Remember we inserted a path
<<<<<<< HEAD
                    inserted++;
=======
                    inserted_path_names.insert(path_name);
                    
                    if (!unvisited_contigs.empty()) {
                        // Remember that the contig this path is on is visited
                        auto contig_name = gbwt_index->metadata.contig(path.contig);
                        unvisited_contigs.erase(contig_name);
                    }
>>>>>>> e7acb22b
                }
            }
        }
        if (progress) {
            std::cerr << "Inserted " << inserted_path_names.size() << " paths" << std::endl;
        }
        if (!unvisited_paths.empty()) {
            // There are unvisited contigs we want to sample from too
            for (auto& name : unvisited_paths) {
                // Sample from each
                path_names.push_back(name);
                // With the rule-determined ploidy
                path_ploidies.push_back(consult_ploidy_rules(name));
            }
            if (progress) {
                std::cerr << "Also sampling from " << unvisited_paths.size() << " paths representing unvisited contigs" << std::endl;
            }
        }
    }
<<<<<<< HEAD
    
=======

    if (progress) {
        std::cerr << "Creating path position overlay" << std::endl;
    }
    bdsg::PathPositionVectorizableOverlayHelper overlay_helper;
    PathPositionHandleGraph* xgidx = dynamic_cast<PathPositionHandleGraph*>(overlay_helper.apply(path_handle_graph.get()));
    
    // We want to store the inserted paths as a set of handles, which are
    // easier to hash than strings for lookup.
    unordered_set<path_handle_t> inserted_path_handles;
    if (!inserted_path_names.empty()) {
        if (progress) {
            std::cerr << "Finding inserted paths" << std::endl;
        }
        for (auto& name : inserted_path_names) {
            inserted_path_handles.insert(xgidx->get_path_handle(name));
        }
    }
>>>>>>> e7acb22b
    
    if (haplotype_transcript_file_name.empty()) {
        if (progress && !transcript_expressions.empty()) {
            std::cerr << "Checking " << transcript_expressions.size() << " transcripts" << std::endl;
        }
        for (auto& transcript_expression : transcript_expressions) {
            if (!path_handle_graph->has_path(transcript_expression.first)) {
                cerr << "[vg sim] error: transcript path for \""<< transcript_expression.first << "\" not found in index" << endl;
                cerr << "if you embedded haplotype-specific transcripts in the graph, you may need the haplotype transcript file from vg rna -i" << endl;
                return 1;
            }
        }
    }
    else {
        if (progress) {
            std::cerr << "Checking " << haplotype_transcripts.size() << " haplotype transcripts" << std::endl;
        }
        for (auto& haplotype_transcript : haplotype_transcripts) {
            if (!path_handle_graph->has_path(get<0>(haplotype_transcript))) {
                cerr << "[vg sim] error: transcript path for \""<< get<0>(haplotype_transcript) << "\" not found in index" << endl;
                return 1;
            }
        }
    }
    
<<<<<<< HEAD
    if (progress) {
        std::cerr << "Creating path position overlay" << std::endl;
    }
    bdsg::PathPositionVectorizableOverlayHelper overlay_helper;
    PathPositionHandleGraph* xgidx = dynamic_cast<PathPositionHandleGraph*>(overlay_helper.apply(path_handle_graph.get()));
    
    unique_ptr<vg::io::ProtobufEmitter<Alignment>> aln_emitter;
    if (align_out && !json_out) {
        // Make an emitter to emit Alignments
        aln_emitter = unique_ptr<vg::io::ProtobufEmitter<Alignment>>(new vg::io::ProtobufEmitter<Alignment>(cout));
=======
    unique_ptr<AlignmentEmitter> alignment_emitter;
    if (align_out) {
        // We're writing in an alignment format
        alignment_emitter = get_non_hts_alignment_emitter("-", json_out ? "JSON" : "GAM",
                                                          map<string, int64_t>(), get_thread_count());
>>>>>>> e7acb22b
    }
    // Otherwise we're just dumping sequence strings; leave it null.
    
    if (progress) {
        std::cerr << "Simulating " << (fragment_length > 0 ? "read pairs" : "reads") << std::endl;
        std::cerr << "--num-reads " << num_reads << std::endl;
        std::cerr << "--read-length " << read_length << std::endl;
        if (align_out) {
            std::cerr << "--align-out" << std::endl;
        }
        if (json_out) {
            std::cerr << "--json-out" << std::endl;
        }
        if (!fastq_name.empty()) {
            std::cerr << "--fastq " << fastq_name << std::endl;
            if (!fastq_2_name.empty()) {
                std::cerr << "--fastq " << fastq_2_name << std::endl;
            }
            if (interleaved) {
                std::cerr << "--interleaved" << std::endl;
            }
        } else {
            if (base_error > 0.0) {
                std::cerr << "--sub-rate " << base_error << std::endl;
            }
        }
        if (indel_error > 0.0) {
            std::cerr << "--indel-rate " << indel_error << std::endl;
        }
        if (!fastq_name.empty()) {
            if (indel_prop > 0.0) {
                std::cerr << "--indel-err-prop " << indel_prop << std::endl;
            }
            if (error_scale_factor != 1.0) {
                std::cerr << "--scale-err " << error_scale_factor << std::endl;
            }
        }
        if (forward_only) {
            std::cerr << "--forward-only" << std::endl;
        }
        if (fragment_length > 0) {
            std::cerr << "--frag-len " << fragment_length << std::endl;
            if (fragment_std_dev > 0.0) {
                std::cerr << "--frag-std-dev " << fragment_std_dev << std::endl;
            }
        }
        if (reads_may_contain_Ns) {
            std::cerr << "--allow-Ns" << std::endl;
        }
    }
    
    unique_ptr<AbstractReadSampler> sampler;
    if (fastq_name.empty()) {
        // Use the fixed error rate sampler
<<<<<<< HEAD
        
        if (unsheared_fragments) {
            cerr << "warning: Unsheared fragment option only available when simulating from FASTQ-trained errors" << endl;
        }
        
        // Make a sample to sample reads with
        Sampler sampler(xgidx, seed_val, forward_only, reads_may_contain_Ns, path_names, path_ploidies, transcript_expressions, haplotype_transcripts);
        
        // initialize an aligner
        Aligner rescorer(default_score_matrix, default_gap_open, default_gap_extension,
                         default_full_length_bonus, vg::default_gc_content);

        // We define a function to score a using the aligner
        auto rescore = [&] (Alignment& aln) {
            // Score using exact distance.
            aln.set_score(rescorer.score_contiguous_alignment(aln, strip_bonuses));
=======
        sampler.reset(new Sampler(xgidx, seed_val, forward_only, reads_may_contain_Ns, path_names, path_ploidies, transcript_expressions, haplotype_transcripts));
    } else {
        // Use the FASTQ-trained sampler
        sampler.reset(new NGSSimulator(*xgidx,
                                       fastq_name,
                                       fastq_2_name,
                                       interleaved,
                                       path_names,
                                       path_ploidies,
                                       transcript_expressions,
                                       haplotype_transcripts,
                                       base_error,
                                       indel_error,
                                       indel_prop,
                                       fragment_length ? fragment_length : std::numeric_limits<double>::max(), // suppresses warnings about fragment length
                                       fragment_std_dev ? fragment_std_dev : 0.000001, // eliminates errors from having 0 as stddev without substantial difference
                                       error_scale_factor,
                                       !reads_may_contain_Ns,
                                       unsheared_fragments,
                                       seed_val));
    }
    
    // Do common configuration
    sampler->multi_position_annotations = multi_position_annotations;
    if (!inserted_path_handles.empty()) {
        // Skip paths that we have added ourselves when annotating, so we search
        // further for base-graph path.
        std::function<bool(const path_handle_t&)> annotation_path_filter = [&inserted_path_handles](const path_handle_t& path) {
            return !inserted_path_handles.count(path);
>>>>>>> e7acb22b
        };
        sampler->annotation_path_filter = std::make_unique<std::function<bool(const path_handle_t&)>>(std::move(annotation_path_filter));
    }
    
    // Generate an Aligner for rescoring
    Aligner aligner(default_score_matrix, default_gap_open, default_gap_extension,
                    default_full_length_bonus, vg::default_gc_content);
                    
    // We define a function to score a using the aligner
    auto rescore = [&] (Alignment& aln) {
        // Score using exact distance.
        aln.set_score(aligner.score_contiguous_alignment(aln, strip_bonuses));
    };
    
    // And a function to emit either single or paired reads, while recomputing scores.
    auto emit = [&] (Alignment* r1, Alignment* r2) {
        // write the alignment or its string
        if (align_out) {
            // write it out as requested
            
            // We will need scores
            rescore(*r1);
            if (r2) {
                // And we have a paired read
                rescore(*r2);
                alignment_emitter->emit_pair(std::move(*r1), std::move(*r2));
            } else {
                // We have just one read.
                alignment_emitter->emit_single(std::move(*r1));
            }
        } else {
            // Print the sequences of the reads we have.
            #pragma omp critical
            {
                cout << r1->sequence();
                if (r2) {
                    cout << "\t" << r2->sequence();
                }
                cout << endl;
            }
        }
    };
    
    // The rest of the process has to split up by the type of sampler in use.
    // TODO: Actually refactor to a common sampling interface.

    if (dynamic_cast<Sampler*>(sampler.get())) {
        // Not everything is bound to the new interface yet, so we need to do
        // actual sampling through this typed pointer.
        Sampler* basic_sampler = dynamic_cast<Sampler*>(sampler.get());
        
        size_t max_iter = 1000;
        int nonce = 1;
        for (int i = 0; i < num_reads; ++i) {
            // For each read we are going to generate
            
            if (fragment_length) {
                // fragment_length is nonzero so make it two paired reads
                auto alns = basic_sampler->alignment_pair(read_length, fragment_length, fragment_std_dev, base_error, indel_error);
                
                size_t iter = 0;
                while (iter++ < max_iter) {
                    // For up to max_iter iterations
                    if (alns.front().sequence().size() < read_length
                        || alns.back().sequence().size() < read_length) {
                        // If our read was too short, try again
                        alns = basic_sampler->alignment_pair(read_length, fragment_length, fragment_std_dev, base_error, indel_error);
                    }
                }
                
                // write the alignment or its string
                emit(&alns.front(), &alns.back()); 
            } else {
                // Do single-end reads
                auto aln = basic_sampler->alignment_with_error(read_length, base_error, indel_error);
                
                size_t iter = 0;
                while (iter++ < max_iter) {
                    // For up to max_iter iterations
                    if (aln.sequence().size() < read_length) {
                        // If our read is too short, try again
                        auto aln_prime = basic_sampler->alignment_with_error(read_length, base_error, indel_error);
                        if (aln_prime.sequence().size() > aln.sequence().size()) {
                            // But only keep the new try if it is longer
                            aln = aln_prime;
                        }
                    }
                }
                
                // Emit the unpaired alignment
                emit(&aln, nullptr);
            }
        }
        
    } else if (dynamic_cast<NGSSimulator*>(sampler.get())) {
        // Use the trained error rate
        
        // Not everything is bound to the new interface yet, so we need to do
        // actual sampling through this typed pointer.
        NGSSimulator* ngs_sampler = dynamic_cast<NGSSimulator*>(sampler.get());
        
        if (!path_pos_filename.empty()) {
            ngs_sampler->connect_to_position_file(path_pos_filename);
        }
        
        // static scheduling could produce some degradation in speed, but i think it should make
        // the output deterministic (except for ordering)
#pragma omp parallel for schedule(static)
        for (size_t i = 0; i < num_reads; i++) {
            if (fragment_length) {
                pair<Alignment, Alignment> read_pair = ngs_sampler->sample_read_pair();
                emit(&read_pair.first, &read_pair.second);
            }
            else {
                Alignment read = ngs_sampler->sample_read();
                emit(&read, nullptr);
            }
        }
    } else {
        // We don't know about this sampler type.
        // TODO: Define a real sampler interface that lets you sample.
        throw std::logic_error("Attempted to use sampler type for which sampling is not implemented!");
    }
    
    return 0;
}

// Register subcommand
static Subcommand vg_sim("sim", "simulate reads from a graph", TOOLKIT, main_sim);
<|MERGE_RESOLUTION|>--- conflicted
+++ resolved
@@ -496,6 +496,9 @@
     // Deal with GBWT threads
     if (!gbwt_name.empty()) {
         
+        // We need to track the contigs that have not had any threads in any sample
+        std::unordered_set<std::string> unvisited_contigs;
+        
         if (progress) {
             std::cerr << "Loading GBWT index " << gbwt_name << std::endl;
         }
@@ -507,10 +510,6 @@
         
         // we will add these threads to the graph as named paths and index them for easy look up
         hash_map<gbwt::size_type, size_t> sample_id_to_idx;
-        
-        // this is used to keep track of named paths that we want to simulate from, even if they
-        // don't have sample information
-        std::unordered_set<std::string> unvisited_paths;
         
         if (!sample_names.empty()) {
             // we're consulting the provided sample names to determine which threads to include
@@ -527,7 +526,7 @@
                     if (!Paths::is_alt(name)) {
                         // TODO: We assume that if it isn't an alt path it represents a contig!
                         // TODO: We may need to change this when working with graphs with multiple sets of primary paths, or other extra paths.
-                        unvisited_paths.insert(name);
+                        unvisited_contigs.insert(name);
                     }
                 });
             }
@@ -542,7 +541,8 @@
                     std::cerr << "[vg sim] error: sample \"" << sample_name << "\" not found in the GBWT index" << std::endl;
                     return 1;
                 }
-                sample_id_to_idx[id] = sample_id_to_idx.size();
+                auto idx = sample_id_to_idx.size();
+                sample_id_to_idx[id] = idx;
             }
         }
         else {
@@ -570,29 +570,26 @@
         if (progress) {
             std::cerr << "Inserting " << sample_id_to_idx.size() << " GBWT threads into the graph" << std::endl;
         }
-<<<<<<< HEAD
-        
-        size_t inserted = 0;
-=======
->>>>>>> e7acb22b
+        
         for (gbwt::size_type i = 0; i < gbwt_index->metadata.paths(); i++) {
             auto& path = gbwt_index->metadata.path(i);
             auto it = sample_id_to_idx.find(path.sample);
             if (it != sample_id_to_idx.end()) {
                 std::string path_name = insert_gbwt_path(*mutable_graph, *gbwt_index, i);
                 if (!path_name.empty()) {
+                    // path was successfully added
                     if (!sample_names.empty()) {
-                        // assign this haplotype a single ploidy
+                        // assign this haplotype a ploidy of 1
                         
                         // We managed to make a path for this thread
                         path_names.push_back(path_name);
                         // It should have ploidy 1
                         path_ploidies.push_back(1.0);
                         
-                        if (!unvisited_paths.empty()) {
+                        if (!unvisited_contigs.empty()) {
                             // Remember that the contig this path is on is visited
                             auto contig_name = gbwt_index->metadata.contig(path.contig);
-                            unvisited_paths.erase(contig_name);
+                            unvisited_contigs.erase(contig_name);
                         }
                     }
                     else {
@@ -601,43 +598,57 @@
                         transcript_expressions[it->second].first = path_name;
                     }
                     // Remember we inserted a path
-<<<<<<< HEAD
-                    inserted++;
-=======
                     inserted_path_names.insert(path_name);
-                    
-                    if (!unvisited_contigs.empty()) {
-                        // Remember that the contig this path is on is visited
-                        auto contig_name = gbwt_index->metadata.contig(path.contig);
-                        unvisited_contigs.erase(contig_name);
-                    }
->>>>>>> e7acb22b
                 }
             }
         }
         if (progress) {
             std::cerr << "Inserted " << inserted_path_names.size() << " paths" << std::endl;
         }
-        if (!unvisited_paths.empty()) {
+        if (!unvisited_contigs.empty()) {
             // There are unvisited contigs we want to sample from too
-            for (auto& name : unvisited_paths) {
+            for (auto& name : unvisited_contigs) {
                 // Sample from each
                 path_names.push_back(name);
                 // With the rule-determined ploidy
                 path_ploidies.push_back(consult_ploidy_rules(name));
             }
             if (progress) {
-                std::cerr << "Also sampling from " << unvisited_paths.size() << " paths representing unvisited contigs" << std::endl;
-            }
-        }
-    }
-<<<<<<< HEAD
-    
-=======
-
+                std::cerr << "Also sampling from " << unvisited_contigs.size() << " paths representing unvisited contigs" << std::endl;
+            }
+        }
+    }
+    
+    if (haplotype_transcript_file_name.empty()) {
+        if (!transcript_expressions.empty()) {
+            if (progress) {
+                std::cerr << "Checking " << transcript_expressions.size() << " transcripts" << std::endl;
+            }
+            for (auto& transcript_expression : transcript_expressions) {
+                if (!path_handle_graph->has_path(transcript_expression.first)) {
+                    cerr << "[vg sim] error: transcript path for \""<< transcript_expression.first << "\" not found in index" << endl;
+                    cerr << "if you embedded haplotype-specific transcripts in the graph, you may need the haplotype transcript file from vg rna -i" << endl;
+                    return 1;
+                }
+            }
+        }
+    }
+    else {
+        if (progress) {
+            std::cerr << "Checking " << haplotype_transcripts.size() << " haplotype transcripts" << std::endl;
+        }
+        for (auto& haplotype_transcript : haplotype_transcripts) {
+            if (!path_handle_graph->has_path(get<0>(haplotype_transcript))) {
+                cerr << "[vg sim] error: transcript path for \""<< get<0>(haplotype_transcript) << "\" not found in index" << endl;
+                return 1;
+            }
+        }
+    }
+    
     if (progress) {
         std::cerr << "Creating path position overlay" << std::endl;
     }
+    
     bdsg::PathPositionVectorizableOverlayHelper overlay_helper;
     PathPositionHandleGraph* xgidx = dynamic_cast<PathPositionHandleGraph*>(overlay_helper.apply(path_handle_graph.get()));
     
@@ -652,50 +663,12 @@
             inserted_path_handles.insert(xgidx->get_path_handle(name));
         }
     }
->>>>>>> e7acb22b
-    
-    if (haplotype_transcript_file_name.empty()) {
-        if (progress && !transcript_expressions.empty()) {
-            std::cerr << "Checking " << transcript_expressions.size() << " transcripts" << std::endl;
-        }
-        for (auto& transcript_expression : transcript_expressions) {
-            if (!path_handle_graph->has_path(transcript_expression.first)) {
-                cerr << "[vg sim] error: transcript path for \""<< transcript_expression.first << "\" not found in index" << endl;
-                cerr << "if you embedded haplotype-specific transcripts in the graph, you may need the haplotype transcript file from vg rna -i" << endl;
-                return 1;
-            }
-        }
-    }
-    else {
-        if (progress) {
-            std::cerr << "Checking " << haplotype_transcripts.size() << " haplotype transcripts" << std::endl;
-        }
-        for (auto& haplotype_transcript : haplotype_transcripts) {
-            if (!path_handle_graph->has_path(get<0>(haplotype_transcript))) {
-                cerr << "[vg sim] error: transcript path for \""<< get<0>(haplotype_transcript) << "\" not found in index" << endl;
-                return 1;
-            }
-        }
-    }
-    
-<<<<<<< HEAD
-    if (progress) {
-        std::cerr << "Creating path position overlay" << std::endl;
-    }
-    bdsg::PathPositionVectorizableOverlayHelper overlay_helper;
-    PathPositionHandleGraph* xgidx = dynamic_cast<PathPositionHandleGraph*>(overlay_helper.apply(path_handle_graph.get()));
-    
-    unique_ptr<vg::io::ProtobufEmitter<Alignment>> aln_emitter;
-    if (align_out && !json_out) {
-        // Make an emitter to emit Alignments
-        aln_emitter = unique_ptr<vg::io::ProtobufEmitter<Alignment>>(new vg::io::ProtobufEmitter<Alignment>(cout));
-=======
+    
     unique_ptr<AlignmentEmitter> alignment_emitter;
     if (align_out) {
         // We're writing in an alignment format
         alignment_emitter = get_non_hts_alignment_emitter("-", json_out ? "JSON" : "GAM",
                                                           map<string, int64_t>(), get_thread_count());
->>>>>>> e7acb22b
     }
     // Otherwise we're just dumping sequence strings; leave it null.
     
@@ -750,24 +723,11 @@
     unique_ptr<AbstractReadSampler> sampler;
     if (fastq_name.empty()) {
         // Use the fixed error rate sampler
-<<<<<<< HEAD
         
         if (unsheared_fragments) {
             cerr << "warning: Unsheared fragment option only available when simulating from FASTQ-trained errors" << endl;
         }
         
-        // Make a sample to sample reads with
-        Sampler sampler(xgidx, seed_val, forward_only, reads_may_contain_Ns, path_names, path_ploidies, transcript_expressions, haplotype_transcripts);
-        
-        // initialize an aligner
-        Aligner rescorer(default_score_matrix, default_gap_open, default_gap_extension,
-                         default_full_length_bonus, vg::default_gc_content);
-
-        // We define a function to score a using the aligner
-        auto rescore = [&] (Alignment& aln) {
-            // Score using exact distance.
-            aln.set_score(rescorer.score_contiguous_alignment(aln, strip_bonuses));
-=======
         sampler.reset(new Sampler(xgidx, seed_val, forward_only, reads_may_contain_Ns, path_names, path_ploidies, transcript_expressions, haplotype_transcripts));
     } else {
         // Use the FASTQ-trained sampler
@@ -797,7 +757,6 @@
         // further for base-graph path.
         std::function<bool(const path_handle_t&)> annotation_path_filter = [&inserted_path_handles](const path_handle_t& path) {
             return !inserted_path_handles.count(path);
->>>>>>> e7acb22b
         };
         sampler->annotation_path_filter = std::make_unique<std::function<bool(const path_handle_t&)>>(std::move(annotation_path_filter));
     }
