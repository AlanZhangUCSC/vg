#include "subcommand.hpp"
#include "../vg.hpp"
#include "../utility.hpp"
#include "../mapper.hpp"
#include "../stream.hpp"

#include <unistd.h>
#include <getopt.h>

using namespace vg;
using namespace vg::subcommand;

void help_map(char** argv) {
    cerr << "usage: " << argv[0] << " map [options] -d idxbase -f in1.fq [-f in2.fq] >aln.gam" << endl
         << "Align reads to a graph." << endl
         << endl
         << "graph/index:" << endl
         << "    -d, --base-name BASE    use BASE.xg and BASE.gcsa as the input index pair" << endl
         << "    -x, --xg-name FILE      use this xg index (defaults to <graph>.vg.xg)" << endl
         << "    -g, --gcsa-name FILE    use this GCSA2 index (defaults to <graph>" << gcsa::GCSA::EXTENSION << ")" << endl
         << "algorithm:" << endl
         << "    -t, --threads N         number of compute threads to use" << endl
         << "    -k, --min-seed INT      minimum seed (MEM) length (set to -1 to estimate given -e) [-1]" << endl
         << "    -c, --hit-max N         ignore MEMs who have >N hits in our index [1024]" << endl
         << "    -e, --seed-chance FLOAT set {-k} such that this fraction of {-k} length hits will by chance [1e-4]" << endl
         << "    -Y, --max-seed INT      ignore seeds longer than this length [0]" << endl
         << "    -r, --reseed-x FLOAT    look for internal seeds inside a seed longer than {-k} * FLOAT [1.5]" << endl
         << "    -u, --try-up-to INT     attempt to align up to the INT best candidate chains of seeds [512]" << endl
         << "    -l, --try-at-least INT  attempt to align at least the INT best candidate chains of seeds [2]" << endl
         << "    -E, --approx-mq-cap INT weight MQ by suffix tree based estimate when estimate less than FLOAT [0]" << endl
         << "    --id-mq-weight N        scale mapping quality by the alignment score identity to this power [2]" << endl
         << "    -W, --min-chain INT     discard a chain if seeded bases shorter than INT [0]" << endl
         << "    -C, --drop-chain FLOAT  drop chains shorter than FLOAT fraction of the longest overlapping chain [0]" << endl
         << "    -n, --mq-overlap FLOAT  scale MQ by count of alignments with this overlap in the query with the primary [0]" << endl
         << "    -P, --min-ident FLOAT   accept alignment only if the alignment identity is >= FLOAT [0]" << endl
         << "    -H, --max-target-x N    skip cluster subgraphs with length > N*read_length [100]" << endl
         << "    -m, --acyclic-graph     improves runtime when the graph is acyclic" << endl
         << "    -w, --band-width INT    band width for long read alignment [256]" << endl
         << "    -J, --band-jump INT     the maximum jump we can see between bands (maximum length variant we can detect) [{-w}]" << endl
         << "    -I, --fragment STR      fragment length distribution specification STR=m:μ:σ:o:d [5000:0:0:0:1]" << endl
         << "                            max, mean, stdev, orientation (1=same, 0=flip), direction (1=forward, 0=backward)" << endl
         << "    -U, --fixed-frag-model  don't learn the pair fragment model online, use {-I} without update" << endl
         << "    -p, --print-frag-model  suppress alignment output and print the fragment model on stdout as per {-I} format" << endl
         << "    -F, --frag-calc INT     update the fragment model every INT perfect pairs [10]" << endl
         << "    -S, --fragment-x FLOAT  calculate max fragment size as frag_mean+frag_sd*FLOAT [10]" << endl
         << "    -O, --mate-rescues INT  attempt up to INT mate rescues per pair [64]" << endl
         << "scoring:" << endl
         << "    -q, --match INT         use this match score [1]" << endl
         << "    -z, --mismatch INT      use this mismatch penalty [4]" << endl
         << "    -o, --gap-open INT      use this gap open penalty [6]" << endl
         << "    -y, --gap-extend INT    use this gap extension penalty [1]" << endl
         << "    -L, --full-l-bonus INT  the full-length alignment bonus [5]" << endl
         << "    -A, --qual-adjust       perform base quality adjusted alignments (requires base quality input)" << endl
         << "input:" << endl
         << "    -s, --sequence STR      align a string to the graph in graph.vg using partial order alignment" << endl
         << "    -V, --seq-name STR      name the sequence using this value (for graph modification with new named paths)" << endl
         << "    -T, --reads FILE        take reads (one per line) from FILE, write alignments to stdout" << endl
         << "    -b, --hts-input FILE    align reads from htslib-compatible FILE (BAM/CRAM/SAM) stdin (-), alignments to stdout" << endl
         << "    -G, --gam-input FILE    realign GAM input" << endl
         << "    -f, --fastq FILE        input fastq (possibly compressed), two are allowed, one for each mate" << endl
         << "    -i, --interleaved       fastq is interleaved paired-ended" << endl
         << "    -N, --sample NAME       for --reads input, add this sample" << endl
         << "    -R, --read-group NAME   for --reads input, add this read group" << endl
         << "output:" << endl
         << "    -j, --output-json       output JSON rather than an alignment stream (helpful for debugging)" << endl
         << "    --surject-to TYPE       surject the output into the graph's paths, writing TYPE := bam |sam | cram" << endl
         << "    -Z, --buffer-size INT   buffer this many alignments together before outputting in GAM [512]" << endl
         << "    -X, --compare           realign GAM input (-G), writing alignment with \"correct\" field set to overlap with input" << endl
         << "    -v, --refpos-table      for efficient testing output a table of name, chr, pos, mq, score" << endl
         << "    -K, --keep-secondary    produce alignments for secondary input alignments in addition to primary ones" << endl
         << "    -M, --max-multimaps INT produce up to INT alignments for each read [1]" << endl
         << "    -B, --band-multi INT    consider this many alignments of each band in banded alignment [4]" << endl
         << "    -Q, --mq-max INT        cap the mapping quality at INT [60]" << endl
         << "    -D, --debug             print debugging information about alignment to stderr" << endl;

}

int main_map(int argc, char** argv) {

    if (argc == 2) {
        help_map(argv);
        return 1;
    }
    
    string seq;
    string qual;
    string seq_name;
    string db_name;
    string xg_name;
    string gcsa_name;
    string read_file;
    string hts_file;
    bool keep_secondary = false;
    int hit_max = 1024;
    int max_multimaps = 1;
    int thread_count = 1;
    bool output_json = false;
    string surject_type;
    bool debug = false;
    float min_score = 0;
    string sample_name;
    string read_group;
    string fastq1, fastq2;
    bool interleaved_input = false;
    int band_width = 256;
    int band_multimaps = 4;
    int max_band_jump = -1;
    bool always_rescue = false;
    bool top_pairs_only = false;
    int max_mem_length = 0;
    int min_mem_length = -1;
    int min_cluster_length = 0;
    float mem_reseed_factor = 1.5;
    int max_target_factor = 100;
    int buffer_size = 512;
    int8_t match = 1;
    int8_t mismatch = 4;
    int8_t gap_open = 6;
    int8_t gap_extend = 1;
    int8_t full_length_bonus = 5;
    bool strip_bonuses = false;
    bool qual_adjust_alignments = false;
    int extra_multimaps = 512;
    int min_multimaps = 2;
    int max_mapping_quality = 60;
    double maybe_mq_threshold = 0;
    double identity_weight = 2;
    string gam_input;
    bool compare_gam = false;
    int fragment_max = 5000;
    int fragment_size = 0;
    double fragment_mean = 0;
    double fragment_stdev = 0;
    double fragment_sigma = 10;
    bool fragment_orientation = false;
    bool fragment_direction = true;
    float chance_match = 1e-4;
    bool use_fast_reseed = true;
    float drop_chain = 0.0;
    float mq_overlap = 0.0;
    int kmer_size = 0; // if we set to positive, we'd revert to the old kmer based mapper
    int kmer_stride = 0;
    int pair_window = 64; // unused
    int mate_rescues = 64;
    bool fixed_fragment_model = false;
    bool print_fragment_model = false;
    int fragment_model_update = 10;
    bool acyclic_graph = false;
    bool refpos_table = false;

    int c;
    optind = 2; // force optind past command positional argument
    while (true) {
        static struct option long_options[] =

            {
                /* These options set a flag. */
                //{"verbose", no_argument,       &verbose_flag, 1},
                {"sequence", required_argument, 0, 's'},
                {"seq-name", required_argument, 0, 'V'},
                {"base-name", required_argument, 0, 'd'},
                {"xg-name", required_argument, 0, 'x'},
                {"gcsa-name", required_argument, 0, 'g'},
                {"reads", required_argument, 0, 'T'},
                {"sample", required_argument, 0, 'N'},
                {"read-group", required_argument, 0, 'R'},
                {"hit-max", required_argument, 0, 'c'},
                {"max-multimaps", required_argument, 0, 'M'},
                {"threads", required_argument, 0, 't'},
                {"gam-input", required_argument, 0, 'G'},
                {"output-json", no_argument, 0, 'j'},
                {"hts-input", required_argument, 0, 'b'},
                {"keep-secondary", no_argument, 0, 'K'},
                {"fastq", required_argument, 0, 'f'},
                {"interleaved", no_argument, 0, 'i'},
                {"band-width", required_argument, 0, 'w'},
                {"band-multi", required_argument, 0, 'B'},
                {"band-jump", required_argument, 0, 'J'},
                {"min-ident", required_argument, 0, 'P'},
                {"debug", no_argument, 0, 'D'},
                {"min-seed", required_argument, 0, 'k'},
                {"max-seed", required_argument, 0, 'Y'},
                {"reseed-x", required_argument, 0, 'r'},
                {"min-chain", required_argument, 0, 'W'},
                {"fast-reseed", no_argument, 0, '6'},
                {"max-target-x", required_argument, 0, 'H'},
                {"buffer-size", required_argument, 0, 'Z'},
                {"match", required_argument, 0, 'q'},
                {"mismatch", required_argument, 0, 'z'},
                {"gap-open", required_argument, 0, 'o'},
                {"gap-extend", required_argument, 0, 'y'},
                {"qual-adjust", no_argument, 0, 'A'},
                {"try-up-to", required_argument, 0, 'u'},
                {"compare", no_argument, 0, 'X'},
                {"fragment", required_argument, 0, 'I'},
                {"fragment-x", required_argument, 0, 'S'},
                {"full-l-bonus", required_argument, 0, 'L'},
                {"acyclic-graph", no_argument, 0, 'm'},
                {"seed-chance", required_argument, 0, 'e'},
                {"drop-chain", required_argument, 0, 'C'},
                {"mq-overlap", required_argument, 0, 'n'},
                {"try-at-least", required_argument, 0, 'l'},
                {"mq-max", required_argument, 0, 'Q'},
                {"mate-rescues", required_argument, 0, 'O'},
                {"approx-mq-cap", required_argument, 0, 'E'},
                {"fixed-frag-model", no_argument, 0, 'U'},
                {"print-frag-model", no_argument, 0, 'p'},
                {"frag-calc", required_argument, 0, 'F'},
                {"id-mq-weight", required_argument, 0, '7'},
                {"refpos-table", no_argument, 0, 'v'},
                {"surject-to", required_argument, 0, '5'},
                {0, 0, 0, 0}
            };

        int option_index = 0;
<<<<<<< HEAD
        c = getopt_long (argc, argv, "s:J:Q:d:x:g:T:N:R:c:M:t:G:jb:Kf:iw:P:Dk:Y:r:W:6H:Z:q:z:o:y:Au:B:I:S:l:e:C:V:O:L:n:E:X:UpF:m7:v",
=======
        c = getopt_long (argc, argv, "s:J:Q:d:x:g:T:N:R:c:M:t:G:jb:Kf:iw:P:Dk:Y:r:W:6aH:Z:q:z:o:y:Au:B:I:S:l:e:C:V:O:L:n:E:X:UpF:m7:v5:",
>>>>>>> 620fda3d
                         long_options, &option_index);


        /* Detect the end of the options. */
        if (c == -1)
            break;

        switch (c)
        {
        case 's':
            seq = optarg;
            break;

        case 'd':
            db_name = optarg;
            break;

        case 'x':
            xg_name = optarg;
            break;

        case 'g':
            gcsa_name = optarg;
            break;

        case 'V':
            seq_name = optarg;
            break;

        case 'c':
            hit_max = atoi(optarg);
            break;

        case 'M':
            max_multimaps = atoi(optarg);
            break;

        case '7':
            identity_weight = atof(optarg);
            break;

        case 'Q':
            max_mapping_quality = atoi(optarg);
            break;

        case 'E':
            maybe_mq_threshold = atof(optarg);
            break;

        case 'L':
            full_length_bonus = atoi(optarg);
            break;
        
        case 'm':
            acyclic_graph = true;
            break;

        case 'T':
            read_file = optarg;
            break;

        case 'R':
            read_group = optarg;
            break;

        case 'N':
            sample_name = optarg;
            break;

        case 'b':
            hts_file = optarg;
            break;

        case 'K':
            keep_secondary = true;
            break;

        case 'f':
            if (fastq1.empty()) fastq1 = optarg;
            else if (fastq2.empty()) fastq2 = optarg;
            else { cerr << "[vg map] error: more than two fastqs specified" << endl; exit(1); }
            break;

        case 'i':
            interleaved_input = true;
            break;

        case 't':
            omp_set_num_threads(atoi(optarg));
            break;

        case 'D':
            debug = true;
            break;

        case 'e':
            chance_match = atof(optarg);
            break;

        case 'C':
            drop_chain = atof(optarg);
            break;

        case 'l':
            min_multimaps = atoi(optarg);
            break;

        case 'n':
            mq_overlap = atof(optarg);
            break;

        case 'G':
            gam_input = optarg;
            break;

        case 'j':
            output_json = true;
            break;

        case 'w':
            band_width = atoi(optarg);
            break;

        case 'B':
            band_multimaps = atoi(optarg);
            break;

        case 'J':
            max_band_jump = atoi(optarg);
            break;

        case 'P':
            min_score = atof(optarg);
            break;

        case 'k':
            min_mem_length = atoi(optarg);
            break;

        case 'Y':
            max_mem_length = atoi(optarg);
            break;

        case 'r':
            mem_reseed_factor = atof(optarg);
            break;

        case 'W':
            min_cluster_length = atoi(optarg);
            break;

        case 'H':
            max_target_factor = atoi(optarg);
            break;

        case 'Z':
            buffer_size = atoi(optarg);
            break;

        case 'q':
            match = atoi(optarg);
            break;

        case 'z':
            mismatch = atoi(optarg);
            break;

        case 'o':
            gap_open = atoi(optarg);
            break;

        case 'y':
            gap_extend = atoi(optarg);
            break;

        case 'A':
            qual_adjust_alignments = true;
            break;

        case 'u':
            extra_multimaps = atoi(optarg);
            break;

        case 'X':
            compare_gam = true;
            output_json = true;
            break;

        case 'v':
            refpos_table = true;
            break;

        case '5':
            surject_type = optarg;
            break;

        case 'I':
        {
            vector<string> parts = split_delims(string(optarg), ":");
            if (parts.size() == 1) {
                convert(parts[0], fragment_max);
            } else if (parts.size() == 5) {
                convert(parts[0], fragment_size);
                convert(parts[1], fragment_mean);
                convert(parts[2], fragment_stdev);
                convert(parts[3], fragment_orientation);
                convert(parts[4], fragment_direction);
            } else {
                cerr << "error [vg map] expected five :-delimited numbers to --fragment" << endl;
                return 1;
            }
        }
        break;

        case 'S':
            fragment_sigma = atof(optarg);
            break;

        case 'O':
            mate_rescues = atoi(optarg);
            break;

        case 'U':
            fixed_fragment_model = true;
            break;

        case 'p':
            print_fragment_model = true;
            break;

        case 'F':
            fragment_model_update = atoi(optarg);
            break;

        case 'h':
        case '?':
            /* getopt_long already printed an error message. */
            help_map(argv);
            exit(1);
            break;


        default:
            cerr << "Unimplemented option " << (char) c << endl;
            exit(1);
        }
    }

    if (seq.empty() && read_file.empty() && hts_file.empty() && fastq1.empty() && gam_input.empty()) {
        cerr << "error:[vg map] A sequence or read file is required when mapping." << endl;
        return 1;
    }

    if (!qual.empty() && (seq.length() != qual.length())) {
        cerr << "error:[vg map] Sequence and base quality string must be the same length." << endl;
        return 1;
    }

    if (qual_adjust_alignments && ((fastq1.empty() && hts_file.empty() && qual.empty() && gam_input.empty()) // must have some quality input
                                   || (!seq.empty() && qual.empty())                                         // can't provide sequence without quality
                                   || !read_file.empty()))                                                   // can't provide sequence list without qualities
    {
        cerr << "error:[vg map] Quality adjusted alignments require base quality scores for all sequences." << endl;
        return 1;
    }
    // note: still possible that hts file types don't have quality, but have to check the file to know

    MappingQualityMethod mapping_quality_method = Approx;

    string file_name;
    if (optind < argc) {
        file_name = get_input_file_name(optind, argc, argv);
    }

    if (gcsa_name.empty() && !file_name.empty()) {
        gcsa_name = file_name + gcsa::GCSA::EXTENSION;
    }

    if (xg_name.empty() && !file_name.empty()) {
        xg_name = file_name + ".xg";
    }

    if (!db_name.empty()) {
        xg_name = db_name + ".xg";
        gcsa_name = db_name + gcsa::GCSA::EXTENSION;
    }

    // Configure GCSA2 verbosity so it doesn't spit out loads of extra info
    gcsa::Verbosity::set(gcsa::Verbosity::SILENT);
    
    // Configure its temp directory to the system temp directory
    gcsa::TempFile::setDirectory(find_temp_dir());

    // Load up our indexes.
    xg::XG* xgidx = nullptr;
    gcsa::GCSA* gcsa = nullptr;
    gcsa::LCPArray* lcp = nullptr;

    // We try opening the file, and then see if it worked
    ifstream xg_stream(xg_name);

    if(xg_stream) {
        // We have an xg index!
        if(debug) {
            cerr << "Loading xg index " << xg_name << "..." << endl;
        }
        xgidx = new xg::XG(xg_stream);
    }

    ifstream gcsa_stream(gcsa_name);
    if(gcsa_stream) {
        // We have a GCSA index too!
        if(debug) {
            cerr << "Loading GCSA2 index " << gcsa_name << "..." << endl;
        }
        gcsa = new gcsa::GCSA();
        gcsa->load(gcsa_stream);
    }

    string lcp_name = gcsa_name + ".lcp";
    ifstream lcp_stream(lcp_name);
    if (lcp_stream) {
        if(debug) {
            cerr << "Loading LCP index " << gcsa_name << "..." << endl;
        }
        lcp = new gcsa::LCPArray();
        lcp->load(lcp_stream);
    }

    thread_count = get_thread_count();

    vector<Mapper*> mapper;
    mapper.resize(thread_count);
    vector<vector<Alignment> > output_buffer;
    output_buffer.resize(thread_count);
    vector<Alignment> empty_alns;

    // bam/sam/cram output
    samFile* sam_out = 0;
    int buffer_limit = 100;
    bam_hdr_t* hdr = nullptr;
    int compress_level = 9; // hard coded
    map<string, string> rg_sample;
    string sam_header;

    // if no paths were given take all of those in the index
    set<string> path_names;
    if (!surject_type.empty() && path_names.empty()) {
        for (size_t i = 1; i <= xgidx->path_count; ++i) {
            path_names.insert(xgidx->path_name(i));
        }
    }

    // for SAM header generation
    auto setup_sam_header = [&hdr, &sam_out, &surject_type, &compress_level, &xgidx, &rg_sample, &sam_header] (void) {
#pragma omp critical (hts_header)
        if (!hdr) {
            char out_mode[5];
            string out_format = "";
            strcpy(out_mode, "w");
            if (surject_type == "bam") { out_format = "b"; }
            else if (surject_type == "cram") { out_format = "c"; }
            else { out_format = ""; }
            strcat(out_mode, out_format.c_str());
            if (compress_level >= 0) {
                char tmp[2];
                tmp[0] = compress_level + '0'; tmp[1] = '\0';
                strcat(out_mode, tmp);
            }
            map<string, int64_t> path_length;
            int num_paths = xgidx->max_path_rank();
            for (int i = 1; i <= num_paths; ++i) {
                auto name = xgidx->path_name(i);
                path_length[name] = xgidx->path_length(name);
            }
            hdr = hts_string_header(sam_header, path_length, rg_sample);
            if ((sam_out = sam_open("-", out_mode)) == 0) {
                cerr << "[vg surject] failed to open stdout for writing HTS output" << endl;
                exit(1);
            } else {
                // write the header
                if (sam_hdr_write(sam_out, hdr) != 0) {
                    cerr << "[vg surject] error: failed to write the SAM header" << endl;
                }
            }
        }
    };

    auto surject_alignments = [&hdr, &sam_header, &mapper, &rg_sample, &setup_sam_header, &path_names, &sam_out] (const vector<Alignment>& alns) {
        if (alns.empty()) return;
        setup_sam_header();
        vector<tuple<string, int64_t, bool, Alignment> > surjects;
        int tid = omp_get_thread_num();
        for (auto& aln : alns) {
            string path_name; int64_t path_pos; bool path_reverse;
            auto surj = mapper[tid]->surject_alignment(aln, path_names, path_name, path_pos, path_reverse);
            surjects.push_back(make_tuple(path_name, path_pos, path_reverse, surj));
            // hack: if we haven't established the header, we look at the reads to guess which read groups to put in it
            if (!hdr && !surj.read_group().empty() && !surj.sample_name().empty()) {
#pragma omp critical (hts_header)
                rg_sample[surj.read_group()] = surj.sample_name();
            }
        }
        // write out the surjections
        for (auto& s : surjects) {
            auto& path_nom = get<0>(s);
            auto& path_pos = get<1>(s);
            auto& path_reverse = get<2>(s);
            auto& surj = get<3>(s);
            string cigar = cigar_against_path(surj, path_reverse);
            bam1_t* b = alignment_to_bam(sam_header,
                                         surj,
                                         path_nom,
                                         path_pos,
                                         path_reverse,
                                         cigar,
                                         "=",
                                         path_pos,
                                         0);
            int r = 0;
#pragma omp critical (cout)
            r = sam_write1(sam_out, hdr, b);
            if (r == 0) { cerr << "[vg surject] error: writing to stdout failed" << endl; exit(1); }
            bam_destroy1(b);
        }
    };

    auto write_json = [](const vector<Alignment>& alns) {
        for(auto& alignment : alns) {
            string json = pb2json(alignment);
            cout << json << "\n";
        }
    };

    auto write_refpos = [](const vector<Alignment>& alns) {
        for(auto& alignment : alns) {
            Position refpos;
            if (alignment.refpos_size()) {
                refpos = alignment.refpos(0);
            }
            cout << alignment.name() << "\t"
            << refpos.name() << "\t"
            << refpos.offset() << "\t"
            << alignment.mapping_quality() << "\t"
            << alignment.score() << "\n";
        }
    };

    // We have one function to dump alignments into
    // Make sure to flush the buffer at the end of the program!
    auto output_alignments = [&output_buffer,
                              &output_json,
                              &surject_type,
                              &surject_alignments,
                              &buffer_size,
                              &refpos_table,
                              &write_json,
                              &write_refpos](const vector<Alignment>& alns1, const vector<Alignment>& alns2) {
        if (output_json) {
            // If we want to convert to JSON, convert them all to JSON and dump them to cout.
#pragma omp critical (cout)
            {
                write_json(alns1);
                write_json(alns2);
            }
        } else if (refpos_table) {
            // keep multi alignments ordered appropriately
#pragma omp critical (cout)
            {
                write_refpos(alns1);
                write_refpos(alns2);
            }
        } else if (!surject_type.empty()) {
            // surject
            surject_alignments(alns1);
            surject_alignments(alns2);
        } else {
            // Otherwise write them through the buffer for our thread
            int tid = omp_get_thread_num();
            auto& output_buf = output_buffer[tid];

            // Copy all the alignments over to the output buffer
            copy(alns1.begin(), alns1.end(), back_inserter(output_buf));
            copy(alns2.begin(), alns2.end(), back_inserter(output_buf));

            stream::write_buffered(cout, output_buf, buffer_size);
        }
    };

    for (int i = 0; i < thread_count; ++i) {
        Mapper* m = nullptr;
        if(xgidx && gcsa && lcp) {
            // We have the xg and GCSA indexes, so use them
            m = new Mapper(xgidx, gcsa, lcp);
        } else {
            // Can't continue with null
            throw runtime_error("Need XG, GCSA, and LCP to create a Mapper");
        }
        m->hit_max = hit_max;
        m->max_multimaps = max_multimaps;
        m->min_multimaps = min_multimaps;
        m->band_multimaps = band_multimaps;
        m->maybe_mq_threshold = maybe_mq_threshold;
        m->debug = debug;
        m->min_identity = min_score;
        m->drop_chain = drop_chain;
        m->mq_overlap = mq_overlap;
        m->min_mem_length = (min_mem_length > 0 ? min_mem_length
                             : m->random_match_length(chance_match));
        m->mem_reseed_length = round(mem_reseed_factor * m->min_mem_length);
        m->min_cluster_length = min_cluster_length;
        if (debug && i == 0) {
            cerr << "[vg map] : min_mem_length = " << m->min_mem_length
                 << ", mem_reseed_length = " << m->mem_reseed_length
                 << ", min_cluster_length = " << m->min_cluster_length << endl;
        }
        m->fast_reseed = use_fast_reseed;
        m->max_target_factor = max_target_factor;
        m->set_alignment_scores(match, mismatch, gap_open, gap_extend, full_length_bonus);
        m->strip_bonuses = strip_bonuses;
        m->adjust_alignments_for_base_quality = qual_adjust_alignments;
        m->extra_multimaps = extra_multimaps;
        m->mapping_quality_method = mapping_quality_method;
        m->always_rescue = always_rescue;
        m->frag_stats.fixed_fragment_model = fixed_fragment_model;
        m->frag_stats.fragment_max = fragment_max;
        m->frag_stats.fragment_sigma = fragment_sigma;
        if (fragment_mean) {
            m->frag_stats.fragment_size = fragment_size;
            m->frag_stats.cached_fragment_length_mean = fragment_mean;
            m->frag_stats.cached_fragment_length_stdev = fragment_stdev;
            m->frag_stats.cached_fragment_orientation_same = fragment_orientation;
            m->frag_stats.cached_fragment_direction = fragment_direction;
        }
        m->frag_stats.fragment_model_update_interval = fragment_model_update;
        m->max_mapping_quality = max_mapping_quality;
        m->mate_rescues = mate_rescues;
        m->max_band_jump = max_band_jump > -1 ? max_band_jump : band_width;
        m->identity_weight = identity_weight;
        m->assume_acyclic = acyclic_graph;
        mapper[i] = m;
    }

    if (!seq.empty()) {
        int tid = omp_get_thread_num();

        Alignment unaligned;
        unaligned.set_sequence(seq);

        if (!qual.empty()) {
            unaligned.set_quality(qual);
        }

        vector<Alignment> alignments = mapper[tid]->align_multi(unaligned, kmer_size, kmer_stride, max_mem_length, band_width);
        if(alignments.size() == 0) {
            // If we didn't have any alignments, report the unaligned alignment
            alignments.push_back(unaligned);
        }


        for(auto& alignment : alignments) {
            if (!sample_name.empty()) alignment.set_sample_name(sample_name);
            if (!read_group.empty()) alignment.set_read_group(read_group);
            if (!seq_name.empty()) alignment.set_name(seq_name);
        }

        // Output the alignments in JSON or protobuf as appropriate.
        output_alignments(alignments, empty_alns);
    }

    if (!read_file.empty()) {
        ifstream in(read_file);
        bool more_data = in.good();
#pragma omp parallel shared(in)
        {
            string line;
            int tid = omp_get_thread_num();
            while (in.good()) {
                line.clear();
#pragma omp critical (readq)
                {
                    std::getline(in,line);
                }
                if (!line.empty()) {
                    // Make an alignment
                    Alignment unaligned;
                    unaligned.set_sequence(line);

                    vector<Alignment> alignments = mapper[tid]->align_multi(unaligned, kmer_size, kmer_stride, max_mem_length, band_width);

                    for(auto& alignment : alignments) {
                        // Set the alignment metadata
                        if (!sample_name.empty()) alignment.set_sample_name(sample_name);
                        if (!read_group.empty()) alignment.set_read_group(read_group);
                    }


                    // Output the alignments in JSON or protobuf as appropriate.
                    output_alignments(alignments, empty_alns);
                }
            }
        }
    }

    if (!hts_file.empty()) {
        function<void(Alignment&)> lambda =
            [&mapper,
             &output_alignments,
             &keep_secondary,
             &kmer_size,
             &kmer_stride,
             &max_mem_length,
             &band_width,
             &empty_alns]
                (Alignment& alignment) {

                    if(alignment.is_secondary() && !keep_secondary) {
                        // Skip over secondary alignments in the input; we don't want several output mappings for each input *mapping*.
                        return;
                    }

                    int tid = omp_get_thread_num();
                    vector<Alignment> alignments = mapper[tid]->align_multi(alignment, kmer_size, kmer_stride, max_mem_length, band_width);

                    // Output the alignments in JSON or protobuf as appropriate.
                    output_alignments(alignments, empty_alns);
                };
        // run
        hts_for_each_parallel(hts_file, lambda);
    }

    if (!fastq1.empty()) {
        if (interleaved_input) {
            // paired interleaved
            auto output_func = [&output_alignments,
                                &compare_gam,
                                &print_fragment_model]
                (Alignment& aln1,
                 Alignment& aln2,
                 pair<vector<Alignment>, vector<Alignment>>& alnp) {
                if (!print_fragment_model) {
                    // Output the alignments in JSON or protobuf as appropriate.
                    output_alignments(alnp.first, alnp.second);
                }
            };
            function<void(Alignment&,Alignment&)> lambda =
                [&mapper,
                 &output_alignments,
                 &keep_secondary,
                 &kmer_size,
                 &kmer_stride,
                 &max_mem_length,
                 &band_width,
                 &pair_window,
                 &top_pairs_only,
                 &print_fragment_model,
                 &output_func](Alignment& aln1, Alignment& aln2) {
                auto our_mapper = mapper[omp_get_thread_num()];
                bool queued_resolve_later = false;
                auto alnp = our_mapper->align_paired_multi(aln1, aln2, queued_resolve_later, max_mem_length, top_pairs_only, false);
                if (!queued_resolve_later) {
                    output_func(aln1, aln2, alnp);
                    // check if we should try to align the queued alignments
                    if (our_mapper->frag_stats.fragment_size != 0
                        && !our_mapper->imperfect_pairs_to_retry.empty()) {
                        int i = 0;
                        for (auto p : our_mapper->imperfect_pairs_to_retry) {
                            auto alnp = our_mapper->align_paired_multi(p.first, p.second,
                                                                       queued_resolve_later,
                                                                       max_mem_length,
                                                                       top_pairs_only,
                                                                       true);
                            output_func(p.first, p.second, alnp);
                        }
                        our_mapper->imperfect_pairs_to_retry.clear();
                    }
                }
            };
            fastq_paired_interleaved_for_each_parallel(fastq1, lambda);
#pragma omp parallel
            { // clean up buffered alignments that weren't perfect
                auto our_mapper = mapper[omp_get_thread_num()];
                // if we haven't yet computed these, assume we couldn't get an estimate for fragment size
                our_mapper->frag_stats.fragment_size = fragment_max;
                for (auto p : our_mapper->imperfect_pairs_to_retry) {
                    bool queued_resolve_later = false;
                    auto alnp = our_mapper->align_paired_multi(p.first, p.second,
                                                               queued_resolve_later,
                                                               max_mem_length,
                                                               top_pairs_only,
                                                               true);
                    output_func(p.first, p.second, alnp);
                }
                our_mapper->imperfect_pairs_to_retry.clear();
            }
        } else if (fastq2.empty()) {
            // single
            function<void(Alignment&)> lambda =
                [&mapper,
                 &output_alignments,
                 &kmer_size,
                 &kmer_stride,
                 &max_mem_length,
                 &band_width,
                 &empty_alns]
                    (Alignment& alignment) {

                        int tid = omp_get_thread_num();
                        vector<Alignment> alignments = mapper[tid]->align_multi(alignment, kmer_size, kmer_stride, max_mem_length, band_width);
                        //cerr << "This is just before output_alignments" << alignment.DebugString() << endl;
                        output_alignments(alignments, empty_alns);
                    };
            fastq_unpaired_for_each_parallel(fastq1, lambda);
        } else {
            // paired two-file
            auto output_func = [&output_alignments,
                                &print_fragment_model]
                (Alignment& aln1,
                 Alignment& aln2,
                 pair<vector<Alignment>, vector<Alignment>>& alnp) {
                // Make sure we have unaligned "alignments" for things that don't align.
                // Output the alignments in JSON or protobuf as appropriate.
                if (!print_fragment_model) {
                    output_alignments(alnp.first, alnp.second);
                }
            };
            function<void(Alignment&,Alignment&)> lambda =
                [&mapper,
                 &output_alignments,
                 &keep_secondary,
                 &kmer_size,
                 &kmer_stride,
                 &max_mem_length,
                 &band_width,
                 &pair_window,
                 &top_pairs_only,
                 &print_fragment_model,
                 &output_func](Alignment& aln1, Alignment& aln2) {
                auto our_mapper = mapper[omp_get_thread_num()];
                bool queued_resolve_later = false;
                auto alnp = our_mapper->align_paired_multi(aln1, aln2, queued_resolve_later, max_mem_length, top_pairs_only, false);
                if (!queued_resolve_later) {
                    output_func(aln1, aln2, alnp);
                    // check if we should try to align the queued alignments
                    if (our_mapper->frag_stats.fragment_size != 0
                        && !our_mapper->imperfect_pairs_to_retry.empty()) {
                        int i = 0;
                        for (auto p : our_mapper->imperfect_pairs_to_retry) {
                            auto alnp = our_mapper->align_paired_multi(p.first, p.second,
                                                                       queued_resolve_later,
                                                                       max_mem_length,
                                                                       top_pairs_only,
                                                                       true);
                            output_func(p.first, p.second, alnp);
                        }
                        our_mapper->imperfect_pairs_to_retry.clear();
                    }
                }
            };
            fastq_paired_two_files_for_each_parallel(fastq1, fastq2, lambda);
#pragma omp parallel
            {
                auto our_mapper = mapper[omp_get_thread_num()];
                our_mapper->frag_stats.fragment_size = fragment_max;
                for (auto p : our_mapper->imperfect_pairs_to_retry) {
                    bool queued_resolve_later = false;
                    auto alnp = our_mapper->align_paired_multi(p.first, p.second,
                                                               queued_resolve_later,
                                                               max_mem_length,
                                                               top_pairs_only,
                                                               true);
                    output_func(p.first, p.second, alnp);
                }
                our_mapper->imperfect_pairs_to_retry.clear();
            }
        }
    }

    if (!gam_input.empty()) {
        ifstream gam_in(gam_input);
        if (interleaved_input) {
            auto output_func = [&output_alignments,
                                &compare_gam,
                                &print_fragment_model]
                (Alignment& aln1,
                 Alignment& aln2,
                 pair<vector<Alignment>, vector<Alignment>>& alnp) {
                if (print_fragment_model) {
                    // do nothing
                } else {
                    // Output the alignments in JSON or protobuf as appropriate.
                    if (compare_gam) {
                        alnp.first.front().set_correct(overlap(aln1.path(), alnp.first.front().path()));
                        alnp.second.front().set_correct(overlap(aln2.path(), alnp.second.front().path()));
                    }
                    output_alignments(alnp.first, alnp.second);
                }
            };
            function<void(Alignment&,Alignment&)> lambda =
                [&mapper,
                 &output_alignments,
                 &keep_secondary,
                 &kmer_size,
                 &kmer_stride,
                 &max_mem_length,
                 &band_width,
                 &compare_gam,
                 &pair_window,
                 &top_pairs_only,
                 &print_fragment_model,
                 &output_func](Alignment& aln1, Alignment& aln2) {
                auto our_mapper = mapper[omp_get_thread_num()];
                bool queued_resolve_later = false;
                auto alnp = our_mapper->align_paired_multi(aln1, aln2, queued_resolve_later, max_mem_length, top_pairs_only, false);
                if (!queued_resolve_later) {
                    output_func(aln1, aln2, alnp);
                    // check if we should try to align the queued alignments
                    if (our_mapper->frag_stats.fragment_size != 0
                        && !our_mapper->imperfect_pairs_to_retry.empty()) {
                        int i = 0;
                        for (auto p : our_mapper->imperfect_pairs_to_retry) {
                            auto alnp = our_mapper->align_paired_multi(p.first, p.second,
                                                                       queued_resolve_later,
                                                                       max_mem_length,
                                                                       top_pairs_only,
                                                                       true);
                            output_func(p.first, p.second, alnp);
                        }
                        our_mapper->imperfect_pairs_to_retry.clear();
                    }
                }
            };
            stream::for_each_interleaved_pair_parallel(gam_in, lambda);
#pragma omp parallel
            {
                auto our_mapper = mapper[omp_get_thread_num()];
                our_mapper->frag_stats.fragment_size = fragment_max;
                for (auto p : our_mapper->imperfect_pairs_to_retry) {
                    bool queued_resolve_later = false;
                    auto alnp = our_mapper->align_paired_multi(p.first, p.second,
                                                               queued_resolve_later,
                                                               max_mem_length,
                                                               top_pairs_only,
                                                               true);
                    output_func(p.first, p.second, alnp);
                }
                our_mapper->imperfect_pairs_to_retry.clear();
            }
        } else {
            function<void(Alignment&)> lambda =
                [&mapper,
                 &output_alignments,
                 &keep_secondary,
                 &kmer_size,
                 &kmer_stride,
                 &max_mem_length,
                 &band_width,
                 &compare_gam,
                 &empty_alns]
                (Alignment& alignment) {
                int tid = omp_get_thread_num();
                std::chrono::time_point<std::chrono::system_clock> start = std::chrono::system_clock::now();
                vector<Alignment> alignments = mapper[tid]->align_multi(alignment, kmer_size, kmer_stride, max_mem_length, band_width);
                std::chrono::time_point<std::chrono::system_clock> end = std::chrono::system_clock::now();
                std::chrono::duration<double> elapsed_seconds = end-start;
                // Output the alignments in JSON or protobuf as appropriate.
                if (compare_gam) {
                    alignments.front().set_correct(overlap(alignment.path(), alignments.front().path()));
                }
                output_alignments(alignments, empty_alns);
            };
            stream::for_each_parallel(gam_in, lambda);
        }
        gam_in.close();
    }

    if (print_fragment_model) {
        if (mapper[0]->frag_stats.fragment_size) {
            // we've calculated our fragment size, so print it and bail out
            cout << mapper[0]->frag_stats.fragment_model_str() << endl;
        } else {
            cerr << "[vg map] Error: could not calculate fragment model" << endl;
        }
    }

    // clean up
    for (int i = 0; i < thread_count; ++i) {
        delete mapper[i];
        auto& output_buf = output_buffer[i];
        if (!output_json && !refpos_table && surject_type.empty()) {
            stream::write_buffered(cout, output_buf, 0);
        }
    }

    // special cleanup for htslib outputs
    if (!surject_type.empty()) {
        if (hdr != nullptr) bam_hdr_destroy(hdr);
        sam_close(sam_out);
        cout.flush();
    }

    if(gcsa) {
        delete gcsa;
        gcsa = nullptr;
    }
    if(xgidx) {
        delete xgidx;
        xgidx = nullptr;
    }

    cout.flush();

    return 0;

}

static Subcommand vg_map("map", "MEM-based read alignment", PIPELINE, 3, main_map);<|MERGE_RESOLUTION|>--- conflicted
+++ resolved
@@ -213,11 +213,7 @@
             };
 
         int option_index = 0;
-<<<<<<< HEAD
-        c = getopt_long (argc, argv, "s:J:Q:d:x:g:T:N:R:c:M:t:G:jb:Kf:iw:P:Dk:Y:r:W:6H:Z:q:z:o:y:Au:B:I:S:l:e:C:V:O:L:n:E:X:UpF:m7:v",
-=======
-        c = getopt_long (argc, argv, "s:J:Q:d:x:g:T:N:R:c:M:t:G:jb:Kf:iw:P:Dk:Y:r:W:6aH:Z:q:z:o:y:Au:B:I:S:l:e:C:V:O:L:n:E:X:UpF:m7:v5:",
->>>>>>> 620fda3d
+        c = getopt_long (argc, argv, "s:J:Q:d:x:g:T:N:R:c:M:t:G:jb:Kf:iw:P:Dk:Y:r:W:6H:Z:q:z:o:y:Au:B:I:S:l:e:C:V:O:L:n:E:X:UpF:m7:v5:",
                          long_options, &option_index);
 
 
