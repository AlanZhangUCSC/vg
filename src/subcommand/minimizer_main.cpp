--- conflicted
+++ resolved
@@ -110,11 +110,7 @@
         };
 
         int option_index = 0;
-<<<<<<< HEAD
-        c = getopt_long(argc, argv, "g:o:i:k:w:bs:d:l:Gpt:h", long_options, &option_index);
-=======
-        c = getopt_long(argc, argv, "g:o:i:k:w:bcs:d:l:GZpt:h", long_options, &option_index);
->>>>>>> beea35e2
+        c = getopt_long(argc, argv, "g:o:i:k:w:bcs:d:l:Gpt:h", long_options, &option_index);
         if (c == -1) { break; } // End of options.
 
         switch (c)
