#ifndef VG_ALGORITHMS_EXTRACT_CONNECTING_GRAPH_HPP_INCLUDED
#define VG_ALGORITHMS_EXTRACT_CONNECTING_GRAPH_HPP_INCLUDED

/**
 * \file extract_connecting_graph.cpp
 *
 * Implementation for the extract_connecting_graph algorithm.
 */

#include <unordered_map>
#include <vg/vg.pb.h>

#include "../position.hpp"
#include "../handle.hpp"
#include "../hash_map.hpp"

namespace vg {
namespace algorithms {
    
    /// Fills a DeletableHandleGraph with the subgraph of a HandleGraph that connects two positions. The nodes
    /// that contain the two positions will be 'cut' at the position and will be tips in the returned graph. The
    /// algorithm guarantees that 'into' contains all walks between pos_1 and pos_2 under the maximum length
    /// except walks that include a cycle involving either position If no walk between the two positions under
    /// the maximum length exists, 'into' will be left empty. An error is thrown if 'into' is not empty when
    /// passed to function.
    ///
    /// Args:
    ///  source                     graph to extract subgraph from
    ///  into                       graph to extract into
    ///  max_len                    guarantee finding walks along which pos_1 and pos_2 are this distance apart
    ///  pos_1                      start position, subgraph walks begin from here in same orientation
    ///  pos_2                      end position, subgraph walks end here in the same orientation
    ///  strict_max_len             only extract nodes and edges if they fall on some walk between pos_1 and pos_2
<<<<<<< HEAD
    ///                             that is under the maximum length (implies only_walks = true)
    ///
    /// Returns: a map from node ids in the extracted graph to the node ids in the original graph
=======
    ///                             that is under the maximum length
>>>>>>> f8a39fd6
    unordered_map<id_t, id_t> extract_connecting_graph(const HandleGraph* source,
                                                       DeletableHandleGraph* into,
                                                       int64_t max_len,
                                                       pos_t pos_1, pos_t pos_2,
                                                       bool strict_max_len = false);

}
}

#endif<|MERGE_RESOLUTION|>--- conflicted
+++ resolved
@@ -31,13 +31,9 @@
     ///  pos_1                      start position, subgraph walks begin from here in same orientation
     ///  pos_2                      end position, subgraph walks end here in the same orientation
     ///  strict_max_len             only extract nodes and edges if they fall on some walk between pos_1 and pos_2
-<<<<<<< HEAD
     ///                             that is under the maximum length (implies only_walks = true)
     ///
     /// Returns: a map from node ids in the extracted graph to the node ids in the original graph
-=======
-    ///                             that is under the maximum length
->>>>>>> f8a39fd6
     unordered_map<id_t, id_t> extract_connecting_graph(const HandleGraph* source,
                                                        DeletableHandleGraph* into,
                                                        int64_t max_len,
