#ifndef VG_MINIMIZER_MAPPER_HPP_INCLUDED
#define VG_MINIMIZER_MAPPER_HPP_INCLUDED

/** 
 * \file minimizer_mapper.hpp
 * Defines a mapper that uses the minimizer index and GBWT-based extension.
 */

#include "algorithms/nearest_offsets_in_paths.hpp"
#include "aligner.hpp"
#include "alignment_emitter.hpp"
#include "gapless_extender.hpp"
#include "mapper.hpp"
#include "min_distance.hpp"
#include "seed_clusterer.hpp"
#include "snarls.hpp"
#include "tree_subgraph.hpp"
#include "funnel.hpp"

#include <gbwtgraph/minimizer.h>
#include <structures/immutable_list.hpp>

namespace vg {

using namespace std;

class MinimizerMapper : public AlignerClient {
public:

    /**
     * Construct a new MinimizerMapper using the given indexes. The PathPositionhandleGraph can be nullptr,
     * as we only use it for correctness tracking.
     */

    MinimizerMapper(const gbwtgraph::GBWTGraph& graph,
         const std::vector<gbwtgraph::DefaultMinimizerIndex*>& minimizer_indexes,
         MinimumDistanceIndex& distance_index, const PathPositionHandleGraph* path_graph = nullptr);

    /**
     * Map the given read, and send output to the given AlignmentEmitter. May be run from any thread.
     * TODO: Can't be const because the clusterer's cluster_seeds isn't const.
     */
    void map(Alignment& aln, AlignmentEmitter& alignment_emitter);
    
    /**
     * Map the given read. Return a vector of alignments that it maps to, winner first.
     */
    vector<Alignment> map(Alignment& aln);
    
    // The idea here is that the subcommand feeds all the reads to the version
    // of map_paired that takes a buffer, and then empties the buffer by
    // iterating over it in parallel with the version that doesn't.
    // TODO: how will we warn about not having a pair distribution yet then?
    
    /**
     * Map the given pair of reads, where aln1 is upstream of aln2 and they are
     * oriented towards each other in the graph.
     *
     * If the reads are ambiguous and there's no fragment length distribution
     * fixed yet, they will be dropped into ambiguous_pair_buffer.
     *
     * Otherwise, at least one result will be returned for them (although it
     * may be the unmapped alignment).
     */
    pair<vector<Alignment>, vector<Alignment>> map_paired(Alignment& aln1, Alignment& aln2,
        vector<pair<Alignment, Alignment>>& ambiguous_pair_buffer);
        
    /**
     * Map the given pair of reads, where aln1 is upstream of aln2 and they are
     * oriented towards each other in the graph.
     *
     * If the fragment length distribution is not yet fixed, reads will be
     * mapped independently. Otherwise, they will be mapped according to the
     * fragment length distribution.
     */
    pair<vector<Alignment>, vector<Alignment>> map_paired(Alignment& aln1, Alignment& aln2);


    // Mapping settings.
    // TODO: document each

    /// Use all minimizers with at most hit_cap hits
    size_t hit_cap = 10;

    /// Ignore all minimizers with more than hard_hit_cap hits
    size_t hard_hit_cap = 1500;

    /// Take minimizers between hit_cap and hard_hit_cap hits until this fraction
    /// of total score
    double minimizer_score_fraction = 0.7;

    /// How many clusters should we align?
    size_t max_extensions = 800;

    /// How many extended clusters should we align, max?
    size_t max_alignments = 8;
    
    /// How many extensions should we try as seeds within a mapping location?
    size_t max_local_extensions = numeric_limits<size_t>::max();

    //If a cluster's score is smaller than the best score of any cluster by more than
    //this much, then don't extend it
    double cluster_score_threshold = 50;
    
    //If the second best cluster's score is no more than this many points below
    //the cutoff set by cluster_score_threshold, snap that cutoff down to the
    //second best cluster's score, to avoid throwing away promising
    //secondaries.
    double pad_cluster_score_threshold = 20;

    //If the read coverage of a cluster is less than the best coverage of any cluster
    //by more than this much, don't extend it
    double cluster_coverage_threshold = 0.4;

    //If an extension set's score is smaller than the best 
    //extension's score by more than this much, don't align it
    double extension_set_score_threshold = 20;

    //If an extension's score is smaller than the best extension's score by
    //more than this much, don't align it
    int extension_score_threshold = 1;

    size_t max_multimaps = 1;
    size_t distance_limit = 200;
    bool do_dp = true;
    string sample_name;
    string read_group;
    
    /// Track which internal work items came from which others during each
    /// stage of the mapping algorithm.
    bool track_provenance = false;

    /// Guess which seed hits are correct by location in the linear reference
    /// and track if/when their descendants make it through stages of the
    /// algorithm. Only works if track_provenance is true.
    bool track_correctness = false;

    ////How many stdevs from fragment length distr mean do we cluster together?
    size_t paired_distance_stdevs = 2; 

    ///How close does an alignment have to be to the best alignment for us to rescue on it
    size_t paired_rescue_score_limit = 0.9;

    ///How many stdevs from the mean do we extract a subgraph from?
    size_t rescue_subgraph_stdevs = 3;

    /// For paired end mapping, how many times should we attempt rescue (per read)?
    size_t max_rescue_attempts = 15;

    /// Implemented rescue algorithms: no rescue, dozeu, GSSW, dozeu on local haplotypes.
    enum RescueAlgorithm { rescue_none, rescue_dozeu, rescue_gssw, rescue_haplotypes };

    /// The algorithm used for rescue.
    RescueAlgorithm rescue_algorithm = rescue_dozeu;

    bool fragment_distr_is_finalized () {return fragment_length_distr.is_finalized();}
    void finalize_fragment_length_distr() {
        if (!fragment_length_distr.is_finalized()) {
            fragment_length_distr.force_parameters(fragment_length_distr.mean(), fragment_length_distr.stdev());
        } 
    }

protected:

    /**
     * We define our own type for minimizers, to use during mapping and to pass around between our internal functions.
     */
    struct Minimizer {
        typename gbwtgraph::DefaultMinimizerIndex::minimizer_type value;
        size_t agglomeration_start; // What is the start base of the first window this minimizer instance is minimal in?
        size_t agglomeration_length; // What is the regioin of consecutive windows this minimizer instance is minimal in?
        size_t hits; // How many hits does the minimizer have?
        const gbwtgraph::hit_type* occs;
        size_t origin; // This minimizer came from minimizer_indexes[origin].
        double score; // Scores as 1 + ln(hard_hit_cap) - ln(hits).

        // Sort the minimizers in descending order by score.
        bool operator< (const Minimizer& another) const {
            return (this->score > another.score);
        }
    };

    /// The information we store for each seed.
    typedef SnarlSeedClusterer::Seed Seed;

    /// The information we store for each cluster.
    typedef SnarlSeedClusterer::Cluster Cluster;

    // These are our indexes
    const PathPositionHandleGraph* path_graph; // Can be nullptr; only needed for correctness tracking.
    const std::vector<gbwtgraph::DefaultMinimizerIndex*>& minimizer_indexes;
    MinimumDistanceIndex& distance_index;
    /// This is our primary graph.
    const gbwtgraph::GBWTGraph& gbwt_graph;
    
    /// We have a gapless extender to extend seed hits in haplotype space.
    GaplessExtender extender;
    
    /// We have a clusterer
    SnarlSeedClusterer clusterer;

    FragmentLengthDistribution fragment_length_distr;

    /// Use this many bits for approximate probabilities.
    constexpr static size_t PRECISION = 8;

    /**
     * Assume that we have n <= max_k independent events with probability p each.
     * Let x be the PRECISION most significant bits of p. Then
     *
     *   phred_at_least_one[(n << PRECISION) + x]
     *
     * is an approximate phred score of at least one event occurring.
     */
    std::vector<double> phred_at_least_one;

//-----------------------------------------------------------------------------

    // Stages of mapping.

    /**
     * Find the minimizers in the sequence using all minimizer indexes and
     * return them sorted in descending order by score.
     */
    std::vector<Minimizer> find_minimizers(const std::string& sequence, Funnel& funnel) const;

    /**
     * Find seeds for all minimizers passing the filters.
     */
    std::vector<Seed> find_seeds(const std::vector<Minimizer>& minimizers, const Alignment& aln, Funnel& funnel) const;

    /**
     * Determine cluster score, read coverage, and a vector of flags for the
     * minimizers present in the cluster. Score is the sum of the scores of
     * distinct minimizers in the cluster, while read coverage is the fraction
     * of the read covered by seeds in the cluster.
     */
    void score_cluster(Cluster& cluster, size_t i, const std::vector<Minimizer>& minimizers, const std::vector<Seed>& seeds, size_t seq_length, Funnel& funnel) const;

   /**
    * Score the set of extensions for each cluster using score_extension_group().
    * Return the scores in the same order as the extensions.
    */
   std::vector<int> score_extensions(const std::vector<std::vector<GaplessExtension>>& extensions, const Alignment& aln, Funnel& funnel) const;

   /**
    * Score the set of extensions for each cluster using score_extension_group().
    * Return the scores in the same order as the extensions.
    */
   std::vector<int> score_extensions(const std::vector<std::pair<std::vector<GaplessExtension>, size_t>>& extensions, const Alignment& aln, Funnel& funnel) const;

//-----------------------------------------------------------------------------

<<<<<<< HEAD
    // Rescue.

    /**
     * Given an aligned read, extract a subgraph of the graph within a distance range
     * based on the fragment length distribution and attempt to align the unaligned
     * read to it.
     * Rescue_forward is true if the aligned read is the first and false otherwise.
     * Assumes that both reads are facing the same direction.
     * TODO: This should be const, but some of the function calls are not.
     */
    void attempt_rescue(const Alignment& aligned_read, Alignment& rescued_alignment, const std::vector<Minimizer>& minimizers, bool rescue_forward);

    /**
     * Return the all non-redundant seeds in the subgraph, including those from
     * minimizers not used for mapping.
     */
    GaplessExtender::cluster_type seeds_in_subgraph(const std::vector<Minimizer>& minimizers, const std::unordered_set<id_t>& subgraph) const;

    /**
     * When we use dozeu for rescue, the reported alignment score is incorrect.
     * 1) Dozeu only gives the full-length bonus once.
     * 2) There is no penalty for a softclip at the edge of the subgraph.
     * This function calculates the score correctly. If the score is <= 0,
     * we realign the read using GSSW.
     * TODO: This should be unnecessary.
     */
    void fix_dozeu_score(Alignment& rescued_alignment, const HandleGraph& rescue_graph,
                         const std::vector<handle_t>& topological_order) const;

//-----------------------------------------------------------------------------

    // Helper functions.

    /**
     * Get the distance between a pair of read alignments
     */
    int64_t distance_between(const Alignment& aln1, const Alignment& aln2);

    /**
     * Assume that we have n <= max_k independent random events that occur with
     * probability p each (p is interpreted as a real number between 0 and 1 and
     * max_k is the largest k in the minimizer indexes). Return an approximate
     * probability for at least one event occurring as a phred score.
     */
    double phred_for_at_least_one(size_t p, size_t n) const;

    /**
     * Convert the GaplessExtension into an alignment. This assumes that the
     * extension is a full-length alignment and that the sequence field of the
     * alignment has been set.
     */
    void extension_to_alignment(const GaplessExtension& extension, Alignment& alignment) const;

//-----------------------------------------------------------------------------
=======
    /**
     * Get the distance limit for the given read length
     */

    size_t get_distance_limit(size_t read_length) {
        return max( distance_limit, read_length + 50);
    }
    

   /**
    * Assume that we have n <= max_k independent random events that occur with
    * probability p each (p is interpreted as a real number between 0 and 1 and
    * max_k is the largest k in the minimizer indexes). Return an approximate
    * probability for at least one event occurring as a phred score.
    */
   double phred_for_at_least_one(size_t p, size_t n) const;
>>>>>>> 96911e32

    /**
     * Compute MAPQ caps based on all minimizers present in extended clusters.
     *
     * Needs access to the input alignment for sequence and quality
     * information.
     *
     * Returns only an "extended" cap at the moment.
     */
    double compute_mapq_caps(const Alignment& aln, const std::vector<Minimizer>& minimizers,
                             const SmallBitset& present_in_any_extended_cluster);

    /**
     * Compute a bound on the Phred score probability of having created the
     * agglomerations of the specified minimizers by base errors from the given
     * sequence, which was sequenced with the given qualities.
     *
     * No limit is imposed if broken is empty.
     *
     * Takes the collection of all minimizers found, and a vector of the
     * indices of minimizers we are interested in the agglomerations of. May
     * modify the order of that index vector.
     *
     * Also takes the sequence of the read (to avoid Ns) and the quality string
     * (interpreted as a byte array).
     *
     * Currently computes a lower-score-bound, upper-probability-bound,
     * suitable for use as a mapping quality cap, by assuming the
     * easiest-to-disrupt possible layout of the windows, and the lowest
     * possible qualities for the disrupting bases.
     */
    double window_breaking_quality(const vector<Minimizer>& minimizers, vector<size_t>& broken,
        const string& sequence, const string& quality_bytes) const;
    
    /**
     * Score the given group of gapless extensions. Determines the best score
     * that can be obtained by chaining extensions together, using the given
     * gap open and gap extend penalties to charge for either overlaps or gaps
     * in coverage of the read.
     *
     * Enforces that overlaps cannot result in containment.
     *
     * Input extended seeds must be sorted by start position.
     */
    static int score_extension_group(const Alignment& aln, const vector<GaplessExtension>& extended_seeds,
        int gap_open_penalty, int gap_extend_penalty);
    
    /**
     * Operating on the given input alignment, align the tails dangling off the
     * given extended perfect-match seeds and produce an optimal alignment into
     * the given output Alignment object, best, and the second best alignment
     * into second_best.
     */
    void find_optimal_tail_alignments(const Alignment& aln, const vector<GaplessExtension>& extended_seeds, Alignment& best, Alignment& second_best) const; 
    
    /**
     * Find for each pair of extended seeds all the haplotype-consistent graph
     * paths against which the intervening read sequence needs to be aligned.
     *
     * Limits walks from each extended seed end to the longest detectable gap
     * plus the remaining to-be-alinged sequence, both computed using the read
     * length.
     *
     * extended_seeds must be sorted by read start position. Any extended seeds
     * that overlap in the read will be precluded from connecting.
     *
     * numeric_limits<size_t>::max() is used to store sufficiently long Paths
     * ending before sources (which cannot be reached from other extended
     * seeds) and starting after sinks (which cannot reach any other extended
     * seeds). Only sources and sinks have these "tail" paths.
     *
     * Tail paths are only calculated if the MinimizerMapper has linear_tails
     * set to true.
     */
    unordered_map<size_t, unordered_map<size_t, vector<Path>>> find_connecting_paths(const vector<GaplessExtension>& extended_seeds,
        size_t read_length) const;
        
    /**
     * Get all the trees defining tails off the specified side of the specified
     * gapless extension. Should only be called if a tail on that side exists,
     * or this is a waste of time.
     *
     * If the gapless extension starts or ends at a node boundary, there may be
     * multiple trees produced, each with a distinct root.
     *
     * If the gapless extension abuts the edge of the read, an empty forest
     * will be produced.
     *
     * Each tree is represented as a TreeSubgraph over our gbwt_graph.
     *
     * If left_tails is true, the trees read out of the left sides of the
     * gapless extension. Otherwise they read out of the right side.
     */
    vector<TreeSubgraph> get_tail_forest(const GaplessExtension& extended_seed,
        size_t read_length, bool left_tails) const;
        
    /**
     * Find the best alignment of the given sequence against any of the trees
     * provided in trees, where each tree is a TreeSubgraph over the GBWT
     * graph. Each tree subgraph is rooted at the left in its own local
     * coordinate space, even if we are pinning on the right.
     *
     * If no mapping is possible (for example, because there are no trees),
     * produce a pure insert at default_position.
     *
     * Alignment is always pinned.
     *
     * If pin_left is true, pin the alignment on the left to the root of each
     * tree. Otherwise pin it on the right to the root of each tree.
     *
     * Returns alingments in gbwt_graph space.
     */
    pair<Path, size_t> get_best_alignment_against_any_tree(const vector<TreeSubgraph>& trees, const string& sequence,
        const Position& default_position, bool pin_left) const;
        
    /// We define a type for shared-tail lists of Mappings, to avoid constantly
    /// copying Path objects.
    using ImmutablePath = structures::ImmutableList<Mapping>;
    
    /**
     * Get the from length of an ImmutabelPath.
     *
     * Can't be called path_from_length or it will shadow the one for Paths
     * instead of overloading.
     */
    static size_t immutable_path_from_length(const ImmutablePath& path);
    
    /**
     * Convert an ImmutablePath to a Path.
     */
    static Path to_path(const ImmutablePath& path);

    /**
     * Run a DFS on valid haplotypes in the GBWT starting from the given
     * Position, and continuing up to the given number of bases.
     *
     * Calls enter_handle when the DFS enters a haplotype visit to a particular
     * handle, and exit_handle when it exits a visit. These let the caller
     * maintain a stack and track the traversals.
     *
     * The starting node is only entered if its offset isn't equal to its
     * length (i.e. bases remain to be visited).
     *
     * Stopping early is not permitted.
     */
    void dfs_gbwt(const Position& from, size_t walk_distance,
        const function<void(const handle_t&)>& enter_handle, const function<void(void)> exit_handle) const;
     
    /**
     * The same as dfs_gbwt on a Position, but takes a handle in the
     * backing gbwt_graph and an offset from the start of the handle instead.
     */ 
    void dfs_gbwt(handle_t from_handle, size_t from_offset, size_t walk_distance,
        const function<void(const handle_t&)>& enter_handle, const function<void(void)> exit_handle) const;
        
    /**
     * The same as dfs_gbwt on a handle and an offset, but takes a
     * gbwt::SearchState that defines only some haplotypes on a handle to start
     * with.
     */ 
    void dfs_gbwt(const gbwt::SearchState& start_state, size_t from_offset, size_t walk_distance,
        const function<void(const handle_t&)>& enter_handle, const function<void(void)> exit_handle) const;
        
    
    /**
     * Given a vector of items, a function to get the score of each, a
     * score-difference-from-the-best cutoff, and a min and max processed item
     * count, process items in descending score order by calling process_item
     * with the item's number, until min_count items are processed and either
     * max_count items are processed or the score difference threshold is hit
     * (or we run out of items).
     *
     * If process_item returns false, the item is skipped and does not count
     * against min_count or max_count.
     *
     * Call discard_item_by_count with the item's number for all remaining
     * items that would pass the score threshold.
     *
     * Call discard_item_by_score with the item's number for all remaining
     * items that would fail the score threshold.
     */
    template<typename Item, typename Score = double>
    void process_until_threshold_a(const vector<Item>& items, const function<Score(size_t)>& get_score,
        double threshold, size_t min_count, size_t max_count,
        const function<bool(size_t)>& process_item,
        const function<void(size_t)>& discard_item_by_count,
        const function<void(size_t)>& discard_item_by_score) const;
     
    /**
     * Same as the other process_until_threshold functions, except using a vector to supply scores.
     */
    template<typename Item, typename Score = double>
    void process_until_threshold_b(const vector<Item>& items, const vector<Score>& scores,
        double threshold, size_t min_count, size_t max_count,
        const function<bool(size_t)>& process_item,
        const function<void(size_t)>& discard_item_by_count,
        const function<void(size_t)>& discard_item_by_score) const;
     
    /**
     * Same as the other process_until_threshold functions, except user supplies 
     * comparator to sort the items (must still be sorted by score).
     */
    template<typename Item, typename Score = double>
    void process_until_threshold_c(const vector<Item>& items, const function<Score(size_t)>& get_score,
        const function<bool(size_t, size_t)>& comparator,
        double threshold, size_t min_count, size_t max_count,
        const function<bool(size_t)>& process_item,
        const function<void(size_t)>& discard_item_by_count,
        const function<void(size_t)>& discard_item_by_score) const;
};

template<typename Item, typename Score>
void MinimizerMapper::process_until_threshold_a(const vector<Item>& items, const function<Score(size_t)>& get_score,
    double threshold, size_t min_count, size_t max_count,
    const function<bool(size_t)>& process_item,
    const function<void(size_t)>& discard_item_by_count,
    const function<void(size_t)>& discard_item_by_score) const {

    process_until_threshold_c<Item, Score>(items, get_score, [&](size_t a, size_t b) -> bool {
        return (get_score(a) > get_score(b));
    },threshold, min_count, max_count, process_item, discard_item_by_count, discard_item_by_score);
}

template<typename Item, typename Score>
void MinimizerMapper::process_until_threshold_b(const vector<Item>& items, const vector<Score>& scores,
    double threshold, size_t min_count, size_t max_count,
    const function<bool(size_t)>& process_item,
    const function<void(size_t)>& discard_item_by_count,
    const function<void(size_t)>& discard_item_by_score) const {
    
    assert(scores.size() == items.size());
    
    process_until_threshold_c<Item, Score>(items, [&](size_t i) -> Score {
        return scores[i];
    }, [&](size_t a, size_t b) -> bool {
        return (scores[a] > scores[b]);
    },threshold, min_count, max_count, process_item, discard_item_by_count, discard_item_by_score);
}

template<typename Item, typename Score>
void MinimizerMapper::process_until_threshold_c(const vector<Item>& items, const function<Score(size_t)>& get_score,
        const function<bool(size_t, size_t)>& comparator,
        double threshold, size_t min_count, size_t max_count,
        const function<bool(size_t)>& process_item,
        const function<void(size_t)>& discard_item_by_count,
        const function<void(size_t)>& discard_item_by_score) const {

    // Sort item indexes by item score
    vector<size_t> indexes_in_order;
    indexes_in_order.reserve(items.size());
    for (size_t i = 0; i < items.size(); i++) {
        indexes_in_order.push_back(i);
    }
    
    // Put the highest scores first
    std::sort(indexes_in_order.begin(), indexes_in_order.end(), comparator);

    // Retain items only if their score is at least as good as this
    double cutoff = items.size() == 0 ? 0 : get_score(indexes_in_order[0]) - threshold;
    
    // Count up non-skipped items for min_count and max_count
    size_t unskipped = 0;
    
    // Go through the items in descending score order.
    for (size_t i = 0; i < indexes_in_order.size(); i++) {
        // Find the item we are talking about
        size_t& item_num = indexes_in_order[i];
        
        if (threshold != 0 && get_score(item_num) <= cutoff) {
            // Item would fail the score threshold
            
            if (unskipped < min_count) {
                // But we need it to make up the minimum number.
                
                // Go do it.
                // If it is not skipped by the user, add it to the total number
                // of unskipped items, for min/max number accounting.
                unskipped += (size_t) process_item(item_num);
            } else {
                // We will reject it for score
                discard_item_by_score(item_num);
            }
        } else {
            // The item has a good enough score
            
            if (unskipped < max_count) {
                // We have room for it, so accept it.
                
                // Go do it.
                // If it is not skipped by the user, add it to the total number
                // of unskipped items, for min/max number accounting.
                unskipped += (size_t) process_item(item_num);
            } else {
                // We are out of room! Reject for count.
                discard_item_by_count(item_num);
            }
        }
    }
}
}



#endif<|MERGE_RESOLUTION|>--- conflicted
+++ resolved
@@ -251,7 +251,6 @@
 
 //-----------------------------------------------------------------------------
 
-<<<<<<< HEAD
     // Rescue.
 
     /**
@@ -305,25 +304,14 @@
      */
     void extension_to_alignment(const GaplessExtension& extension, Alignment& alignment) const;
 
+    /**
+     * Get the distance limit for the given read length
+     */
+    size_t get_distance_limit(size_t read_length) {
+        return max(distance_limit, read_length + 50);
+    }
+
 //-----------------------------------------------------------------------------
-=======
-    /**
-     * Get the distance limit for the given read length
-     */
-
-    size_t get_distance_limit(size_t read_length) {
-        return max( distance_limit, read_length + 50);
-    }
-    
-
-   /**
-    * Assume that we have n <= max_k independent random events that occur with
-    * probability p each (p is interpreted as a real number between 0 and 1 and
-    * max_k is the largest k in the minimizer indexes). Return an approximate
-    * probability for at least one event occurring as a phred score.
-    */
-   double phred_for_at_least_one(size_t p, size_t n) const;
->>>>>>> 96911e32
 
     /**
      * Compute MAPQ caps based on all minimizers present in extended clusters.
