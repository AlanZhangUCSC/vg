#include <iostream>
#include <fstream>
#include <ctime>
#include <cstdio>
#include <getopt.h>
#include <sys/stat.h>
#include "gcsa/gcsa.h"
#include "gcsa/algorithms.h"
#include "json2pb.h"
#include "vg.hpp"
#include "vg.pb.h"
#include "vg_set.hpp"
#include "index.hpp"
#include "mapper.hpp"
#include "Variant.h"
#include "Fasta.h"
#include "stream.hpp"
#include "alignment.hpp"
#include "convert.hpp"
#include "pileup.hpp"
#include "caller.hpp"
#include "deconstructor.hpp"
#include "vectorizer.hpp"
#include "sampler.hpp"
#include "filter.hpp"
#include "google/protobuf/stubs/common.h"
#include "progress_bar.hpp"
#include "version.hpp"
#include "genotyper.hpp"
#include "bubbles.hpp"
#include "translator.hpp"
#include "homogenize_main.cpp"
#include "sift_main.cpp"
#include "readfilter.hpp"
#include "distributions.hpp"
#include "unittest/driver.hpp"
// New subcommand system provides all the subcommands that used to live here
#include "subcommand/subcommand.hpp"
#include "flow_sort.hpp"


using namespace std;
using namespace google::protobuf;
using namespace vg;

void help_translate(char** argv) {
    cerr << "usage: " << argv[0] << " translate [options] translation" << endl
         << "Translate alignments or paths using the translation map." << endl
         << endl
         << "options:" << endl
         << "    -p, --paths FILE      project the input paths into the from-graph" << endl
         << "    -a, --alns FILE       project the input alignments into the from-graph" << endl
         << "    -l, --loci FILE       project the input locus descriptions into the from-graph" << endl
         << "    -m, --mapping JSON    print the from-mapping corresponding to the given JSON mapping" << endl
         << "    -P, --position JSON   print the from-position corresponding to the given JSON position" << endl
         << "    -o, --overlay FILE    overlay this translation on top of the one we are given" << endl;
}

int main_translate(int argc, char** argv) {

    if (argc <= 2) {
        help_translate(argv);
        return 1;
    }

    string position_string;
    string mapping_string;
    string path_file;
    string aln_file;
    string loci_file;
    string overlay_file;

    int c;
    optind = 2; // force optind past command positional argument
    while (true) {
        static struct option long_options[] =
        {
            {"help", no_argument, 0, 'h'},
            {"position", required_argument, 0, 'P'},
            {"mapping", required_argument, 0, 'm'},
            {"paths", required_argument, 0, 'p'},
            {"alns", required_argument, 0, 'a'},
            {"loci", required_argument, 0, 'l'},
            {"overlay", required_argument, 0, 'o'},
            {0, 0, 0, 0}
        };

        int option_index = 0;
        c = getopt_long (argc, argv, "hp:m:P:a:o:l:",
                long_options, &option_index);

        // Detect the end of the options.
        if (c == -1)
            break;

        switch (c)
        {
        case 'P':
            position_string = optarg;
            break;

        case 'm':
            mapping_string = optarg;
            break;

        case 'p':
            path_file = optarg;
            break;

        case 'a':
            aln_file = optarg;
            break;

        case 'l':
            loci_file = optarg;
            break;

        case 'o':
            overlay_file = optarg;
            break;

        case 'h':
        case '?':
            help_translate(argv);
            exit(1);
            break;

        default:
            abort ();
        }
    }

    Translator* translator;
    get_input_file(optind, argc, argv, [&](istream& in) {
        translator = new Translator(in);
    });

    // test the position translation
    if (!position_string.empty()) {
        Position position;
        json2pb(position, position_string.c_str(), position_string.size());
        cout << pb2json(translator->translate(position)) << endl;
    }

    // test the mapping translation
    if (!mapping_string.empty()) {
        Mapping mapping;
        json2pb(mapping, mapping_string.c_str(), mapping_string.size());
        cout << pb2json(translator->translate(mapping)) << endl;
    }

    if (!path_file.empty()) {
        vector<Path> buffer;
        function<void(Path&)> lambda = [&](Path& path) {
            buffer.push_back(translator->translate(path));
            stream::write_buffered(cout, buffer, 100);
        };
        ifstream path_in(path_file);
        stream::for_each(path_in, lambda);
        stream::write_buffered(cout, buffer, 0);
    } else if (!aln_file.empty()) {
        vector<Alignment> buffer;
        function<void(Alignment&)> lambda = [&](Alignment& aln) {
            buffer.push_back(translator->translate(aln));
            stream::write_buffered(cout, buffer, 100);
        };
        ifstream aln_in(aln_file);
        stream::for_each(aln_in, lambda);
        stream::write_buffered(cout, buffer, 0);
    } else if (!loci_file.empty()) {
        vector<Locus> buffer;
        function<void(Locus&)> lambda = [&](Locus& locus) {
            buffer.push_back(translator->translate(locus));
            stream::write_buffered(cout, buffer, 100);
        };
        ifstream loci_in(loci_file);
        stream::for_each(loci_in, lambda);
        stream::write_buffered(cout, buffer, 0);
    }

    if (!overlay_file.empty()) {
        vector<Translation> buffer;
        function<void(Translation&)> lambda = [&](Translation& trans) {
            buffer.push_back(translator->overlay(trans));
            stream::write_buffered(cout, buffer, 100);
        };
        ifstream overlay_in(overlay_file);
        stream::for_each(overlay_in, lambda);
        stream::write_buffered(cout, buffer, 0);
    }

    return 0;
}

void help_filter(char** argv) {
    cerr << "usage: " << argv[0] << " filter [options] <alignment.gam> > out.gam" << endl
         << "Filter low-scoring alignments using different heuristics." << endl
         << endl
         << "options:" << endl
         << "    -s, --min-secondary N   minimum score to keep secondary alignment [default=0]" << endl
         << "    -r, --min-primary N     minimum score to keep primary alignment [default=0]" << endl
         << "    -f, --frac-score        normalize score based on length" << endl
         << "    -u, --substitutions     use substitution count instead of score" << endl
         << "    -o, --max-overhang N    filter reads whose alignments begin or end with an insert > N [default=99999]" << endl
         << "    -S, --drop-split        remove split reads taking nonexistent edges" << endl
         << "    -x, --xg-name FILE      use this xg index (required for -R, -S, and -D)" << endl
         << "    -R, --regions-file      only output alignments that intersect regions (BED file with 0-based coordinates expected)" << endl
         << "    -B, --output-basename   output to file(s) (required for -R).  The ith file will correspond to the ith BED region" << endl
         << "    -A, --append-regions    append to alignments created with -RB" << endl
         << "    -c, --context STEPS     expand the context of the subgraph this many steps when looking up chunks" << endl
         << "    -v, --verbose           print out statistics on numbers of reads filtered by what." << endl
         << "    -q, --min-mapq N        filter alignments with mapping quality < N" << endl
         << "    -E, --repeat-ends N     filter reads with tandem repeat (motif size <= 2N, spanning >= N bases) at either end" << endl
         << "    -D, --defray-ends N     clip back the ends of reads that are ambiguously aligned, up to N bases" << endl
         << "    -C, --defray-count N    stop defraying after N nodes visited (used to keep runtime in check) [default=99999]" << endl
         << "    -t, --threads N         number of threads [1]" << endl;
}

int main_filter(int argc, char** argv) {

    if (argc <= 2) {
        help_filter(argv);
        return 1;
    }

    // This is the better design for a subcommand: we have a class that
    // implements it and encapsulates all the default parameters, and then we
    // just feed in overrides in the option parsing code. Thsi way we don't have
    // multiple defaults all over the place.
    ReadFilter filter;

    // What XG index, if any, should we load to support the other options?
    string xg_name;

    int c;
    optind = 2; // force optind past command positional arguments
    while (true) {
        static struct option long_options[] =
            {
                {"min-secondary", required_argument, 0, 's'},
                {"min-primary", required_argument, 0, 'r'},
                {"frac-score", required_argument, 0, 'f'},
                {"substitutions", required_argument, 0, 'u'},
                {"max-overhang", required_argument, 0, 'o'},
                {"drop-split",  no_argument, 0, 'S'},
                {"xg-name", required_argument, 0, 'x'},
                {"regions-file",  required_argument, 0, 'R'},
                {"output-basename",  required_argument, 0, 'B'},
                {"append-regions", no_argument, 0, 'A'},
                {"context",  required_argument, 0, 'c'},
                {"verbose",  no_argument, 0, 'v'},
                {"min-mapq", required_argument, 0, 'q'},
                {"repeat-ends", required_argument, 0, 'E'},
                {"defray-ends", required_argument, 0, 'D'},
                {"defray-count", required_argument, 0, 'C'},
                {"threads", required_argument, 0, 't'},
                {0, 0, 0, 0}
            };

        int option_index = 0;
        c = getopt_long (argc, argv, "s:r:d:e:fauo:Sx:R:B:Ac:vq:E:D:C:t:",
                         long_options, &option_index);

        /* Detect the end of the options. */
        if (c == -1)
            break;

        switch (c)
        {
        case 's':
            filter.min_secondary = atof(optarg);
            break;
        case 'r':
            filter.min_primary = atof(optarg);
            break;
        case 'f':
            filter.frac_score = true;
            break;
        case 'u':
            filter.sub_score = true;
            break;
        case 'o':
            filter.max_overhang = atoi(optarg);
            break;
        case 'S':
            filter.drop_split = true;
        case 'x':
            xg_name = optarg;
            break;
        case 'R':
            filter.regions_file = optarg;
            break;
        case 'B':
            filter.outbase = optarg;
            break;
        case 'A':
            filter.append_regions = true;
            break;
        case 'c':
            filter.context_size = atoi(optarg);
            break;
        case 'q':
            filter.min_mapq = atof(optarg);
            break;
        case 'v':
            filter.verbose = true;
            break;
        case 'E':
            filter.repeat_size = atoi(optarg);
            break;
        case 'D':
            filter.defray_length = atoi(optarg);
            break;
        case 'C':
            filter.defray_count = atoi(optarg);
            break;          
        case 't':
            filter.threads = atoi(optarg);
            break;

        case 'h':
        case '?':
            /* getopt_long already printed an error message. */
            help_filter(argv);
            exit(1);
            break;

        default:
            abort ();
        }
    }

    omp_set_num_threads(filter.threads);
    
    // setup alignment stream
    if (optind >= argc) {
        help_filter(argv);
        return 1;
    }

    // What should our return code be?
    int error_code = 0;

    get_input_file(optind, argc, argv, [&](istream& in) {
        // Open up the alignment stream
        
        // If the user gave us an XG index, we probably ought to load it up.
        // TODO: make sure if we add any other error exits from this function we
        // remember to delete this!
        xg::XG* xindex = nullptr;
        if (!xg_name.empty()) {
            // read the xg index
            ifstream xg_stream(xg_name);
            if(!xg_stream) {
                cerr << "Unable to open xg index: " << xg_name << endl;
                error_code = 1;
                return;
            }
            xindex = new xg::XG(xg_stream);
        }
    
        // Read in the alignments and filter them.
        error_code = filter.filter(&in, xindex);
        
        if(xindex != nullptr) {
            delete xindex;
        }
    });

    return error_code;
}

void help_validate(char** argv) {
    cerr << "usage: " << argv[0] << " validate [options] graph" << endl
        << "Validate the graph." << endl
        << endl
        << "options:" << endl
        << "    default: check all aspects of the graph, if options are specified do only those" << endl
        << "    -n, --nodes    verify that we have the expected number of nodes" << endl
        << "    -e, --edges    verify that the graph contains all nodes that are referred to by edges" << endl
        << "    -p, --paths    verify that contiguous path segments are connected by edges" << endl
        << "    -o, --orphans  verify that all nodes have edges" << endl;
}

int main_validate(int argc, char** argv) {

    if (argc <= 2) {
        help_validate(argv);
        return 1;
    }

    bool check_nodes = false;
    bool check_edges = false;
    bool check_orphans = false;
    bool check_paths = false;

    int c;
    optind = 2; // force optind past command positional argument
    while (true) {
        static struct option long_options[] =
        {
            {"help", no_argument, 0, 'h'},
            {"nodes", no_argument, 0, 'n'},
            {"edges", no_argument, 0, 'e'},
            {"paths", no_argument, 0, 'o'},
            {"orphans", no_argument, 0, 'p'},
            {0, 0, 0, 0}
        };

        int option_index = 0;
        c = getopt_long (argc, argv, "hneop",
                long_options, &option_index);

        // Detect the end of the options.
        if (c == -1)
            break;

        switch (c)
        {

            case 'n':
                check_nodes = true;
                break;

            case 'e':
                check_edges = true;
                break;

            case 'o':
                check_orphans = true;
                break;

            case 'p':
                check_paths = true;
                break;

            case 'h':
            case '?':
                help_validate(argv);
                exit(1);
                break;

            default:
                abort ();
        }
    }

    VG* graph;
    get_input_file(optind, argc, argv, [&](istream& in) {
        graph = new VG(in);
    });

    // if we chose a specific subset, do just them
    if (check_nodes || check_edges || check_orphans || check_paths) {
        if (graph->is_valid(check_nodes, check_edges, check_orphans, check_paths)) {
            return 0;
        } else {
            return 1;
        }
        // otherwise do everything
    } else if (graph->is_valid()) {
        return 0;
    } else {
        return 1;
    }
}

void help_vectorize(char** argv){
    cerr << "usage: " << argv[0] << " vectorize [options] -x <index.xg> <alignments.gam>" << endl

         << "Vectorize a set of alignments to a variety of vector formats." << endl
         << endl
         << "options: " << endl
         << "  -x --xg FILE       An xg index for the graph of interest" << endl
         << "  -g --gcsa FILE     A gcsa2 index to use if generating MEM sketches" << endl
         << "  -l --aln-label LABEL   Rename every alignment to LABEL when outputting alignment name." << endl
         << "  -f --format        Tab-delimit output so it can be used in R." << endl
         << "  -A --annotate      Create a header with each node/edge's name and a column with alignment names." << endl
         << "  -a --a-hot         Instead of a 1-hot, output a vector of {0|1|2} for covered, reference, or alt." << endl
         << "  -w --wabbit        Output a format that's friendly to vowpal wabbit" << endl
         << "  -M --wabbit-mapping <FILE> output the mappings used for vowpal wabbit classes (default: print to stderr)" << endl
         << "  -m --mem-sketch    Generate a MEM sketch of a given read based on the GCSA" << endl
         << "  -p --mem-positions Add the positions to the MEM sketch of a given read based on the GCSA" << endl
         << "  -H --mem-hit-max N Ignore MEMs with this many hits when extracting poisitions" << endl
         << "  -i --identity-hot  Output a score vector based on percent identity and coverage" << endl
         << endl;
}

int main_vectorize(int argc, char** argv){

    string xg_name;
    string read_file = "";
    string aln_label = "";
    string gcsa_name;
    string wabbit_mapping_file = "";
    bool format = false;
    bool show_header = false;
    bool map_alns = false;
    bool annotate = false;
    bool a_hot = false;
    bool output_wabbit = false;
    bool use_identity_hot = false;
    bool mem_sketch = false;
    bool mem_positions = false;
    bool mem_hit_max = 0;
    int max_mem_length = 0;

    if (argc <= 2) {
        help_vectorize(argv);
        return 1;
    }

    int c;
    optind = 2; // force optind past command positional argument
    while (true) {
        static struct option long_options[] =
        {
            {"help", no_argument, 0, 'h'},
            {"annotate", no_argument, 0, 'A'},
            {"xg", required_argument,0, 'x'},
            {"gcsa", required_argument,0, 'g'},
            {"threads", required_argument, 0, 't'},
            {"format", no_argument, 0, 'f'},
            {"a-hot", no_argument, 0, 'a'},
            {"wabbit", no_argument, 0, 'w'},
            {"wabbit-mapping", required_argument, 0, 'M'},
            {"mem-sketch", no_argument, 0, 'm'},
            {"mem-positions", no_argument, 0, 'p'},
            {"mem-hit-max", required_argument, 0, 'H'},
            {"identity-hot", no_argument, 0, 'i'},
            {"aln-label", required_argument, 0, 'l'},
            {"reads", required_argument, 0, 'r'},
            {0, 0, 0, 0}

        };
        int option_index = 0;
        c = getopt_long (argc, argv, "AaihwM:fmpx:g:l:H:",
                long_options, &option_index);

        // Detect the end of the options.
        if (c == -1)
            break;

        switch (c)
        {

 /*           case '?':
            case 'h':
                help_vectorize(argv);
                return 1;
            case 'x':
                xg_name = optarg;
                break;
            case 'a':
                a_hot = true;
                break;
            case 'w':
                output_wabbit = true;
                break; */
            case 'l':
                aln_label = optarg;
                break;
            case 'r':
                read_file = optarg;
                break;
                /*

            case 'i':
                use_identity_hot = true;
                break;
            case 'f':
                format = true;
                break;
            case 'A':
                annotate = true;
                format = true;
                break;
            default:
                abort();
*/

        case '?':
        case 'h':
            help_vectorize(argv);
            return 1;
        case 'x':
            xg_name = optarg;
            break;
        case 'g':
            gcsa_name = optarg;
            break;
        case 'm':
            mem_sketch = true;
            break;
        case 'p':
            mem_positions = true;
            break;
        case 'H':
            mem_hit_max = atoi(optarg);
            break;
        case 'a':
            a_hot = true;
            break;
        case 'w':
            output_wabbit = true;
            break;
        case 'i':
            use_identity_hot = true;
            break;
        case 'f':
            format = true;
            break;
        case 'A':
            annotate = true;
            format = true;
            break;
        case 'M':
            wabbit_mapping_file = optarg;
            break;
        default:
            abort();
        }
    }

    xg::XG* xg_index;
    if (!xg_name.empty()) {
        ifstream in(xg_name);
        xg_index = new xg::XG(in);
    }
    else{
        cerr << "No XG index given. An XG index must be provided." << endl;
        exit(1);
    }

    // Configure GCSA2 verbosity so it doesn't spit out loads of extra info
    gcsa::Verbosity::set(gcsa::Verbosity::SILENT);
    
    // Configure its temp directory to the system temp directory
    gcsa::TempFile::setDirectory(find_temp_dir());

    gcsa::GCSA gcsa_index;
    gcsa::LCPArray lcp_index;
    if (!gcsa_name.empty()) {
        ifstream in_gcsa(gcsa_name.c_str());
        gcsa_index.load(in_gcsa);
        // default LCP is the gcsa base name +.lcp
        string lcp_in = gcsa_name + ".lcp";
        ifstream in_lcp(lcp_in.c_str());
        lcp_index.load(in_lcp);
    }

    Mapper mapper;
    if (mem_sketch) {
        if (gcsa_name.empty()) {
            cerr << "[vg vectorize] error : an xg index and gcsa index are required when making MEM sketches" << endl;
            return 1;
        } else {
            mapper.gcsa = &gcsa_index;
            mapper.lcp = &lcp_index;
        }
        if (mem_hit_max) {
            mapper.hit_max = mem_hit_max;
        }
    }

    Vectorizer vz(xg_index);

    //Generate a 1-hot coverage vector for graph entities.
    function<void(Alignment&)> lambda = [&vz, &mapper, use_identity_hot, output_wabbit, aln_label, mem_sketch, mem_positions, format, a_hot, max_mem_length](Alignment& a){
        //vz.add_bv(vz.alignment_to_onehot(a));
        //vz.add_name(a.name());
        if (a_hot) {
            vector<int> v = vz.alignment_to_a_hot(a);
            if (output_wabbit){
                cout << vz.wabbitize(aln_label == "" ? a.name() : aln_label, v) << endl;
            }
            else if (format){
                cout << a.name() << "\t" << vz.format(v) << endl;
            } else{
                cout << v << endl;
            }
        }
        else if (use_identity_hot){
            vector<double> v = vz.alignment_to_identity_hot(a);
            if (output_wabbit){
                cout << vz.wabbitize(aln_label == "" ? a.name() : aln_label, v) << endl;
            }
            else if (format){
                cout << a.name() << "\t" << vz.format(v) << endl;
            }
            else {
                cout << vz.format(v) << endl;
            }

        } else if (mem_sketch) {
            // get the mems
            map<string, int> mem_to_count;
            auto mems = mapper.find_mems_simple(a.sequence().begin(), a.sequence().end(),
                                                max_mem_length, mapper.min_mem_length);
            for (auto& mem : mems) {
                mem_to_count[mem.sequence()]++;
            }
            cout << " |info count:" << mems.size() << " unique:" << mem_to_count.size();
            cout << " |mems";
            for (auto m : mem_to_count) {
                cout << " " << m.first << ":" << m.second;
            }
            if (mem_positions) {
                cout << " |positions";
                for (auto& mem : mems) {
                    for (auto& node : mem.nodes) {
                        cout << " " << gcsa::Node::id(node);
                        if (gcsa::Node::rc(node)) {
                            cout << "-";
                        } else {
                            cout << "+";
                        }
                        cout << ":" << mem.end - mem.begin;
                    }
                }
            }
            cout << endl;
        } else {
            bit_vector v = vz.alignment_to_onehot(a);
            if (output_wabbit){
                cout << vz.wabbitize(aln_label == "" ? a.name() : aln_label, v) << endl;
            } else if (format) {
                cout << a.name() << "\t" << vz.format(v) << endl;
            } else{
                cout << v << endl;
            }
        }
    };
    
    get_input_file(optind, argc, argv, [&](istream& in) {
        stream::for_each(in, lambda);
    });

    string mapping_str = vz.output_wabbit_map();
    if (output_wabbit){
        if (!wabbit_mapping_file.empty()){
            ofstream ofi;
            ofi.open(wabbit_mapping_file);
            if (!ofi.good()){
                cerr << "Error with outputting wabbit mapping file. Make sure the filename is a valid string" << endl;
                return 1;
            }
            ofi << mapping_str;
            ofi.close();
        }
        else{

            cerr << mapping_str;
        }
    }



    return 0;
}

void help_compare(char** argv) {
    cerr << "usage: " << argv[0] << " compare [options] graph1 graph2" << endl
        << "Compare kmer sets of two graphs" << endl
        << endl
        << "options:" << endl
        << "    -d, --db-name1 FILE  use this db for graph1 (defaults to <graph1>.index/)" << endl
        << "    -e, --db-name2 FILE  use this db for graph2 (defaults to <graph1>.index/)" << endl
        << "    -t, --threads N      number of threads to use" << endl;
}

int main_compare(int argc, char** argv) {

    if (argc <= 3) {
        help_compare(argv);
        return 1;
    }

    string db_name1;
    string db_name2;
    int num_threads = 1;

    int c;
    optind = 2; // force optind past command positional argument
    while (true) {
        static struct option long_options[] =
        {
            {"help", no_argument, 0, 'h'},
            {"db-name1", required_argument, 0, 'd'},
            {"db-name2", required_argument, 0, 'e'},
            {"threads", required_argument, 0, 't'},
            {0, 0, 0, 0}
        };

        int option_index = 0;
        c = getopt_long (argc, argv, "hd:e:t:",
                long_options, &option_index);

        // Detect the end of the options.
        if (c == -1)
            break;

        switch (c)
        {

            case 'd':
                db_name1 = optarg;
                break;

            case 'e':
                db_name2 = optarg;
                break;

            case 't':
                num_threads = atoi(optarg);
                break;

            case 'h':
            case '?':
                help_compare(argv);
                exit(1);
                break;

            default:
                abort ();
        }
    }

    omp_set_num_threads(num_threads);

    if (db_name1.empty()) {
        db_name1 = get_input_file_name(optind, argc, argv);
    }
    if (db_name2.empty()) {
        db_name2 = get_input_file_name(optind, argc, argv);
    }

    // Note: only supporting rocksdb index for now.

    Index index1;
    index1.open_read_only(db_name1);

    Index index2;
    index2.open_read_only(db_name2);

    pair<int64_t, int64_t> index1_vs_index2;
    pair<int64_t, int64_t> index2_vs_index1;

    // Index::compare is not parallel, but at least we can do the
    // two directions at the same time...
#pragma omp parallel sections
    {
#pragma omp section
        {
            index1_vs_index2 = index1.compare_kmers(index2);
        }
#pragma omp section
        {
            index2_vs_index1 = index2.compare_kmers(index1);
        }
    }
    {// <-- for emacs
        assert(index1_vs_index2.first == index2_vs_index1.first);

        int64_t db1_count = index1_vs_index2.first + index1_vs_index2.second;
        int64_t db2_count = index2_vs_index1.first + index2_vs_index1.second;
        int64_t db1_only = index1_vs_index2.second;
        int64_t db2_only = index2_vs_index1.second;
        int64_t db1_and_db2 = index1_vs_index2.first;
        int64_t db1_or_db2 = db1_only + db2_only + db1_and_db2;

        cout << "{\n"
            << "\"db1_path\": " << "\"" << db_name1 << "\"" << ",\n"
            << "\"db2_path\": " << "\"" << db_name2 << "\"" << ",\n"
            << "\"db1_total\": " << db1_count << ",\n"
            << "\"db2_total\": " << db2_count << ",\n"
            << "\"db1_only\": " << db1_only << ",\n"
            << "\"db2_only\": " << db2_only << ",\n"
            << "\"intersection\": " << db1_and_db2 << ",\n"
            << "\"union\": " << db1_or_db2 << "\n"
            << "}" << endl;
    }
    return 0;
}

void help_genotype(char** argv) {
    cerr << "usage: " << argv[0] << " genotype [options] <graph.vg> <reads.index/> > <calls.vcf>" << endl
         << "Compute genotypes from a graph and an indexed collection of reads" << endl
         << endl
         << "options:" << endl
         << "    -j, --json              output in JSON" << endl
         << "    -v, --vcf               output in VCF" << endl
         << "    -G, --gam   GAM         a GAM file to use with variant recall." << endl
         << "    -V, --recall-vcf VCF    recall variants in a specific VCF file." << endl
         << "    -F, --fasta  FASTA" << endl
         << "    -I, --insertions INS" << endl
         << "    -r, --ref PATH          use the given path name as the reference path" << std::endl
         << "    -c, --contig NAME       use the given name as the VCF contig name" << std::endl
         << "    -s, --sample NAME       name the sample in the VCF with the given name" << std::endl
         << "    -o, --offset INT        offset variant positions by this amount" << std::endl
         << "    -l, --length INT        override total sequence length" << std::endl
         << "    -a, --augmented FILE    dump augmented graph to FILE" << std::endl
         << "    -q, --use_mapq          use mapping qualities" << std::endl
         << "    -C, --cactus            use cactus ultrabubbles for site finding" << std::endl
         << "    -S, --subset-graph      only use the reference and areas of the graph with read support" << std::endl
         << "    -i, --realign_indels    realign at indels" << std::endl
         << "    -d, --het_prior_denom   denominator for prior probability of heterozygousness" << std::endl
         << "    -P, --min_per_strand    min consistent reads per strand for an allele" << std::endl
         << "    -p, --progress          show progress" << endl
         << "    -t, --threads N         number of threads to use" << endl;
}

int main_genotype(int argc, char** argv) {

    if (argc <= 3) {
        help_genotype(argv);
        return 1;
    }
    // Should we output genotypes in JSON (true) or Protobuf (false)?
    bool output_json = false;
    // Should we output VCF instead of protobuf?
    bool output_vcf = false;
    // Should we show progress with a progress bar?
    bool show_progress = false;
    // How many threads should we use?
    int thread_count = 0;

    // What reference path should we use
    string ref_path_name;
    // What sample name should we use for output
    string sample_name;
    // What contig name override do we want?
    string contig_name;
    // What offset should we add to coordinates
    int64_t variant_offset = 0;
    // What length override should we use
    int64_t length_override = 0;

    // Should we we just do a quick variant recall,
    // based on this VCF and GAM, then exit?
    string recall_vcf;
    string gam_file;
    string fasta;
    string insertions_file;

    // Should we use mapping qualities?
    bool use_mapq = false;
    // Should we do indel realignment?
    bool realign_indels = false;

    // Should we dump the augmented graph to a file?
    string augmented_file_name;

    // Should we do superbubbles/sites with Cactus (true) or supbub (false)
    bool use_cactus = false;
    // Should we find superbubbles on the supported subset (true) or the whole graph (false)?
    bool subset_graph = false;
    // What should the heterozygous genotype prior be? (1/this)
    double het_prior_denominator = 10.0;
    // At least how many reads must be consistent per strand for a call?
    size_t min_consistent_per_strand = 2;

    int c;
    optind = 2; // force optind past command positional arguments
    while (true) {
        static struct option long_options[] =
            {
                {"json", no_argument, 0, 'j'},
                {"vcf", no_argument, 0, 'v'},
                {"ref", required_argument, 0, 'r'},
                {"contig", required_argument, 0, 'c'},
                {"sample", required_argument, 0, 's'},
                {"offset", required_argument, 0, 'o'},
                {"length", required_argument, 0, 'l'},
                {"augmented", required_argument, 0, 'a'},
                {"use_mapq", no_argument, 0, 'q'},
                {"cactus", no_argument, 0, 'C'},
                {"subset-graph", no_argument, 0, 'S'},
                {"realign_indels", no_argument, 0, 'i'},
                {"het_prior_denom", required_argument, 0, 'd'},
                {"min_per_strand", required_argument, 0, 'P'},
                {"progress", no_argument, 0, 'p'},
                {"threads", required_argument, 0, 't'},
                {"recall-vcf", required_argument, 0, 'V'},
                {"gam", required_argument, 0, 'G'},
                {"fasta", required_argument, 0, 'F'},
                {"insertions", required_argument, 0, 'I'},
                {0, 0, 0, 0}
            };

        int option_index = 0;
        c = getopt_long (argc, argv, "hjvr:c:s:o:l:a:qCSid:P:pt:V:I:G:F:",
                         long_options, &option_index);

        /* Detect the end of the options. */
        if (c == -1)
            break;

        switch (c)
        {
        case 'j':
            output_json = true;
            break;
        case 'v':
            output_vcf = true;
            break;
        case 'r':
            // Set the reference path name
            ref_path_name = optarg;
            break;
        case 'c':
            // Set the contig name for output
            contig_name = optarg;
            break;
        case 's':
            // Set the sample name
            sample_name = optarg;
            break;
        case 'o':
            // Offset variants
            variant_offset = std::stoll(optarg);
            break;
        case 'l':
            // Set a length override
            length_override = std::stoll(optarg);
            break;
        case 'a':
            // Dump augmented graph
            augmented_file_name = optarg;
            break;
        case 'q':
            // Use mapping qualities
            use_mapq = true;
            break;
        case 'C':
            // Use Cactus to find sites
            use_cactus = true;
            break;
        case 'S':
            // Find sites on the graph subset with any read support
            subset_graph = true;
            break;
        case 'i':
            // Do indel realignment
            realign_indels = true;
            break;
        case 'd':
            // Set heterozygous genotype prior denominator
            het_prior_denominator = std::stod(optarg);
            break;
        case 'P':
            // Set min consistent reads per strand required to keep an allele
            min_consistent_per_strand = std::stoll(optarg);
            break;
        case 'p':
            show_progress = true;
            break;
        case 't':
            thread_count = atoi(optarg);
            break;
        case 'V':
            recall_vcf = optarg;
            break;
        case 'I':
            insertions_file = optarg;
            break;
        case 'F':
            fasta = optarg;
            break;
        case 'G':
            gam_file = optarg;
            break;
        case 'h':
        case '?':
            /* getopt_long already printed an error message. */
            help_genotype(argv);
            exit(1);
            break;
        default:
          abort ();
        }
    }

    if(thread_count > 0) {
        omp_set_num_threads(thread_count);
    }

    // read the graph
    if (optind >= argc) {
        help_genotype(argv);
        return 1;
    }
    if (show_progress) {
        cerr << "Reading input graph..." << endl;
    }
    VG* graph;
    get_input_file(optind, argc, argv, [&](istream& in) {
        graph = new VG(in);
    });

    if (!(gam_file.empty() || recall_vcf.empty() || fasta.empty() || insertions_file.empty())){
        Genotyper gt;
        vcflib::VariantCallFile* vars = new vcflib::VariantCallFile();
        vars->open(recall_vcf);
        FastaReference* lin_ref = new FastaReference();
        lin_ref->open(fasta);

        vector<FastaReference*> insertions;
        if (!insertions_file.empty()){
            FastaReference* ins = new FastaReference();
            insertions.emplace_back(ins);
            ins->open(insertions_file);
        }
        gt.variant_recall(graph, vars, lin_ref, insertions, gam_file);
        return 0;

    }

    // setup reads index
    if (optind >= argc) {
        help_genotype(argv);
        return 1;
    }

    string reads_index_name = get_input_file_name(optind, argc, argv);
    // This holds the RocksDB index that has all our reads, indexed by the nodes they visit.
    Index index;
    index.open_read_only(reads_index_name);

    // Build the set of all the node IDs to operate on
    vector<vg::id_t> graph_ids;
    graph->for_each_node([&](Node* node) {
        // Put all the ids in the set
        graph_ids.push_back(node->id());
    });

    // Load all the reads matching the graph into memory
    vector<Alignment> alignments;

    if(show_progress) {
        cerr << "Loading reads..." << endl;
    }

    index.for_alignment_to_nodes(graph_ids, [&](const Alignment& alignment) {
        // Extract all the alignments

        // Only take alignments that don't visit nodes not in the graph
        bool contained = true;
        for(size_t i = 0; i < alignment.path().mapping_size(); i++) {
            if(!graph->has_node(alignment.path().mapping(i).position().node_id())) {
                // Throw out the read
                contained = false;
            }
        }

        if(contained) {
            // This alignment completely falls within the graph
            alignments.push_back(alignment);
        }
    });

    if(show_progress) {
        cerr << "Loaded " << alignments.size() << " alignments" << endl;
    }

    // Make a Genotyper to do the genotyping
    Genotyper genotyper;
    // Configure it
    genotyper.use_mapq = use_mapq;
    genotyper.realign_indels = realign_indels;
    assert(het_prior_denominator > 0);
    genotyper.het_prior_logprob = prob_to_logprob(1.0/het_prior_denominator);
    genotyper.min_consistent_per_strand = min_consistent_per_strand;
    // TODO: move arguments below up into configuration
    genotyper.run(*graph,
                  alignments,
                  cout,
                  ref_path_name,
                  contig_name,
                  sample_name,
                  augmented_file_name,
                  use_cactus,
                  subset_graph,
                  show_progress,
                  output_vcf,
                  output_json,
                  length_override,
                  variant_offset);

    delete graph;

    return 0;
}

void help_pileup(char** argv) {
    cerr << "usage: " << argv[0] << " pileup [options] <graph.vg> <alignment.gam> > out.vgpu" << endl
         << "Calculate pileup for each position in graph and output in VG Pileup format (list of protobuf NodePileups)." << endl
         << endl
         << "options:" << endl
         << "    -j, --json              output in JSON" << endl
         << "    -q, --min-quality N     ignore bases with PHRED quality < N (default=0)" << endl
         << "    -m, --max-mismatches N  ignore bases with > N mismatches within window centered on read (default=1)" << endl
         << "    -w, --window-size N     size of window to apply -m option (default=0)" << endl
         << "    -d, --max-depth N       maximum depth pileup to create (further maps ignored) (default=1000)" << endl
         << "    -a, --use-mapq          combine mapping qualities with base qualities" << endl
         << "    -p, --progress          show progress" << endl
         << "    -t, --threads N         number of threads to use" << endl
         << "    -v, --verbose           print stats on bases filtered" << endl;
}

int main_pileup(int argc, char** argv) {

    if (argc <= 3) {
        help_pileup(argv);
        return 1;
    }

    bool output_json = false;
    bool show_progress = false;
    int thread_count = 1;
    int min_quality = 0;
    int max_mismatches = 1;
    int window_size = 0;
    int max_depth = 1000; // used to prevent protobuf messages getting to big
    bool verbose = false;
    bool use_mapq = false;

    int c;
    optind = 2; // force optind past command positional arguments
    while (true) {
        static struct option long_options[] =
            {
                {"json", required_argument, 0, 'j'},
                {"min-quality", required_argument, 0, 'q'},
                {"max-mismatches", required_argument, 0, 'm'},
                {"window-size", required_argument, 0, 'w'},
                {"progress", required_argument, 0, 'p'},
                {"max-depth", required_argument, 0, 'd'},
                {"use-mapq", no_argument, 0, 'a'},
                {"threads", required_argument, 0, 't'},
                {"verbose", no_argument, 0, 'v'},
                {0, 0, 0, 0}
            };

        int option_index = 0;
        c = getopt_long (argc, argv, "jq:m:w:pd:at:v",
                         long_options, &option_index);

        /* Detect the end of the options. */
        if (c == -1)
            break;

        switch (c)
        {
        case 'j':
            output_json = true;
            break;
        case 'q':
            min_quality = atoi(optarg);
            break;
        case 'm':
            max_mismatches = atoi(optarg);
            break;
        case 'w':
            window_size = atoi(optarg);
            break;
        case 'd':
            max_depth = atoi(optarg);
            break;
        case 'a':
            use_mapq = true;
            break;
        case 'p':
            show_progress = true;
            break;
        case 't':
            thread_count = atoi(optarg);
            break;
        case 'v':
            verbose = true;
            break;
        case 'h':
        case '?':
            /* getopt_long already printed an error message. */
            help_pileup(argv);
            exit(1);
            break;
        default:
          abort ();
        }
    }
    omp_set_num_threads(thread_count);
    thread_count = get_thread_count();

    // Parse the arguments
    if (optind >= argc) {
        help_pileup(argv);
        return 1;
    }
    string graph_file_name = get_input_file_name(optind, argc, argv);
    if (optind >= argc) {
        help_pileup(argv);
        return 1;
    }
    string alignments_file_name = get_input_file_name(optind, argc, argv);
    
    if (alignments_file_name == "-" && graph_file_name == "-") {
        cerr << "error: graph and alignments can't both be from stdin." << endl;
        exit(1);
    }

    // read the graph
    if (show_progress) {
        cerr << "Reading input graph" << endl;
    }
    VG* graph;
    get_input_file(graph_file_name, [&](istream& in) {
        graph = new VG(in);
    });

    // Make Pileups makers for each thread.
    vector<Pileups> pileups(thread_count, Pileups(graph, min_quality, max_mismatches, window_size, max_depth, use_mapq));
    
    // setup alignment stream
    get_input_file(alignments_file_name, [&](istream& alignment_stream) {
        // compute the pileups.
        if (show_progress) {
            cerr << "Computing pileups" << endl;
        }
        
        function<void(Alignment&)> lambda = [&pileups, &graph](Alignment& aln) {
            int tid = omp_get_thread_num();
            pileups[tid].compute_from_alignment(aln);
        };
        stream::for_each_parallel(alignment_stream, lambda);
    });

    // single-threaded (!) merge
    if (show_progress && pileups.size() > 1) {
        cerr << "Merging pileups" << endl;
    }
    for (int i = 1; i < pileups.size(); ++i) {
        pileups[0].merge(pileups[i]);
    }

    // spit out the pileup
    if (show_progress) {
        cerr << "Writing pileups" << endl;
    }
    if (output_json == false) {
        pileups[0].write(std::cout);
    } else {
        pileups[0].to_json(std::cout);
    }

    delete graph;

    // number of bases filtered
    if (verbose) {
        cerr << "Bases filtered by min. quality: " << pileups[0]._min_quality_count << endl
             << "Bases filtered by max mismatch: " << pileups[0]._max_mismatch_count << endl
             << "Total bases:                    " << pileups[0]._bases_count << endl << endl;
    }

    return 0;
}

void help_msga(char** argv) {
    cerr << "usage: " << argv[0] << " msga [options] >graph.vg" << endl
         << "Multiple sequence / graph aligner." << endl
         << endl
         << "options:" << endl
         << "inputs:" << endl
         << "    -f, --from FILE         use sequences in (fasta) FILE" << endl
         << "    -n, --name NAME         include this sequence" << endl
         << "                             (If any --name is specified, use only" << endl
         << "                              specified sequences from FASTA files.)" << endl
         << "    -b, --base NAME         use this sequence as the graph basis if graph is empty" << endl
         << "    -s, --seq SEQUENCE      literally include this sequence" << endl
         << "    -g, --graph FILE        include this graph" << endl
         << "local alignment parameters:" << endl
         << "    -a, --match N         use this match score (default: 1)" << endl
         << "    -i, --mismatch N      use this mismatch penalty (default: 4)" << endl
         << "    -o, --gap-open N      use this gap open penalty (default: 6)" << endl
         << "    -e, --gap-extend N    use this gap extension penalty (default: 1)" << endl
         << "mem mapping:" << endl
         << "    -l, --no-mem-threader   do not use the mem-threader-based aligner" << endl
         << "    -L, --min-mem-length N  ignore SMEMs shorter than this length (default: estimated)" << endl
         << "    -F, --chance-match N     set the minimum MEM length so ~ this fraction of min-length hits will by by chance (default: 0.05)" << endl
        //<< "    -
         << "    -Y, --max-mem-length N  ignore SMEMs longer than this length by stopping backward search (default: 0/unset)" << endl
         << "    -H, --hit-max N         SMEMs which have >N hits in our index (default: 100)" << endl
         << "    -c, --context-depth N   follow this many steps out from each subgraph for alignment (default: 7)" << endl
         << "    -T, --thread-ex N       cluster nodes when successive ids are within this distance (default: 10)" << endl
         << "    -P, --min-identity N    accept alignment only if the alignment-based identity is >= N (default: 0.75)" << endl
         << "    -B, --band-width N      use this bandwidth when mapping (default: 256)" << endl
         << "    -G, --greedy-accept     if a tested alignment achieves -S identity don't try clusters with fewer hits" << endl
         << "    -S, --accept-identity N accept early alignment if the alignment identity is >= N and -G is set" << endl
         << "    -M, --max-attempts N    only attempt the N best subgraphs ranked by SMEM support (default: 10)" << endl
         << "    -q, --max-target-x N    skip cluster subgraphs with length > N*read_length (default: 100; 0=unset)" << endl
         << "    -I, --max-multimaps N   if N>1, keep N best mappings of each band, resolve alignment by DP (default: 1)" << endl
         << "    -V, --mem-reseed N      reseed SMEMs longer than this length to find non-supermaximal MEMs inside them" << endl
<<<<<<< HEAD
         << "                            set to -1 to estimate as 2x min mem length (default: 0/unset)" << endl
=======
         << "                            set to -1 to estimate as 2x min mem length (default: -1/estimated)" << endl
         << "    -7, --min-cluster-length N  require this much sequence in a cluster to consider it" << endl
         << "                            set to -1 to estimate as 2.5x min mem length (default: -1/estimated)" << endl
>>>>>>> ed01a1a1
         << "index generation:" << endl
         << "    -K, --idx-kmer-size N   use kmers of this size for building the GCSA indexes (default: 16)" << endl
         << "    -O, --idx-no-recomb     index only embedded paths, not recombinations of them" << endl
         << "    -E, --idx-edge-max N    reduce complexity of graph indexed by GCSA using this edge max (default: off)" << endl
         << "    -Q, --idx-prune-subs N  prune subgraphs shorter than this length from input graph to GCSA (default: off)" << endl
         << "    -m, --node-max N        chop nodes to be shorter than this length (default: 2* --idx-kmer-size)" << endl
         << "    -X, --idx-doublings N   use this many doublings when building the GCSA indexes (default: 2)" << endl
         << "graph normalization:" << endl
         << "    -N, --normalize         normalize the graph after assembly" << endl
         << "    -z, --allow-nonpath     don't remove parts of the graph that aren't in the paths of the inputs" << endl
         << "    -C, --circularize       the input sequences are from circular genomes, circularize them after inclusion" << endl
         << "generic parameters:" << endl
         << "    -D, --debug             print debugging information about construction to stderr" << endl
         << "    -A, --debug-align       print debugging information about alignment to stderr" << endl
         << "    -t, --threads N         number of threads to use" << endl
         << endl
         << "Construct a multiple sequence alignment from all sequences in the" << endl
         << "input fasta-format files, graphs, and sequences. Uses the MEM mapping algorithm." << endl
         << endl
         << "Emits the resulting MSA as a (vg-format) graph." << endl;
}

int main_msga(int argc, char** argv) {

    if (argc == 2) {
        help_msga(argv);
        return 1;
    }

    vector<string> fasta_files;
    set<string> seq_names;
    vector<string> sequences;
    vector<string> graph_files;
    string base_seq_name;
    int idx_kmer_size = 16;
    int idx_doublings = 2;
    int hit_max = 100;
    int max_attempts = 10;
    // if we set this above 1, we use a dynamic programming process to determine the
    // optimal alignment through a series of bands based on a proximity metric
    int max_multimaps = 1;
    // if this is set too low, we may miss optimal alignments
    int context_depth = 7;
    // same here; initial clustering
    int thread_extension = 10;
    float min_identity = 0.0;
    int band_width = 256;
    size_t doubling_steps = 3;
    bool debug = false;
    bool debug_align = false;
    size_t node_max = 0;
    int alignment_threads = get_thread_count();
    int edge_max = 0;
    int subgraph_prune = 0;
    bool normalize = false;
    bool allow_nonpath = false;
    int iter_max = 1;
    bool use_mem_threader = true;
    int max_mem_length = 0;
    int min_mem_length = 0;
    bool greedy_accept = false;
    float accept_identity = 0;
    int max_target_factor = 100;
    bool idx_path_only = false;
    int match = 1;
    int mismatch = 4;
    int gap_open = 6;
    int gap_extend = 1;
    bool circularize = false;
    int sens_step = 5;
    float chance_match = 0.05;
    int mem_reseed_length = -1;
    int min_cluster_length = -1;

    int c;
    optind = 2; // force optind past command positional argument
    while (true) {
        static struct option long_options[] =

            {
                {"help", no_argument, 0, 'h'},
                {"from", required_argument, 0, 'f'},
                {"name", required_argument, 0, 'n'},
                {"seq", required_argument, 0, 's'},
                {"graph", required_argument, 0, 'g'},
                {"base", required_argument, 0, 'b'},
                {"idx-kmer-size", required_argument, 0, 'K'},
                {"idx-no-recomb", no_argument, 0, 'O'},
                {"idx-doublings", required_argument, 0, 'X'},
                {"band-width", required_argument, 0, 'B'},
                {"debug", no_argument, 0, 'D'},
                {"debug-align", no_argument, 0, 'A'},
                {"context-depth", required_argument, 0, 'c'},
                {"min-identity", required_argument, 0, 'P'},
                {"idx-edge-max", required_argument, 0, 'E'},
                {"idx-prune-subs", required_argument, 0, 'Q'},
                {"normalize", no_argument, 0, 'N'},
                {"allow-nonpath", no_argument, 0, 'z'},
                {"no-mem-threader", no_argument, 0, 'l'},
                {"min-mem-length", required_argument, 0, 'L'},
                {"max-mem-length", required_argument, 0, 'Y'},
                {"hit-max", required_argument, 0, 'H'},
                {"threads", required_argument, 0, 't'},
                {"node-max", required_argument, 0, 'm'},
                {"greedy-accept", no_argument, 0, 'G'},
                {"accept-identity", required_argument, 0, 'S'},
                {"max-attempts", required_argument, 0, 'M'},
                {"thread-ex", required_argument, 0, 'T'},
                {"max-target-x", required_argument, 0, 'q'},
                {"max-multimaps", required_argument, 0, 'I'},
                {"match", required_argument, 0, 'a'},
                {"mismatch", required_argument, 0, 'i'},
                {"gap-open", required_argument, 0, 'o'},
                {"gap-extend", required_argument, 0, 'e'},
                {"circularize", no_argument, 0, 'C'},
                {"chance-match", required_argument, 0, 'F'},
                {"mem-reseed", required_argument, 0, 'V'},
                {"min-cluster-length", required_argument, 0, '7'},
                {0, 0, 0, 0}
            };

        int option_index = 0;
        c = getopt_long (argc, argv, "hf:n:s:g:b:K:X:B:DAc:P:E:Q:NzI:lL:Y:H:t:m:GS:M:T:q:OI:a:i:o:e:CF:V:7:",
                         long_options, &option_index);

        // Detect the end of the options.
        if (c == -1)
            break;

        switch (c)
        {

        case 'l':
            use_mem_threader = false;
            break;

        case 'L':
            min_mem_length = atoi(optarg);
            break;

        case 'V':
            mem_reseed_length = atoi(optarg);
            break;

        case '7':
            min_cluster_length = atoi(optarg);
            break;

        case 'F':
            chance_match = atof(optarg);
            break;

        case 'Y':
            max_mem_length = atoi(optarg);
            break;

        case 'H':
            hit_max = atoi(optarg);
            break;

        case 'I':
            max_multimaps = atoi(optarg);
            break;

        case 'q':
            max_target_factor = atoi(optarg);
            break;

        case 'M':
            max_attempts = atoi(optarg);
            break;

        case 'T':
            thread_extension = atoi(optarg);
            break;

        case 'G':
            greedy_accept = true;
            break;

        case 'S':
            accept_identity = atof(optarg);
            break;

        case 'c':
            context_depth = atoi(optarg);
            break;

        case 'f':
            fasta_files.push_back(optarg);
            break;

        case 'n':
            seq_names.insert(optarg);
            break;

        case 's':
            sequences.push_back(optarg);
            break;

        case 'b':
            base_seq_name = optarg;
            break;

        case 'g':
            if (graph_files.size() != 0) {
                cerr << "[vg msga] Error: graph-graph alignment is not yet implemented." << endl
                     << "We can only use one input graph." << endl;
                return 1;
            }
            graph_files.push_back(optarg);
            break;

        case 'B':
            band_width = atoi(optarg);
            break;

        case 'D':
            debug = true;
            break;

        case 'A':
            debug_align = true;
            break;

        case 'X':
            doubling_steps = atoi(optarg);
            break;

        case 'K':
            idx_kmer_size = atoi(optarg);
            break;


        case 'O':
            idx_path_only = true;
            break;

        case 'm':
            node_max = atoi(optarg);
            break;

        case 'N':
            normalize = true;
            break;

        case 'C':
            circularize = true;
            break;

        case 'P':
            min_identity = atof(optarg);
            break;

        case 't':
            omp_set_num_threads(atoi(optarg));
            alignment_threads = atoi(optarg);
            break;

        case 'Q':
            subgraph_prune = atoi(optarg);
            break;

        case 'E':
            edge_max = atoi(optarg);
            break;

        case 'z':
            allow_nonpath = true;
            break;

        case 'a':
            match = atoi(optarg);
            break;

        case 'i':
            mismatch = atoi(optarg);
            break;

        case 'o':
            gap_open = atoi(optarg);
            break;

        case 'e':
            gap_extend = atoi(optarg);
            break;

        case 'h':
        case '?':
            help_msga(argv);
            exit(1);
            break;

        default:
            abort ();
        }
    }

    // build the graph or read it in from input
    VG* graph;
    if (graph_files.size() == 1) {
        string file_name = graph_files.front();
        get_input_file(file_name, [&](istream& in) {
            graph = new VG(in);
        });
    } else {
        graph = new VG;
    }

    // we should chop up the inputs into bits
    // then run a kind of alignment/overlap assembly on them
    // to generate the new graph/msa
    // TODO refactor into class

    // map from name to sequence, just a transformation of FASTA records
    map<string, string> strings;

    // open the fasta files, read in the sequences
    vector<string> names_in_order;

    for (auto& fasta_file_name : fasta_files) {
        FastaReference ref;
        ref.open(fasta_file_name);
        if (debug) cerr << "loading " << fasta_file_name << endl;
        for (auto& name : ref.index->sequenceNames) {
            if (!seq_names.empty() && seq_names.count(name) == 0) continue;
            // only use the sequence if we have whitelisted it
            string seq = ref.getSequence(name);
            strings[name] = seq;
            names_in_order.push_back(name);
        }
    }

    // give a label to sequences passed on the command line
    // use the sha1sum, take the head
    // collision avoidance with nonce ensures we get the same names for the same sequences across multiple runs
    for (auto& s : sequences) {
        auto name = sha1head(s, 8);
        int nonce = 0;
        while (strings.find(name) != strings.end()) {
            stringstream ss;
            ss << s << ++nonce;
            name = sha1head(ss.str(), 8);
        }
        strings[name] = s;
        names_in_order.push_back(name);
    }

    // always go from biggest to smallest in progression
    sort(names_in_order.begin(), names_in_order.end(),
         [&strings](const string& s1, const string& s2) {
             return strings[s1].size() > strings[s2].size(); });

    // align, include, repeat

    if (debug) cerr << "preparing initial graph" << endl;

    size_t max_query_size = pow(2, doubling_steps) * idx_kmer_size;
    // limit max node size
    if (!node_max) node_max = 2*idx_kmer_size;

    // if our graph is empty, we need to take the first sequence and build a graph from it
    if (graph->empty()) {
        auto build_graph = [&graph,&node_max](const string& seq, const string& name) {
            graph->create_node(seq);
            graph->dice_nodes(node_max);
            graph->sort();
            graph->compact_ids();
            // the graph will have a single embedded path in it
            Path& path = *graph->graph.add_path();
            path.set_name(name);
            graph->for_each_node([&path](Node* node) {
                    auto mapping = path.add_mapping();
                    mapping->mutable_position()->set_node_id(node->id());
                    auto edit = mapping->add_edit();
                    edit->set_from_length(node->sequence().size());
                    edit->set_to_length(node->sequence().size());
                });
            graph->paths.extend(path);
            graph->sync_paths(); // sync the paths
        };
        // what's the first sequence?
        if (base_seq_name.empty()) {
            base_seq_name = names_in_order.front();
        }
        // we specified one we wanted to use as the first
        build_graph(strings[base_seq_name], base_seq_name);
    }

#ifdef debug
    cerr << "path going in " << pb2json(graph->graph.path(0)) << endl;
#endif

    // questions:
    // should we preferentially use sequences from fasta files in the order they were given?
    // (considering this a todo)
    // reverse complement?
    Mapper* mapper = nullptr;
    gcsa::GCSA* gcsaidx = nullptr;
    gcsa::LCPArray* lcpidx = nullptr;
    xg::XG* xgidx = nullptr;
    size_t iter = 0;
    
    // Configure GCSA temp directory to the system temp directory
    gcsa::TempFile::setDirectory(find_temp_dir());

    auto rebuild = [&](VG* graph) {
        if (mapper) delete mapper;
        if (xgidx) delete xgidx;
        if (gcsaidx) delete gcsaidx;
        if (lcpidx) delete lcpidx;
    
        //stringstream s; s << iter++ << ".vg";
        graph->sort();
        graph->sync_paths();
        graph->graph.clear_path();
        graph->paths.to_graph(graph->graph);
        graph->rebuild_indexes();

        if (debug) cerr << "building xg index" << endl;
        xgidx = new xg::XG(graph->graph);

        if (debug) cerr << "building GCSA2 index" << endl;
        // Configure GCSA2 verbosity so it doesn't spit out loads of extra info
        if(!debug) gcsa::Verbosity::set(gcsa::Verbosity::SILENT);
        
        // Configure its temp directory to the system temp directory
        gcsa::TempFile::setDirectory(find_temp_dir());

        if (edge_max) {
            VG gcsa_graph = *graph; // copy the graph
            // remove complex components
            gcsa_graph.prune_complex_with_head_tail(idx_kmer_size, edge_max);
            if (subgraph_prune) gcsa_graph.prune_short_subgraphs(subgraph_prune);
            // then index
            gcsa_graph.build_gcsa_lcp(gcsaidx, lcpidx, idx_kmer_size, idx_path_only, false, doubling_steps);
        } else {
            // if no complexity reduction is requested, just build the index
            graph->build_gcsa_lcp(gcsaidx, lcpidx, idx_kmer_size, idx_path_only, false, doubling_steps);
        }
        mapper = new Mapper(xgidx, gcsaidx, lcpidx);
        { // set mapper variables
            mapper->debug = debug_align;
            mapper->context_depth = context_depth;
            mapper->thread_extension = thread_extension;
            mapper->max_attempts = max_attempts;
            mapper->min_identity = min_identity;
            mapper->min_mem_length = (min_mem_length > 0 ? min_mem_length
                                      : mapper->random_match_length(chance_match));
            mapper->mem_reseed_length = (mem_reseed_length > 0 ? mem_reseed_length
                                         : (mem_reseed_length == 0 ? 0
<<<<<<< HEAD
                                            : 2 * mapper->min_mem_length));
=======
                                            : round(2 * mapper->min_mem_length)));
            mapper->min_cluster_length = (min_cluster_length > 0 ? min_cluster_length
                                          : (min_cluster_length == 0 ? 0
                                             : round(2.5 * mapper->min_mem_length)));
>>>>>>> ed01a1a1
            mapper->hit_max = hit_max;
            mapper->greedy_accept = greedy_accept;
            mapper->max_target_factor = max_target_factor;
            mapper->max_multimaps = max_multimaps;
            mapper->accept_identity = accept_identity;
            mapper->mem_threading = use_mem_threader;

            // set up the multi-threaded alignment interface
            mapper->set_alignment_threads(alignment_threads);
            // Set scores after setting threads, since thread count changing resets scores
            mapper->set_alignment_scores(match, mismatch, gap_open, gap_extend);
        }
    };

    // set up the graph for mapping
    rebuild(graph);

    // todo restructure so that we are trying to map everything
    // add alignment score/bp bounds to catch when we get a good alignment
    for (auto& name : names_in_order) {
        //cerr << "do... " << name << " ?" << endl;
        if (!base_seq_name.empty() && name == base_seq_name) continue; // already embedded
        bool incomplete = true; // complete when we've fully included the sequence set
        int iter = 0;
        auto& seq = strings[name];
        //cerr << "doing... " << name << endl;
#ifdef debug
        {
            graph->serialize_to_file("msga-pre-" + name + ".vg");
            ofstream db_out("msga-pre-" + name + ".xg");
            xgidx->serialize(db_out);
            db_out.close();
        }
#endif
        while (incomplete && iter++ < iter_max) {
            stringstream s; s << iter; string iterstr = s.str();
            if (debug) cerr << name << ": adding to graph" << iter << endl;
            vector<Path> paths;
            vector<Alignment> alns;
            int j = 0;
            // align to the graph
            if (debug) cerr << name << ": aligning sequence of " << seq.size() << "bp against " <<
                graph->node_count() << " nodes" << endl;
            Alignment aln = simplify(mapper->align(seq, 0, sens_step, max_mem_length, band_width));
            if (aln.path().mapping_size()) {
                auto aln_seq = graph->path_string(aln.path());
                if (aln_seq != seq) {
                    cerr << "[vg msga] alignment corrupted, failed to obtain correct banded alignment (alignment seq != input seq)" << endl;
                    cerr << "expected " << seq << endl;
                    cerr << "got      " << aln_seq << endl;
                    ofstream f(name + "-failed-alignment-" + convert(j) + ".gam");
                    stream::write(f, 1, (std::function<Alignment(uint64_t)>)([&aln](uint64_t n) { return aln; }));
                    f.close();
                    graph->serialize_to_file(name + "-corrupted-alignment.vg");
                    exit(1);
                }
            } else {
                Edit* edit = aln.mutable_path()->add_mapping()->add_edit();
                edit->set_sequence(aln.sequence());
                edit->set_to_length(aln.sequence().size());
            }
            alns.push_back(aln);
            //if (debug) cerr << pb2json(aln) << endl; // huge in some cases
            paths.push_back(aln.path());
            paths.back().set_name(name); // cache name to trigger inclusion of path elements in graph by edit

            /*
               ofstream f(name + "-pre-edit-" + convert(j) + ".gam");
               stream::write(f, 1, (std::function<Alignment(uint64_t)>)([&aln](uint64_t n) { return aln; }));
               f.close();
               */

            ++j;

            // now take the alignment and modify the graph with it
            if (debug) cerr << name << ": editing graph" << endl;
            //graph->serialize_to_file(name + "-pre-edit.vg");
            graph->edit(paths);
            //if (!graph->is_valid()) cerr << "invalid after edit" << endl;
            //graph->serialize_to_file(name + "-immed-post-edit.vg");
            graph->dice_nodes(node_max);
            //if (!graph->is_valid()) cerr << "invalid after dice" << endl;
            //graph->serialize_to_file(name + "-post-dice.vg");
            if (debug) cerr << name << ": sorting and compacting ids" << endl;
            graph->sort();
            //if (!graph->is_valid()) cerr << "invalid after sort" << endl;
            graph->compact_ids(); // xg can't work unless IDs are compacted.
            //if (!graph->is_valid()) cerr << "invalid after compact" << endl;
            if (circularize) {
                if (debug) cerr << name << ": circularizing" << endl;
                graph->circularize({name});
                //graph->serialize_to_file(name + "-post-circularize.vg");
            }

            // the edit needs to cut nodes at mapping starts and ends
            // thus allowing paths to be included that map directly to entire nodes
            // XXX

            //graph->serialize_to_file(name + "-pre-index.vg");
            // update the paths
            graph->graph.clear_path();
            graph->paths.to_graph(graph->graph);
            // and rebuild the indexes
            rebuild(graph);
            //graph->serialize_to_file(name + "-post-index.vg");

            // verfy validity of path
            bool is_valid = graph->is_valid();
            auto path_seq = graph->path_string(graph->paths.path(name));
            incomplete = !(path_seq == seq) || !is_valid;
            if (incomplete) {
                cerr << "[vg msga] failed to include alignment, retrying " << endl
                    << "expected " << seq << endl
                    << "got " << path_seq << endl
                    << pb2json(aln.path()) << endl
                    << pb2json(graph->paths.path(name)) << endl;
                graph->serialize_to_file(name + "-post-edit.vg");
            }
        }
        // if (debug && !graph->is_valid()) cerr << "graph is invalid" << endl;
        if (incomplete && iter >= iter_max) {
            cerr << "[vg msga] Error: failed to include path " << name << endl;
            exit(1);
        }
    }

    // auto include_paths = [&mapper,
    //      kmer_size,
    //      kmer_stride,
    //      band_width,
    //      debug,
    //      &strings](VG* graph) {
    //          // include the paths in the graph
    //          if (debug) cerr << "including paths" << endl;
    //          for (auto& group : strings) {
    //              auto& name = group.first;
    //              if (debug) cerr << name << ": tracing path through graph" << endl;
    //              auto& seq = group.second;
    //              if (debug) cerr << name << ": aligning sequence of " << seq.size() << "bp" << endl;
    //              Alignment aln = mapper->align(seq, kmer_size, kmer_stride, band_width);
    //              //if (debug) cerr << "alignment score: " << aln.score() << endl;
    //              aln.mutable_path()->set_name(name);
    //              //if (debug) cerr << "alignment: " << pb2json(aln) << endl;
    //              // todo simplify in the mapper itself when merging the banded bits
    //              if (debug) cerr << name << ": labeling" << endl;
    //              graph->include(aln.path());
    //              // now repeat back the path
    //          }
    //      };

    if (normalize) {
        if (debug) cerr << "normalizing graph" << endl;
        graph->remove_non_path();
        graph->normalize();
        graph->dice_nodes(node_max);
        graph->sort();
        graph->compact_ids();
        if (!graph->is_valid()) {
            cerr << "[vg msga] warning! graph is not valid after normalization" << endl;
        }
    }

    // remove nodes in the graph that have no assigned paths
    // this should be pretty minimal now that we've made one iteration
    if (!allow_nonpath) {
        graph->remove_non_path();
    }

    // finally, validate the included paths
    set<string> failures;
    for (auto& sp : strings) {
        auto& name = sp.first;
        auto& seq = sp.second;
        if (seq != graph->path_string(graph->paths.path(name))) {
            /*
               cerr << "failed inclusion" << endl
               << "expected " << graph->path_string(graph->paths.path(name)) << endl
               << "got      " << seq << endl;
               */
            failures.insert(name);
        }
    }

    if (!failures.empty()) {
        stringstream ss;
        ss << "vg-msga-failed-include_";
        for (auto& s : failures) {
            cerr << "[vg msga] Error: failed to include path " << s << endl;
            ss << s << "_";
        }
        ss << ".vg";
        graph->serialize_to_file(ss.str());
        exit(1);
    }

    // return the graph
    graph->serialize_to_ostream(std::cout);
    delete graph;

    // todo....
    //
    // strategy for graph/graph alignment
    // ---------------
    // multiple graphs can be aligned by converting them into collections of named sequences
    // e.g. using a strided sampling of a long kmer space
    // of sufficient length to align to a second graph
    //
    // the multi-graph alignment is a graph which contains both of the
    // with homologous sequences merged and the paths from the input graphs retained
    //
    // a progressive approach can be used, where we first attempt to construct a graph using a particular
    // sequence size
    // then, by labeling the first graph where it is shown to map to the new graph, we can retain only
    // the portion which was not included, then attempt to include the remaining fragments using
    // more compute-intensive parameters
    //
    // to limit path complexity, random walks should be used to sample the path space of the first graph
    // we can erode the graph we are aligning as regions of it become completely aligned,
    // so as to avoid over-sampling the graph
    // we already have functionality for this in `vg sim`
    //
    // this is an elaborate but easily-written and flexible approach to aligning large graphs
    // efficiently

    return 0;
}

void help_surject(char** argv) {
    cerr << "usage: " << argv[0] << " surject [options] <aln.gam> >[proj.cram]" << endl
        << "Transforms alignments to be relative to particular paths." << endl
        << endl
        << "options:" << endl
        << "    -x, --xg-name FILE      use the graph in this xg index" << endl
        << "    -t, --threads N         number of threads to use" << endl
        << "    -p, --into-path NAME    surject into just this path" << endl
        << "    -i, --into-paths FILE   surject into nonoverlapping path names listed in FILE (one per line)" << endl
        << "    -P, --into-prefix NAME  surject into all paths with NAME as their prefix" << endl
        //<< "    -H, --header-from FILE  use the header in the SAM/CRAM/BAM file for the output" << endl
        // todo, reenable
        // << "    -c, --cram-output       write CRAM to stdout (default is vg::Aligment/GAM format)" << endl
        // << "    -f, --reference FILE    use this file when writing CRAM to rebuild sequence header" << endl
         << "    -n, --context-depth N     expand this many steps when preparing graph for surjection (default: 3)" << endl
        << "    -b, --bam-output        write BAM to stdout" << endl
        << "    -s, --sam-output        write SAM to stdout" << endl
        << "    -C, --compression N     level for compression [0-9]" << endl
        << "    -w, --window N          use N nodes on either side of the alignment to surject (default 5)" << endl;
}

int main_surject(int argc, char** argv) {

    if (argc == 2) {
        help_surject(argv);
        return 1;
    }

    string xg_name;
    string path_name;
    string path_prefix;
    string path_file;
    string output_type = "gam";
    string input_type = "gam";
    string header_file;
    int compress_level = 9;
    int window = 5;
    string fasta_filename;
    int context_depth = 3;

    int c;
    optind = 2; // force optind past command positional argument
    while (true) {
        static struct option long_options[] =
        {
            {"help", no_argument, 0, 'h'},
            {"xb-name", required_argument, 0, 'x'},
            {"threads", required_argument, 0, 't'},
            {"into-path", required_argument, 0, 'p'},
            {"into-paths", required_argument, 0, 'i'},
            {"into-prefix", required_argument, 0, 'P'},
            {"cram-output", no_argument, 0, 'c'},
            {"reference", required_argument, 0, 'f'},
            {"bam-output", no_argument, 0, 'b'},
            {"sam-output", no_argument, 0, 's'},
            {"header-from", required_argument, 0, 'H'},
            {"compress", required_argument, 0, 'C'},
            {"window", required_argument, 0, 'w'},
            {"context-depth", required_argument, 0, 'n'},
            {0, 0, 0, 0}
        };

        int option_index = 0;
        c = getopt_long (argc, argv, "hx:p:i:P:cbsH:C:t:w:f:n:",
                long_options, &option_index);

        // Detect the end of the options.
        if (c == -1)
            break;

        switch (c)
        {

        case 'x':
            xg_name = optarg;
            break;

        case 'p':
            path_name = optarg;
            break;

        case 'i':
            path_file = optarg;
            break;

        case 'P':
            path_prefix = optarg;
            break;

        case 'H':
            header_file = optarg;
            break;

        case 'c':
            output_type = "cram";
            break;

        case 'f':
            fasta_filename = optarg;
            break;

        case 'b':
            output_type = "bam";
            break;

        case 's':
            compress_level = -1;
            output_type = "sam";
            break;

        case 't':
            omp_set_num_threads(atoi(optarg));
            break;

        case 'C':
            compress_level = atoi(optarg);
            break;

        case 'w':
            window = atoi(optarg);
            break;

        case 'n':
            context_depth = atoi(optarg);
            break;

        case 'h':
        case '?':
            help_surject(argv);
            exit(1);
            break;

        default:
            abort ();
        }
    }

    string file_name = get_input_file_name(optind, argc, argv);

    set<string> path_names;
    if (!path_file.empty()){
        // open the file
        ifstream in(path_file);
        string line;
        while (std::getline(in,line)) {
            path_names.insert(line);
        }
    } else {
        path_names.insert(path_name);
    }

    xg::XG* xgidx = nullptr;
    ifstream xg_stream(xg_name);
    if(xg_stream) {
        xgidx = new xg::XG(xg_stream);
    }
    if (!xg_stream || xgidx == nullptr) {
        cerr << "[vg sim] error: could not open xg index" << endl;
        return 1;
    }

    map<string, int64_t> path_by_id;// = index.paths_by_id();
    map<string, int64_t> path_length;
    int num_paths = xgidx->max_path_rank();
    for (int i = 1; i <= num_paths; ++i) {
        auto name = xgidx->path_name(i);
        path_by_id[name] = i;
        path_length[name] = xgidx->path_length(name);
    }

    int thread_count = get_thread_count();
    vector<Mapper*> mapper;
    mapper.resize(thread_count);
    for (int i = 0; i < thread_count; ++i) {
        Mapper* m = new Mapper;
        m->xindex = xgidx;
        m->context_depth = context_depth;
        mapper[i] = m;
    }

    if (input_type == "gam") {
        if (output_type == "gam") {
            int thread_count = get_thread_count();
            vector<vector<Alignment> > buffer;
            buffer.resize(thread_count);
            function<void(Alignment&)> lambda = [&xgidx, &path_names, &buffer, &window, &mapper](Alignment& src) {
                int tid = omp_get_thread_num();
                Alignment surj;
                // Since we're outputting full GAM, we ignore all this info
                // about where on the path the alignment falls. But we need to
                // provide the space to the surject call anyway.
                string path_name;
                int64_t path_pos;
                bool path_reverse;
                buffer[tid].push_back(mapper[tid]->surject_alignment(src, path_names,path_name, path_pos, path_reverse, window));
                stream::write_buffered(cout, buffer[tid], 100);
            };
            get_input_file(file_name, [&](istream& in) {
                stream::for_each_parallel(in, lambda);
            });
            for (int i = 0; i < thread_count; ++i) {
                stream::write_buffered(cout, buffer[i], 0); // flush
            }
        } else {
            char out_mode[5];
            string out_format = "";
            strcpy(out_mode, "w");
            if (output_type == "bam") { out_format = "b"; }
            else if (output_type == "cram") { out_format = "c"; }
            else { out_format = ""; }
            strcat(out_mode, out_format.c_str());
            if (compress_level >= 0) {
                char tmp[2];
                tmp[0] = compress_level + '0'; tmp[1] = '\0';
                strcat(out_mode, tmp);
            }
            // get the header
            /*
               if (header_file.empty()) {
               cerr << "[vg surject] error: --header-from must be specified for SAM/BAM/CRAM output" << endl;
               return 1;
               }
               */
            string header;
            int thread_count = get_thread_count();
            vector<vector<tuple<string, int64_t, bool, Alignment> > > buffer;
            buffer.resize(thread_count);
            map<string, string> rg_sample;

            // bam/sam/cram output
            samFile* out = 0;
            int buffer_limit = 100;

            bam_hdr_t* hdr = NULL;
            int64_t count = 0;
            omp_lock_t output_lock;
            omp_init_lock(&output_lock);

            // handles buffers, possibly opening the output file if we're on the first record
            auto handle_buffer =
                [&hdr, &header, &path_length, &rg_sample, &buffer_limit,
                &out_mode, &out, &output_lock, &fasta_filename](vector<tuple<string, int64_t, bool, Alignment> >& buf) {
                    if (buf.size() >= buffer_limit) {
                        // do we have enough data to open the file?
#pragma omp critical (hts_header)
                        {
                            if (!hdr) {
                                hdr = hts_string_header(header, path_length, rg_sample);
                                if ((out = sam_open("-", out_mode)) == 0) {
                                    /*
                                       if (!fasta_filename.empty()) {
                                       string fai_filename = fasta_filename + ".fai";
                                       hts_set_fai_filename(out, fai_filename.c_str());
                                       }
                                       */
                                    cerr << "[vg surject] failed to open stdout for writing HTS output" << endl;
                                    exit(1);
                                } else {
                                    // write the header
                                    if (sam_hdr_write(out, hdr) != 0) {
                                        cerr << "[vg surject] error: failed to write the SAM header" << endl;
                                    }
                                }
                            }
                        }
                        // try to get a lock, and force things if we've built up a huge buffer waiting
                        if (omp_test_lock(&output_lock) || buf.size() > 10*buffer_limit) {
                            for (auto& s : buf) {
                                auto& path_nom = get<0>(s);
                                auto& path_pos = get<1>(s);
                                auto& path_reverse = get<2>(s);
                                auto& surj = get<3>(s);
                                string cigar = cigar_against_path(surj, path_reverse);
                                bam1_t* b = alignment_to_bam(header,
                                        surj,
                                        path_nom,
                                        path_pos,
                                        path_reverse,
                                        cigar,
                                        "=",
                                        path_pos,
                                        0);
                                int r = 0;
#pragma omp critical (cout)
                                r = sam_write1(out, hdr, b);
                                if (r == 0) { cerr << "[vg surject] error: writing to stdout failed" << endl; exit(1); }
                                bam_destroy1(b);
                            }
                            omp_unset_lock(&output_lock);
                            buf.clear();
                        }
                    }
                };

            function<void(Alignment&)> lambda = [&xgidx,
                                                 &mapper,
                                                 &path_names,
                                                 &path_length,
                                                 &window,
                                                 &rg_sample,
                                                 &header,
                                                 &out,
                                                 &buffer,
                                                 &count,
                                                 &hdr,
                                                 &out_mode,
                                                 &handle_buffer](Alignment& src) {
                    string path_name;
                    int64_t path_pos;
                    bool path_reverse;
                    int tid = omp_get_thread_num();
                    auto surj = mapper[tid]->surject_alignment(src, path_names, path_name, path_pos, path_reverse, window);
                    if (!surj.path().mapping_size()) {
                        surj = src;
                    }
                    // record
                    if (!hdr && !surj.read_group().empty() && !surj.sample_name().empty()) {
#pragma omp critical (hts_header)
                        rg_sample[surj.read_group()] = surj.sample_name();
                    }

                    buffer[tid].push_back(make_tuple(path_name, path_pos, path_reverse, surj));
                    handle_buffer(buffer[tid]);

                };


            // now apply the alignment processor to the stream
            get_input_file(file_name, [&](istream& in) {
                stream::for_each_parallel(in, lambda);
            });
            buffer_limit = 0;
            for (auto& buf : buffer) {
                handle_buffer(buf);
            }
            bam_hdr_destroy(hdr);
            sam_close(out);
            omp_destroy_lock(&output_lock);
        }
    }
    cout.flush();

    return 0;
}

void help_circularize(char** argv){
    cerr << "usage: " << argv[0] << " circularize [options] <graph.vg> > [circularized.vg]" << endl
        << "Makes specific paths or nodes in a graph circular." << endl
        << endl
        << "options:" << endl
        << "    -p  --path  <PATHNAME>  circularize the path by connecting its head/tail node." << endl
        << "    -P, --pathfile <PATHSFILE> circularize all paths in the provided file." << endl
        << "    -a, --head  <node_id>   circularize a head and tail node (must provide a tail)." << endl
        << "    -z, --tail  <tail_id>   circularize a head and tail node (must provide a head)." << endl
        << "    -d  --describe          list all the paths in the graph."   << endl
        << endl;
    exit(1);
}

int main_circularize(int argc, char** argv){
    if (argc == 2){
        help_circularize(argv);
        exit(1);
    }

    string path = "";
    string pathfile = "";
    bool describe = false;
    vg::id_t head = -1;
    vg::id_t tail = -1;


    int c;
    optind = 2;
    while (true){
        static struct option long_options[] =
        {
            {"path", required_argument, 0, 'p'},
            {"pathfile", required_argument, 0, 'P'},
            {"head", required_argument, 0, 'a'},
            {"tail", required_argument, 0, 'z'},
            {"describe", required_argument, 0, 'd'},
            {0,0,0,0}
        };


    int option_index = 0;
    c = getopt_long (argc, argv, "hdp:P:a:z:",
            long_options, &option_index);
    if (c == -1){
        break;
    }

        switch(c){
            case 'a':
                head = atoi(optarg);
                break;
            case 'z':
                tail = atoi(optarg);
                break;
            case 'p':
                path = optarg;
                break;
            case 'P':
                pathfile = optarg;
                break;
            case 'd':
                describe = true;
                break;
            case 'h':
            case '?':
                help_circularize(argv);
                exit(1);
                break;

            default:
                abort();
        }
    }

    vector<string> paths_to_circularize;
    if (!((head * tail) > 0)){
        cerr << "Both a head and tail node must be provided" << endl;
        help_circularize(argv);
        exit(1);
    }
    if  (pathfile != ""){
        string line;
        ifstream pfi;
        pfi.open(pathfile);
        if (!pfi.good()){
            cerr << "There is an error with the input file." << endl;
            help_circularize(argv);
        }
        while (getline(pfi, line)){
            paths_to_circularize.push_back(line);
        }
        pfi.close();

    }
    else if (path != ""){
        paths_to_circularize.push_back(path);
    }

    VG* graph;
    get_input_file(optind, argc, argv, [&](istream& in) {
        graph = new VG(in);
    });

    // Check if paths are in graph:
    for (string p : paths_to_circularize){
        bool paths_in_graph = true;
        if (!graph->paths.has_path(p)){
            cerr << "ERROR: PATH NOT IN GRAPH - " << p << endl;
            paths_in_graph = false;
        }

        if (!paths_in_graph){
            exit(1);
        }

    }

    if (describe){
       for (pair<string, list<Mapping> > p : graph->paths._paths){
            cout << p.first << endl;
       }
       exit(0);
    }

    if (head > 0 && tail > head){
        graph->circularize(head, tail);
    }
    else{
        graph->circularize(paths_to_circularize);
    }

    graph->serialize_to_ostream(std::cout);
    delete graph;

    return 0;
}

void help_sim(char** argv) {
    cerr << "usage: " << argv[0] << " sim [options]" << endl
         << "Samples sequences from the xg-indexed graph." << endl
         << endl
         << "options:" << endl
         << "    -x, --xg-name FILE    use the xg index in FILE" << endl
         << "    -l, --read-length N   write reads of length N" << endl
         << "    -n, --num-reads N     simulate N reads" << endl
         << "    -s, --random-seed N   use this specific seed for the PRNG" << endl
         << "    -e, --base-error N    base substitution error rate (default 0.0)" << endl
         << "    -i, --indel-error N   indel error rate (default 0.0)" << endl
         << "    -f, --forward-only    don't simulate from the reverse strand" << endl
         << "    -p, --frag-len N      make paired end reads with given fragment length N" << endl
         << "    -v, --frag-std-dev N  use this standard deviation for fragment length estimation" << endl
         << "    -a, --align-out       generate true alignments on stdout rather than reads" << endl
         << "    -J, --json-out        write alignments in json" << endl;
}

int main_sim(int argc, char** argv) {

    if (argc == 2) {
        help_sim(argv);
        return 1;
    }

    int read_length = 100;
    int num_reads = 1;
    int seed_val = time(NULL);
    double base_error = 0;
    double indel_error = 0;
    bool forward_only = false;
    bool align_out = false;
    bool json_out = false;
    int fragment_length = 0;
    double fragment_std_dev = 0;
    string xg_name;

    int c;
    optind = 2; // force optind past command positional argument
    while (true) {
        static struct option long_options[] =
        {
            {"help", no_argument, 0, 'h'},
            {"xg-name", required_argument, 0, 'x'},
            {"read-length", required_argument, 0, 'l'},
            {"num-reads", required_argument, 0, 'n'},
            {"random-seed", required_argument, 0, 's'},
            {"forward-only", no_argument, 0, 'f'},
            {"align-out", no_argument, 0, 'a'},
            {"json-out", no_argument, 0, 'J'},
            {"base-error", required_argument, 0, 'e'},
            {"indel-error", required_argument, 0, 'i'},
            {"frag-len", required_argument, 0, 'p'},
            {"frag-std-dev", required_argument, 0, 'v'},
            {0, 0, 0, 0}
        };

        int option_index = 0;
        c = getopt_long (argc, argv, "hl:n:s:e:i:fax:Jp:v:",
                long_options, &option_index);

        // Detect the end of the options.
        if (c == -1)
            break;

        switch (c)
        {

        case 'x':
            xg_name = optarg;
            break;

        case 'l':
            read_length = atoi(optarg);
            break;

        case 'n':
            num_reads = atoi(optarg);
            break;

        case 's':
            seed_val = atoi(optarg);
            break;

        case 'e':
            base_error = atof(optarg);
            break;

        case 'i':
            indel_error = atof(optarg);
            break;

        case 'f':
            forward_only = true;
            break;

        case 'a':
            align_out = true;
            break;

        case 'J':
            json_out = true;
            align_out = true;
            break;

        case 'p':
            fragment_length = atoi(optarg);
            break;

        case 'v':
            fragment_std_dev = atof(optarg);
            break;

        case 'h':
        case '?':
            help_sim(argv);
            exit(1);
            break;

        default:
            abort ();
        }
    }

    if (xg_name.empty()) {
        cerr << "[vg sim] error: we need an xg index to sample reads from" << endl;
        return 1;
    }

    mt19937 rng;
    rng.seed(seed_val);

    xg::XG* xgidx = nullptr;
    ifstream xg_stream(xg_name);
    if(xg_stream) {
        xgidx = new xg::XG(xg_stream);
    }
    if (!xg_stream || xgidx == nullptr) {
        cerr << "[vg sim] error: could not open xg index" << endl;
        return 1;
    }

    Sampler sampler(xgidx, seed_val, forward_only);
    size_t max_iter = 1000;
    int nonce = 1;
    for (int i = 0; i < num_reads; ++i) {
        if (fragment_length) {
            auto alns = sampler.alignment_pair(read_length, fragment_length, fragment_std_dev, base_error, indel_error);
            size_t iter = 0;
            while (iter++ < max_iter) {
                if (alns.front().sequence().size() < read_length
                    || alns.back().sequence().size() < read_length) {
                    alns = sampler.alignment_pair(read_length, fragment_length, fragment_std_dev, base_error, indel_error);
                }
            }
            // write the alignment or its string
            if (align_out) {
                // write it out as requested
                if (json_out) {
                    cout << pb2json(alns.front()) << endl;
                    cout << pb2json(alns.back()) << endl;
                } else {
                    function<Alignment(uint64_t)> lambda = [&alns](uint64_t n) { return alns[n]; };
                    stream::write(cout, 2, lambda);
                }
            } else {
                cout << alns.front().sequence() << "\t" << alns.back().sequence() << endl;
            }
        } else {
            auto aln = sampler.alignment_with_error(read_length, base_error, indel_error);
            size_t iter = 0;
            while (iter++ < max_iter) {
                if (aln.sequence().size() < read_length) {
                    auto aln_prime = sampler.alignment_with_error(read_length, base_error, indel_error);
                    if (aln_prime.sequence().size() > aln.sequence().size()) {
                        aln = aln_prime;
                    }
                }
            }
            // write the alignment or its string
            if (align_out) {
                // write it out as requested
                if (json_out) {
                    cout << pb2json(aln) << endl;
                } else {
                    function<Alignment(uint64_t)> lambda = [&aln](uint64_t n) { return aln; };
                    stream::write(cout, 1, lambda);
                }
            } else {
                cout << aln.sequence() << endl;
            }
        }
    }

    return 0;
}

void help_kmers(char** argv) {
    cerr << "usage: " << argv[0] << " kmers [options] <graph1.vg> [graph2.vg ...] >kmers.tsv" << endl

        << "Generates kmers of the graph(s). Output is: kmer id pos" << endl
        << endl
        << "options:" << endl
        << "    -k, --kmer-size N     print kmers of size N in the graph" << endl
        << "    -e, --edge-max N      only consider paths which make edge choices at <= this many points" << endl
        << "    -j, --kmer-stride N   step distance between succesive kmers in paths (default 1)" << endl
        << "    -t, --threads N       number of threads to use" << endl
        << "    -d, --ignore-dups     filter out duplicated kmers in normal output" << endl
        << "    -n, --allow-negs      don't filter out relative negative positions of kmers in normal output" << endl
        << "    -g, --gcsa-out        output a table suitable for input to GCSA2:" << endl
        << "                          kmer, starting position, previous characters," << endl
        << "                          successive characters, successive positions." << endl
        << "                          Forward and reverse strand kmers are reported." << endl
        << "    -B, --gcsa-binary     Write the GCSA graph in binary format." << endl
        << "    -F, --forward-only    When producing GCSA2 output, don't describe the reverse strand" << endl
        << "    -P, --path-only       Only consider kmers if they occur in a path embedded in the graph" << endl
        << "    -H, --head-id N       use the specified ID for the GCSA2 head sentinel node" << endl
        << "    -T, --tail-id N       use the specified ID for the GCSA2 tail sentinel node" << endl
        << "    -p, --progress        show progress" << endl;
}

int main_kmers(int argc, char** argv) {

    if (argc == 2) {
        help_kmers(argv);
        return 1;
    }

    int kmer_size = 0;
    bool path_only = false;
    int edge_max = 0;
    int kmer_stride = 1;
    bool show_progress = false;
    bool gcsa_out = false;
    bool allow_dups = true;
    bool allow_negs = false;
    // for distributed GCSA2 kmer generation
    int64_t head_id = 0;
    int64_t tail_id = 0;
    bool forward_only = false;
    bool gcsa_binary = false;

    int c;
    optind = 2; // force optind past command positional argument
    while (true) {
        static struct option long_options[] =

        {
            {"help", no_argument, 0, 'h'},
            {"kmer-size", required_argument, 0, 'k'},
            {"kmer-stride", required_argument, 0, 'j'},
            {"edge-max", required_argument, 0, 'e'},
            {"threads", required_argument, 0, 't'},
            {"gcsa-out", no_argument, 0, 'g'},
            {"ignore-dups", no_argument, 0, 'd'},
            {"allow-negs", no_argument, 0, 'n'},
            {"progress",  no_argument, 0, 'p'},
            {"head-id", required_argument, 0, 'H'},
            {"tail-id", required_argument, 0, 'T'},
            {"forward-only", no_argument, 0, 'F'},
            {"gcsa-binary", no_argument, 0, 'B'},
            {"path-only", no_argument, 0, 'P'},
            {0, 0, 0, 0}
        };

        int option_index = 0;
        c = getopt_long (argc, argv, "hk:j:pt:e:gdnH:T:FBP",
                long_options, &option_index);

        // Detect the end of the options.
        if (c == -1)
            break;

        switch (c)
        {

            case 'k':
                kmer_size = atoi(optarg);
                break;

            case 'j':
                kmer_stride = atoi(optarg);
                break;

            case 'e':
                edge_max = atoi(optarg);
                break;

            case 't':
                omp_set_num_threads(atoi(optarg));
                break;

            case 'g':
                gcsa_out = true;
                break;

            case 'F':
                forward_only = true;
                break;


            case 'P':
                path_only = true;
                break;

            case 'd':
                allow_dups = false;
                break;

            case 'n':
                allow_negs = true;
                break;

            case 'p':
                show_progress = true;
                break;

            case 'H':
                head_id = atoi(optarg);
                break;

            case 'T':
                tail_id = atoi(optarg);
                break;

            case 'B':
                gcsa_binary = true;
                break;

            case 'h':
            case '?':
                help_kmers(argv);
                exit(1);
                break;

            default:
                abort ();
        }
    }

    vector<string> graph_file_names;
    while (optind < argc) {
        string file_name = get_input_file_name(optind, argc, argv);
        graph_file_names.push_back(file_name);
    }

    VGset graphs(graph_file_names);

    graphs.show_progress = show_progress;

    if (gcsa_out) {
        if (!gcsa_binary) {
            graphs.write_gcsa_out(cout, kmer_size, path_only, forward_only, head_id, tail_id);
        } else {
            graphs.write_gcsa_kmers_binary(cout, kmer_size, path_only, forward_only, head_id, tail_id);
        }
    } else {
        function<void(string&, list<NodeTraversal>::iterator, int, list<NodeTraversal>&, VG& graph)>
            lambda = [](string& kmer, list<NodeTraversal>::iterator n, int p, list<NodeTraversal>& path, VG& graph) {
                // We encode orientation by negating the IDs for backward nodes.
                // Their offsets are from the end of the node in its local forward
                // orientation, and are negated in the output.
                int sign = (*n).backward ? -1 : 1;
#pragma omp critical (cout)

                cout << kmer << '\t' << (*n).node->id() * sign << '\t' << p * sign << '\n';
            };
        graphs.for_each_kmer_parallel(lambda, kmer_size, path_only, edge_max, kmer_stride, allow_dups, allow_negs);
    }
    cout.flush();

    return 0;
}

void help_concat(char** argv) {
    cerr << "usage: " << argv[0] << " concat [options] <graph1.vg> [graph2.vg ...] >merged.vg" << endl
        << "Concatenates graphs in order by adding edges from the tail nodes of the" << endl
        << "predecessor to the head nodes of the following graph. Node IDs are" << endl
        << "compacted, so care should be taken if consistent IDs are required." << endl;
}

int main_concat(int argc, char** argv) {

    if (argc == 2) {
        help_concat(argv);
        return 1;
    }

    int c;
    optind = 2; // force optind past command positional argument
    while (true) {
        static struct option long_options[] =
        {
            {"help", no_argument, 0, 'h'},
            {0, 0, 0, 0}
        };

        int option_index = 0;
        c = getopt_long (argc, argv, "h",
                long_options, &option_index);

        // Detect the end of the options.
        if (c == -1)
            break;

        switch (c)
        {
            case 'h':
            case '?':
                help_concat(argv);
                exit(1);
                break;

            default:
                abort ();
        }
    }

    list<VG*> graphs;

    while (optind < argc) {
        VG* graph;
        get_input_file(optind, argc, argv, [&](istream& in) {
            graph = new VG(in);
        });
        graphs.push_back(graph);
    }

    VG merged;
    for (list<VG*>::iterator g = graphs.begin(); g != graphs.end(); ++g) {
        merged.append(**g);
    }

    // output
    merged.serialize_to_ostream(std::cout);

    return 0;
}

void help_ids(char** argv) {
    cerr << "usage: " << argv[0] << " ids [options] <graph1.vg> [graph2.vg ...] >new.vg" << endl
        << "options:" << endl
        << "    -c, --compact        minimize the space of integers used by the ids" << endl
        << "    -i, --increment N    increase ids by N" << endl
        << "    -d, --decrement N    decrease ids by N" << endl
        << "    -j, --join           make a joint id space for all the graphs that are supplied" << endl
        << "                         by iterating through the supplied graphs and incrementing" << endl
        << "                         their ids to be non-conflicting" << endl
        << "    -s, --sort           assign new node IDs in (generalized) topological sort order" << endl;
}

int main_ids(int argc, char** argv) {

    if (argc == 2) {
        help_ids(argv);
        return 1;
    }

    bool join = false;
    bool compact = false;
    bool sort = false;
    int64_t increment = 0;
    int64_t decrement = 0;

    int c;
    optind = 2; // force optind past command positional argument
    while (true) {
        static struct option long_options[] =
        {
            {"compact", no_argument, 0, 'c'},
            {"increment", required_argument, 0, 'i'},
            {"decrement", required_argument, 0, 'd'},
            {"join", no_argument, 0, 'j'},
            {"sort", no_argument, 0, 's'},
            {"help", no_argument, 0, 'h'},
            {0, 0, 0, 0}
        };

        int option_index = 0;
        c = getopt_long (argc, argv, "hci:d:js",
                long_options, &option_index);

        // Detect the end of the options.
        if (c == -1)
            break;

        switch (c)
        {
            case 'c':
                compact = true;
                break;

            case 'i':
                increment = atoi(optarg);
                break;

            case 'd':
                decrement = atoi(optarg);
                break;

            case 'j':
                join = true;
                break;

            case 's':
                sort = true;
                break;

            case 'h':
            case '?':
                help_ids(argv);
                exit(1);
                break;

            default:
                abort ();
        }
    }

    if (!join) {
        VG* graph;
        get_input_file(optind, argc, argv, [&](istream& in) {
            graph = new VG(in);
        });

        if (sort) {
            // Set up the nodes so we go through them in topological order
            graph->sort();
        }

        if (compact || sort) {
            // Compact only, or compact to re-assign IDs after sort
            graph->compact_ids();
        }

        if (increment != 0) {
            graph->increment_node_ids(increment);
        }

        if (decrement != 0) {
            graph->decrement_node_ids(decrement);
        }

        graph->serialize_to_ostream(std::cout);
        delete graph;
    } else {

        vector<string> graph_file_names;
        while (optind < argc) {
            string file_name = get_input_file_name(optind, argc, argv);
            graph_file_names.push_back(file_name);
        }

        VGset graphs(graph_file_names);
        graphs.merge_id_space();

    }

    return 0;

}

void help_join(char** argv) {
    cerr << "usage: " << argv[0] << " join [options] <graph1.vg> [graph2.vg ...] >joined.vg" << endl
        << "Joins graphs and sub-graphs into a single variant graph by connecting their" << endl
        << "heads to a single root node with sequence 'N'." << endl
        << "Assumes a single id namespace for all graphs to join." << endl;
}

int main_join(int argc, char** argv) {

    if (argc == 2) {
        help_join(argv);
        return 1;
    }

    int c;
    optind = 2; // force optind past command positional argument
    while (true) {
        static struct option long_options[] =
        {
            {"help", no_argument, 0, 'h'},
            {0, 0, 0, 0}
        };

        int option_index = 0;
        c = getopt_long (argc, argv, "h",
                long_options, &option_index);

        // Detect the end of the options.
        if (c == -1)
            break;

        switch (c)
        {
            case 'h':
            case '?':
                help_join(argv);
                exit(1);
                break;

            default:
                abort ();
        }
    }

    list<VG*> graphs;

    while (optind < argc) {
        VG* graph;
        get_input_file(optind, argc, argv, [&](istream& in) {
            graph = new VG(in);
        });
        graphs.push_back(graph);
    }

    VG joined;
    for (list<VG*>::iterator g = graphs.begin(); g != graphs.end(); ++g) {
        // Stick all the graphs together, complaining if they use the same node IDs (since they probably shouldn't).
        joined.extend(**g, true);
    }

    // combine all subgraphs
    joined.join_heads();

    // output
    joined.serialize_to_ostream(std::cout);

    return 0;
}

void help_stats(char** argv) {
    cerr << "usage: " << argv[0] << " stats [options] <graph.vg>" << endl
         << "options:" << endl
         << "    -z, --size            size of graph" << endl
         << "    -N, --node-count      number of nodes in graph" << endl
         << "    -E, --edge-count      number of edges in graph" << endl
         << "    -l, --length          length of sequences in graph" << endl
         << "    -s, --subgraphs       describe subgraphs of graph" << endl
         << "    -H, --heads           list the head nodes of the graph" << endl
         << "    -T, --tails           list the tail nodes of the graph" << endl
         << "    -S, --siblings        describe the siblings of each node" << endl
         << "    -c, --components      print the strongly connected components of the graph" << endl
         << "    -A, --is-acyclic      print if the graph is acyclic or not" << endl
         << "    -n, --node ID         consider node with the given id" << endl
         << "    -d, --to-head         show distance to head for each provided node" << endl
         << "    -t, --to-tail         show distance to head for each provided node" << endl
         << "    -a, --alignments FILE compute stats for reads aligned to the graph" << endl
         << "    -r, --node-id-range   X:Y where X and Y are the smallest and largest "
        "node id in the graph, respectively" << endl
         << "    -v, --verbose         output longer reports" << endl;
}

int main_stats(int argc, char** argv) {

    if (argc == 2) {
        help_stats(argv);
        return 1;
    }

    bool stats_size = false;
    bool stats_length = false;
    bool stats_subgraphs = false;
    bool stats_heads = false;
    bool stats_tails = false;
    bool show_sibs = false;
    bool show_components = false;
    bool distance_to_head = false;
    bool distance_to_tail = false;
    bool node_count = false;
    bool edge_count = false;
    bool verbose = false;
    bool is_acyclic = false;
    bool stats_range = false;
    set<vg::id_t> ids;
    // What alignments GAM file should we read and compute stats on with the
    // graph?
    string alignments_filename;

    int c;
    optind = 2; // force optind past command positional argument
    while (true) {
        static struct option long_options[] =
        {
            {"size", no_argument, 0, 'z'},
            {"node-count", no_argument, 0, 'N'},
            {"edge-count", no_argument, 0, 'E'},
            {"length", no_argument, 0, 'l'},
            {"subgraphs", no_argument, 0, 's'},
            {"heads", no_argument, 0, 'H'},
            {"tails", no_argument, 0, 'T'},
            {"help", no_argument, 0, 'h'},
            {"siblings", no_argument, 0, 'S'},
            {"components", no_argument, 0, 'c'},
            {"to-head", no_argument, 0, 'd'},
            {"to-tail", no_argument, 0, 't'},
            {"node", required_argument, 0, 'n'},
            {"alignments", required_argument, 0, 'a'},
            {"is-acyclic", no_argument, 0, 'A'},
            {"node-id-range", no_argument, 0, 'r'},
            {"verbose", no_argument, 0, 'v'},
            {0, 0, 0, 0}
        };

        int option_index = 0;
        c = getopt_long (argc, argv, "hzlsHTScdtn:NEa:vAr",
                long_options, &option_index);

        // Detect the end of the options.
        if (c == -1)
            break;

        switch (c)
        {
        case 'z':
            stats_size = true;
            break;

        case 'N':
            node_count = true;
            break;

        case 'E':
            edge_count = true;
            break;

        case 'l':
            stats_length = true;
            break;

        case 's':
            stats_subgraphs = true;
            break;

        case 'H':
            stats_heads = true;
            break;

        case 'T':
            stats_tails = true;
            break;

        case 'S':
            show_sibs = true;
            break;

        case 'c':
            show_components = true;
            break;

        case 'd':
            distance_to_head = true;
            break;

        case 't':
            distance_to_tail = true;
            break;

        case 'n':
            ids.insert(atoi(optarg));
            break;

        case 'A':
            is_acyclic = true;
            break;

        case 'a':
            alignments_filename = optarg;
            break;

        case 'r':
            stats_range = true;
            break;

        case 'v':
            verbose = true;
            break;

        case 'h':
        case '?':
            help_stats(argv);
            exit(1);
            break;

        default:
            abort ();
        }
    }

    VG* graph;
    get_input_file(optind, argc, argv, [&](istream& in) {
        graph = new VG(in);
    });

    if (stats_size) {
        cout << "nodes" << "\t" << graph->node_count() << endl
            << "edges" << "\t" << graph->edge_count() << endl;
    }

    if (node_count) {
        cout << graph->node_count() << endl;
    }

    if (edge_count) {
        cout << graph->edge_count() << endl;
    }

    if (stats_length) {
        cout << "length" << "\t" << graph->total_length_of_nodes() << endl;
    }

    if (stats_heads) {
        vector<Node*> heads;
        graph->head_nodes(heads);
        cout << "heads" << "\t";
        for (vector<Node*>::iterator h = heads.begin(); h != heads.end(); ++h) {
            cout << (*h)->id() << " ";
        }
        cout << endl;
    }

    if (stats_tails) {
        vector<Node*> tails;
        graph->tail_nodes(tails);
        cout << "tails" << "\t";
        for (vector<Node*>::iterator t = tails.begin(); t != tails.end(); ++t) {
            cout << (*t)->id() << " ";
        }
        cout << endl;
    }

    if (stats_subgraphs) {
        list<VG> subgraphs;
        graph->disjoint_subgraphs(subgraphs);
        // these are topologically-sorted
        for (list<VG>::iterator s = subgraphs.begin(); s != subgraphs.end(); ++s) {
            VG& subgraph = *s;
            vector<Node*> heads;
            subgraph.head_nodes(heads);
            int64_t length = subgraph.total_length_of_nodes();
            for (vector<Node*>::iterator h = heads.begin(); h != heads.end(); ++h) {
                cout << (h==heads.begin()?"":",") << (*h)->id();
            }
            cout << "\t" << length << endl;
        }
    }

    if (stats_range) {
        cout << "node-id-range\t" << graph->min_node_id() << ":" << graph->max_node_id() << endl;
    }

    if (show_sibs) {
        graph->for_each_node([graph](Node* n) {
                for (auto trav : graph->full_siblings_to(NodeTraversal(n, false))) {
                    cout << n->id() << "\t" << "to-sib" << "\t" << trav.node->id() << endl;
                }
                for (auto trav : graph->full_siblings_from(NodeTraversal(n, false))) {
                    cout << n->id() << "\t" << "from-sib" << "\t" << trav.node->id() << endl;
                }
            });
    }

    if (show_components) {
        for (auto& c : graph->strongly_connected_components()) {
            for (auto& id : c) {
                cout << id << ", ";
            }
            cout << endl;
        }
    }

    if (is_acyclic) {
        if (graph->is_acyclic()) {
            cout << "acyclic" << endl;
        } else {
            cout << "cyclic" << endl;
        }
    }

    if (distance_to_head) {
        for (auto id : ids) {
            cout << id << " to head:\t"
                << graph->distance_to_head(NodeTraversal(graph->get_node(id), false)) << endl;
        }
    }

    if (distance_to_tail) {
        for (auto id : ids) {
            cout << id << " to tail:\t"
                << graph->distance_to_tail(NodeTraversal(graph->get_node(id), false)) << endl;
        }
    }

    if (!alignments_filename.empty()) {
        // Read in the given GAM
        ifstream alignment_stream(alignments_filename);

        // We need some allele parsing functions

        // This one decided if a path is really an allele path
        auto path_name_is_allele = [](const string path_name) -> bool {
            string prefix = "_alt_";
            // It needs to start with "_alt_" and have another separating
            // underscore between site name and allele number
            return(prefix.size() < path_name.size() &&
                count(path_name.begin(), path_name.end(), '_') >= 3 &&
                equal(prefix.begin(), prefix.end(), path_name.begin()));
        };

        // This one gets the site name from an allele path name
        auto path_name_to_site = [](const string& path_name) -> string {
            auto last_underscore = path_name.rfind('_');
            assert(last_underscore != string::npos);
            return path_name.substr(0, last_underscore);
        };

        // This one gets the allele name from an allele path name
        auto path_name_to_allele = [](const string& path_name) -> string {
            auto last_underscore = path_name.rfind('_');
            assert(last_underscore != string::npos);
            return path_name.substr(last_underscore + 1);
        };

        // Before we go over the reads, we need to make a map that tells us what
        // nodes are unique to what allele paths. Stores site and allele parts
        // separately.
        map<vg::id_t, pair<string, string>> allele_path_for_node;

        // This is what we really care about: for each pair of allele paths in
        // the graph, we need to find out whether the coverage imbalance between
        // them among primary alignments is statistically significant. For this,
        // we need to track how many reads overlap the distinct parts of allele
        // paths.

        // This is going to be indexed by site
        // ("_alt_f6d951572f9c664d5d388375aa8b018492224533") and then by allele
        // ("0"). A read only counts if it visits a node that's on one allele
        // and not any others in that site.

        // We need to pre-populate it with 0s so we know which sites actually
        // have 2 alleles and which only have 1 in the graph.
        map<string, map<string, size_t>> reads_on_allele;

        graph->for_each_node_parallel([&](Node* node) {
            // For every node

            if(!graph->paths.has_node_mapping(node)) {
                // No paths to go over. If we try and get them we'll be
                // modifying the paths in parallel, which will explode.
                return;
            }

            // We want an allele path on it
            string allele_path;
            for(auto& name_and_mappings : graph->paths.get_node_mapping(node)) {
                // For each path on it
                if(path_name_is_allele(name_and_mappings.first)) {
                    // If it's an allele path
                    if(allele_path.empty()) {
                        // It's the first. Take it.
                        allele_path = name_and_mappings.first;
                    } else {
                        // It's a subsequent one. This node is not uniquely part
                        // of any allele path.
                        return;
                    }
                }
            }

            if(!allele_path.empty()) {
                // We found an allele path for this node

                // Get its site and allele so we can count it as a biallelic
                // site. Note that sites where an allele has no unique nodes
                // (pure indels, for example) can't be handled and will be
                // ignored.
                auto site = path_name_to_site(allele_path);
                auto allele = path_name_to_allele(allele_path);


                #pragma omp critical (allele_path_for_node)
                allele_path_for_node[node->id()] = make_pair(site, allele);

                #pragma omp critical (reads_on_allele)
                reads_on_allele[site][allele] = 0;
            }
        });


        // These are the general stats we will compute.
        size_t total_alignments = 0;
        size_t total_aligned = 0;
        size_t total_primary = 0;
        size_t total_secondary = 0;

        // These are for counting significantly allele-biased hets
        size_t total_hets = 0;
        size_t significantly_biased_hets = 0;

        // These are for tracking which nodes are covered and which are not
        map<vg::id_t, size_t> node_visit_counts;

        // And for counting indels
        // Inserted bases also counts softclips
        size_t total_insertions = 0;
        size_t total_inserted_bases = 0;
        size_t total_deletions = 0;
        size_t total_deleted_bases = 0;
        // And substitutions
        size_t total_substitutions = 0;
        size_t total_substituted_bases = 0;
        // And softclips
        size_t total_softclips = 0;
        size_t total_softclipped_bases = 0;

        // In verbose mode we want to report details of insertions, deletions,
        // and substitutions, and soft clips.
        vector<pair<vg::id_t, Edit>> insertions;
        vector<pair<vg::id_t, Edit>> deletions;
        vector<pair<vg::id_t, Edit>> substitutions;
        vector<pair<vg::id_t, Edit>> softclips;

        function<void(Alignment&)> lambda = [&](Alignment& aln) {
            int tid = omp_get_thread_num();

            // We ought to be able to do many stats on the alignments.

            // Now do all the non-mapping stats
            #pragma omp critical (total_alignments)
            total_alignments++;
            if(aln.is_secondary()) {
                #pragma omp critical (total_secondary)
                total_secondary++;
            } else {
                #pragma omp critical (total_primary)
                total_primary++;
                if(aln.score() > 0) {
                    // We only count aligned primary reads in "total aligned";
                    // the primary can't be unaligned if the secondary is
                    // aligned.
                    #pragma omp critical (total_aligned)
                    total_aligned++;
                }

                // Which sites and alleles does this read support. TODO: if we hit
                // unique nodes from multiple alleles of the same site, we should...
                // do something. Discard the read? Not just count it on both sides
                // like we do now.
                set<pair<string, string>> alleles_supported;

                for(size_t i = 0; i < aln.path().mapping_size(); i++) {
                    // For every mapping...
                    auto& mapping = aln.path().mapping(i);
                    vg::id_t node_id = mapping.position().node_id();

                    if(allele_path_for_node.count(node_id)) {
                        // We hit a unique node for this allele. Add it to the set,
                        // in case we hit another unique node for it later in the
                        // read.
                        alleles_supported.insert(allele_path_for_node.at(node_id));
                    }

                    // Record that there was a visit to this node.
                    #pragma omp critical (node_visit_counts)
                    node_visit_counts[node_id]++;

                    for(size_t j = 0; j < mapping.edit_size(); j++) {
                        // Go through edits and look for each type.
                        auto& edit = mapping.edit(j);

                        if(edit.to_length() > edit.from_length()) {
                            if((j == 0 && i == 0) || (j == mapping.edit_size() - 1 && i == aln.path().mapping_size() - 1)) {
                                // We're at the very end of the path, so this is a soft clip.
                                #pragma omp critical (total_softclipped_bases)
                                total_softclipped_bases += edit.to_length() - edit.from_length();
                                #pragma omp critical (total_softclips)
                                total_softclips++;
                                if(verbose) {
                                    // Record the actual insertion
                                    #pragma omp critical (softclips)
                                    softclips.push_back(make_pair(node_id, edit));
                                }
                            } else {
                                // Record this insertion
                                #pragma omp critical (total_inserted_bases)
                                total_inserted_bases += edit.to_length() - edit.from_length();
                                #pragma omp critical (total_insertions)
                                total_insertions++;
                                if(verbose) {
                                    // Record the actual insertion
                                    #pragma omp critical (insertions)
                                    insertions.push_back(make_pair(node_id, edit));
                                }
                            }

                        } else if(edit.from_length() > edit.to_length()) {
                            // Record this deletion
                            #pragma omp critical (total_deleted_bases)
                            total_deleted_bases += edit.from_length() - edit.to_length();
                            #pragma omp critical (total_deletions)
                            total_deletions++;
                            if(verbose) {
                                // Record the actual deletion
                                #pragma omp critical (deletions)
                                deletions.push_back(make_pair(node_id, edit));
                            }
                        } else if(!edit.sequence().empty()) {
                            // Record this substitution
                            // TODO: a substitution might also occur as part of a deletion/insertion above!
                            #pragma omp critical (total_substituted_bases)
                            total_substituted_bases += edit.from_length();
                            #pragma omp critical (total_substitutions)
                            total_substitutions++;
                            if(verbose) {
                                // Record the actual substitution
                                #pragma omp critical (substitutions)
                                substitutions.push_back(make_pair(node_id, edit));
                            }
                        }

                    }
                }

                for(auto& site_and_allele : alleles_supported) {
                    // This read is informative for an allele of a site.
                    // Up the reads on that allele of that site.
                    #pragma omp critical (reads_on_allele)
                    reads_on_allele[site_and_allele.first][site_and_allele.second]++;
                }
            }

        };

        // Actually go through all the reads and count stuff up.
        stream::for_each_parallel(alignment_stream, lambda);

        // Calculate stats about the reads per allele data
        for(auto& site_and_alleles : reads_on_allele) {
            // For every site
            if(site_and_alleles.second.size() == 2) {
                // If it actually has 2 alleles with unique nodes in the
                // graph (so we can use the binomial)

                // We'll fill this with the counts for the two present alleles.
                vector<size_t> counts;

                for(auto& allele_and_count : site_and_alleles.second) {
                    // Collect all the counts
                    counts.push_back(allele_and_count.second);
                }

                if(counts[0] > counts[1]) {
                    // We have a 50% underlying probability so we can just put
                    // the rarer allele first.
                    swap(counts[0], counts[1]);
                }

                // What's the log prob for the smaller tail?
                auto tail_logprob = binomial_cmf_ln(prob_to_logprob(0.5),  counts[1] + counts[0], counts[0]);

                // Double it to get the two-tailed test
                tail_logprob += prob_to_logprob(2);

#ifdef debug
                cerr << "Site " << site_and_alleles.first << " has " << counts[0]
                    << " and " << counts[1] << " p=" << logprob_to_prob(tail_logprob) << endl;
#endif

                if(tail_logprob < prob_to_logprob(0.05)) {
                    significantly_biased_hets++;
                }
                total_hets++;

            }
        }

        // Go through all the nodes again and sum up unvisited nodes
        size_t unvisited_nodes = 0;
        // And unvisited base count
        size_t unvisited_node_bases = 0;
        // And nodes that are visited by only one thing (which is useful if
        // we're checking diploid assembly pairs).
        size_t single_visited_nodes = 0;
        size_t single_visited_node_bases = 0;
        // If we're in verbose mode, collect IDs too.
        set<vg::id_t> unvisited_ids;
        set<vg::id_t> single_visited_ids;
        // Note that you need to subtract out substituted-away and deleted bases
        // from the sum of 2 * double- and single-visited bases to get the bases
        // actually present in reads, because deleted bases are still "visited"
        // as many times as their nodes are touched. Also note that we ignore
        // edge effects and a read that stops before the end of a node will
        // visit the whole node.
        graph->for_each_node_parallel([&](Node* node) {
            // For every node
            if(!node_visit_counts.count(node->id()) || node_visit_counts.at(node->id()) == 0) {
                // If we never visited it with a read, count it.
                #pragma omp critical (unvisited_nodes)
                unvisited_nodes++;
                #pragma omp critical (unvisited_node_bases)
                unvisited_node_bases += node->sequence().size();
                if(verbose) {
                    #pragma omp critical (unvisited_ids)
                    unvisited_ids.insert(node->id());
                }
            } else if(node_visit_counts.at(node->id()) == 1) {
                // If we visited it with only one read, count it.
                #pragma omp critical (single_visited_nodes)
                single_visited_nodes++;
                #pragma omp critical (single_visited_node_bases)
                single_visited_node_bases += node->sequence().size();
                if(verbose) {
                    #pragma omp critical (single_visited_ids)
                    single_visited_ids.insert(node->id());
                }
            }
        });

        cout << "Total alignments: " << total_alignments << endl;
        cout << "Total primary: " << total_primary << endl;
        cout << "Total secondary: " << total_secondary << endl;
        cout << "Total aligned: " << total_aligned << endl;

        cout << "Insertions: " << total_inserted_bases << " bp in " << total_insertions << " read events" << endl;
        if(verbose) {
            for(auto& id_and_edit : insertions) {
                cout << "\t" << id_and_edit.second.from_length() << " -> " << id_and_edit.second.sequence()
                    << " on " << id_and_edit.first << endl;
            }
        }
        cout << "Deletions: " << total_deleted_bases << " bp in " << total_deletions << " read events" << endl;
        if(verbose) {
            for(auto& id_and_edit : deletions) {
                cout << "\t" << id_and_edit.second.from_length() << " -> " << id_and_edit.second.to_length()
                    << " on " << id_and_edit.first << endl;
            }
        }
        cout << "Substitutions: " << total_substituted_bases << " bp in " << total_substitutions << " read events" << endl;
        if(verbose) {
            for(auto& id_and_edit : substitutions) {
                cout << "\t" << id_and_edit.second.from_length() << " -> " << id_and_edit.second.sequence()
                    << " on " << id_and_edit.first << endl;
            }
        }
        cout << "Softclips: " << total_softclipped_bases << " bp in " << total_softclips << " read events" << endl;
        if(verbose) {
            for(auto& id_and_edit : softclips) {
                cout << "\t" << id_and_edit.second.from_length() << " -> " << id_and_edit.second.sequence()
                    << " on " << id_and_edit.first << endl;
            }
        }

        cout << "Unvisited nodes: " << unvisited_nodes << "/" << graph->node_count()
            << " (" << unvisited_node_bases << " bp)" << endl;
        if(verbose) {
            for(auto& id : unvisited_ids) {
                cout << "\t" << id << endl;
            }
        }

        cout << "Single-visited nodes: " << single_visited_nodes << "/" << graph->node_count()
            << " (" << single_visited_node_bases << " bp)" << endl;
        if(verbose) {
            for(auto& id : single_visited_ids) {
                cout << "\t" << id << endl;
            }
        }

        cout << "Significantly biased heterozygous sites: " << significantly_biased_hets << "/" << total_hets;
        if(total_hets > 0) {
            cout << " (" << (double)significantly_biased_hets / total_hets * 100 << "%)";
        }
        cout << endl;


    }

    delete graph;

    return 0;

}

void help_paths(char** argv) {
    cerr << "usage: " << argv[0] << " paths [options] <graph.vg>" << endl
        << "options:" << endl
        << "  inspection:" << endl
        << "    -x, --extract         return (as GAM alignments) the stored paths in the graph" << endl
        << "    -L, --list            return (as a list of names, one per line) the path names" << endl
        << "  generation:" << endl
        << "    -n, --node ID         starting at node with ID" << endl
        << "    -l, --max-length N    generate paths of at most length N" << endl
        << "    -e, --edge-max N      only consider paths which make edge choices at this many points" << endl
        << "    -s, --as-seqs         write each path as a sequence" << endl
        << "    -p, --path-only       only write kpaths from the graph if they traverse embedded paths" << endl;
}

int main_paths(int argc, char** argv) {

    if (argc == 2) {
        help_paths(argv);
        return 1;
    }

    int max_length = 0;
    int edge_max = 0;
    int64_t node_id = 0;
    bool as_seqs = false;
    bool extract = false;
    bool list_paths = false;
    bool path_only = false;

    int c;
    optind = 2; // force optind past command positional argument
    while (true) {
        static struct option long_options[] =

        {
            {"extract", no_argument, 0, 'x'},
            {"list", no_argument, 0, 'L'},
            {"node", required_argument, 0, 'n'},
            {"max-length", required_argument, 0, 'l'},
            {"edge-max", required_argument, 0, 'e'},
            {"as-seqs", no_argument, 0, 's'},
            {"path-only", no_argument, 0, 'p'},
            {0, 0, 0, 0}
        };

        int option_index = 0;
        c = getopt_long (argc, argv, "n:l:hse:xLp",
                long_options, &option_index);

        // Detect the end of the options.
        if (c == -1)
            break;

        switch (c)
        {

            case 'x':
                extract = true;
                break;
                
            case 'L':
                list_paths = true;
                break;

            case 'n':
                node_id = atoll(optarg);
                break;

            case 'l':
                max_length = atoi(optarg);
                break;

            case 'e':
                edge_max = atoi(optarg);
                break;

            case 's':
                as_seqs = true;
                break;

            case 'p':
                path_only = true;
                break;

            case 'h':
            case '?':
                help_paths(argv);
                exit(1);
                break;

            default:
                abort ();
        }
    }

    if (edge_max == 0) edge_max = max_length + 1;

    VG* graph;
    get_input_file(optind, argc, argv, [&](istream& in) {
        graph = new VG(in);
    });

    if (extract) {
        vector<Alignment> alns = graph->paths_as_alignments();
        write_alignments(cout, alns);
        delete graph;
        return 0;
    }
    
    if (list_paths) {
        graph->paths.for_each_name([&](const string& name) {
            cout << name << endl;
        });
        delete graph;
        return 0;
    }

    if (max_length == 0) {
        cerr << "error:[vg paths] a --max-length is required when generating paths" << endl;
    }

    function<void(size_t,Path&)> paths_to_seqs = [graph](size_t mapping_index, Path& p) {
        string seq = graph->path_sequence(p);
#pragma omp critical(cout)
        cout << seq << endl;
    };

    function<void(size_t,Path&)> paths_to_json = [](size_t mapping_index, Path& p) {
        string json2 = pb2json(p);
#pragma omp critical(cout)
        cout<<json2<<endl;
    };

    function<void(size_t, Path&)>* callback = &paths_to_seqs;
    if (!as_seqs) {
        callback = &paths_to_json;
    }

    auto noop = [](NodeTraversal) { }; // don't handle the failed regions of the graph yet

    if (node_id) {

        graph->for_each_kpath_of_node(graph->get_node(node_id),
                path_only,
                max_length,
                edge_max,
                noop, noop,
                *callback);
    } else {
        graph->for_each_kpath_parallel(max_length,
                path_only,
                edge_max,
                noop, noop,
                *callback);
    }

    delete graph;

    return 0;

}

void help_find(char** argv) {
    cerr << "usage: " << argv[0] << " find [options] >sub.vg" << endl
         << "options:" << endl
         << "    -d, --db-name DIR      use this db (defaults to <graph>.index/)" << endl
         << "    -x, --xg-name FILE     use this xg index (instead of rocksdb db)" << endl
         << "graph features:" << endl
         << "    -n, --node ID          find node(s), return 1-hop context as graph" << endl
         << "    -N, --node-list FILE   a white space or line delimited list of nodes to collect" << endl
         << "    -e, --edges-end ID     return edges on end of node with ID" << endl
         << "    -s, --edges-start ID   return edges on start of node with ID" << endl
         << "    -c, --context STEPS    expand the context of the subgraph this many steps" << endl
         << "    -L, --use-length       treat STEPS in -c or M in -r as a length in bases" << endl
         << "    -p, --path TARGET      find the node(s) in the specified path range(s) TARGET=path[:pos1[-pos2]]" << endl
         << "    -P, --position-in PATH find the position of the node (specified by -n) in the given path" << endl
         << "    -r, --node-range N:M   get nodes from N to M" << endl
         << "    -G, --gam GAM          accumulate the graph touched by the alignments in the GAM" << endl
         << "alignments: (rocksdb only)" << endl
         << "    -a, --alignments       writes alignments from index, sorted by node id" << endl
         << "    -i, --alns-in N:M      writes alignments whose start nodes is between N and M (inclusive)" << endl
         << "    -o, --alns-on N:M      writes alignments which align to any of the nodes between N and M (inclusive)" << endl
         << "    -A, --to-graph VG      get alignments to the provided subgraph" << endl
         << "sequences:" << endl
         << "    -g, --gcsa FILE        use this GCSA2 index of the sequence space of the graph" << endl
         << "    -z, --kmer-size N      split up --sequence into kmers of size N" << endl
         << "    -j, --kmer-stride N    step distance between succesive kmers in sequence (default 1)" << endl
         << "    -S, --sequence STR     search for sequence STR using --kmer-size kmers" << endl
         << "    -M, --mems STR         describe the super-maximal exact matches of the STR (gcsa2) in JSON" << endl
         << "    -R, --reseed-length N  find non-super-maximal MEMs inside SMEMs of length at least N" << endl
         << "    -f, --fast-reseed      use fast SMEM reseeding algorithm" << endl
         << "    -Y, --max-mem N        the maximum length of the MEM (default: GCSA2 order)" << endl
         << "    -Z, --min-mem N        the minimum length of the MEM (default: 1)" << endl
         << "    -k, --kmer STR         return a graph of edges and nodes matching this kmer" << endl
         << "    -T, --table            instead of a graph, return a table of kmers" << endl
         << "                           (works only with kmers in the index)" << endl
         << "    -C, --kmer-count       report approximate count of kmer (-k) in db" << endl
         << "    -D, --distance         return distance on path between pair of nodes (-n). if -P not used, best path chosen heurstically" << endl
         << "haplotypes:" << endl
         << "    -H, --haplotypes FILE  count xg threads in agreement with alignments in the GAM" << endl;

}

int main_find(int argc, char** argv) {

    if (argc == 2) {
        help_find(argv);
        return 1;
    }

    string db_name;
    string sequence;
    int kmer_size=0;
    int kmer_stride = 1;
    vector<string> kmers;
    vector<vg::id_t> node_ids;
    string node_list_file;
    int context_size=0;
    bool use_length = false;
    bool count_kmers = false;
    bool kmer_table = false;
    vector<string> targets;
    string path_name;
    string range;
    string gcsa_in;
    string xg_name;
    bool get_mems = false;
    int mem_reseed_length = 0;
    bool use_fast_reseed = false;
    bool get_alignments = false;
    bool get_mappings = false;
    string node_id_range;
    string aln_on_id_range;
    vg::id_t start_id = 0;
    vg::id_t end_id = 0;
    bool pairwise_distance = false;
    string haplotype_alignments;
    string gam_file;
    int max_mem_length = 0;
    int min_mem_length = 1;
    string to_graph_file;

    int c;
    optind = 2; // force optind past command positional argument
    while (true) {
        static struct option long_options[] =
            {
                //{"verbose", no_argument,       &verbose_flag, 1},
                {"db-name", required_argument, 0, 'd'},
                {"xg-name", required_argument, 0, 'x'},
                {"gcsa", required_argument, 0, 'g'},
                {"node", required_argument, 0, 'n'},
                {"node-list", required_argument, 0, 'N'},
                {"edges-end", required_argument, 0, 'e'},
                {"edges-start", required_argument, 0, 's'},
                {"kmer", required_argument, 0, 'k'},
                {"table", no_argument, 0, 'T'},
                {"sequence", required_argument, 0, 'S'},
                {"mems", required_argument, 0, 'M'},
                {"reseed-length", required_argument, 0, 'R'},
                {"fast-reseed", no_argument, 0, 'f'},
                {"kmer-stride", required_argument, 0, 'j'},
                {"kmer-size", required_argument, 0, 'z'},
                {"context", required_argument, 0, 'c'},
                {"use-length", no_argument, 0, 'L'},
                {"kmer-count", no_argument, 0, 'C'},
                {"path", required_argument, 0, 'p'},
                {"position-in", required_argument, 0, 'P'},
                {"node-range", required_argument, 0, 'r'},
                {"alignments", no_argument, 0, 'a'},
                {"mappings", no_argument, 0, 'm'},
                {"alns-in", required_argument, 0, 'i'},
                {"alns-on", required_argument, 0, 'o'},
                {"distance", no_argument, 0, 'D'},
                {"haplotypes", required_argument, 0, 'H'},
                {"gam", required_argument, 0, 'G'},
                {"to-graph", required_argument, 0, 'A'},
                {"max-mem", required_argument, 0, 'Y'},
                {"min-mem", required_argument, 0, 'Z'},
                {0, 0, 0, 0}
            };

        int option_index = 0;
        c = getopt_long (argc, argv, "d:x:n:e:s:o:k:hc:LS:z:j:CTp:P:r:amg:M:R:fi:DH:G:N:A:Y:Z:",
                         long_options, &option_index);

        // Detect the end of the options.
        if (c == -1)
            break;

        switch (c)
        {
        case 'd':
            db_name = optarg;
            break;

        case 'x':
            xg_name = optarg;
            break;

        case 'g':
            gcsa_in = optarg;
            break;

        case 'k':
            kmers.push_back(optarg);
            break;

        case 'S':
            sequence = optarg;
            break;

        case 'M':
            sequence = optarg;
            get_mems = true;
            break;
            
        case 'R':
            mem_reseed_length = atoi(optarg);
            break;
            
        case 'f':
            use_fast_reseed = true;
            break;

        case 'Y':
            max_mem_length = atoi(optarg);
            break;
            
        case 'Z':
            min_mem_length = atoi(optarg);
            break;
            
        case 'j':
            kmer_stride = atoi(optarg);
            break;

        case 'z':
            kmer_size = atoi(optarg);
            break;

        case 'C':
            count_kmers = true;
            break;

        case 'p':
            targets.push_back(optarg);
            break;

        case 'P':
            path_name = optarg;
            break;

        case 'c':
            context_size = atoi(optarg);
            break;

        case 'L':
            use_length = true;
            break;

        case 'n':
            node_ids.push_back(atoi(optarg));
            break;

        case 'N':
            node_list_file = optarg;
            break;

        case 'e':
            end_id = atoi(optarg);
            break;

        case 's':
            start_id = atoi(optarg);
            break;

        case 'T':
            kmer_table = true;
            break;

        case 'r':
            range = optarg;
            break;

        case 'a':
            get_alignments = true;
            break;

        case 'i':
            node_id_range = optarg;
            break;

        case 'm':
            get_mappings = true;
            break;

        case 'o':
            aln_on_id_range = optarg;
            break;

        case 'D':
            pairwise_distance = true;
            break;

        case 'H':
            haplotype_alignments = optarg;
            break;

        case 'G':
            gam_file = optarg;
            break;

        case 'A':
            to_graph_file = optarg;
            break;

        case 'h':
        case '?':
            help_find(argv);
            exit(1);
            break;

        default:
            abort ();
        }
    }
    if (optind < argc) {
        cerr << "[vg find] find does not accept positional arguments" << endl;
        return 1;
    }

    if (db_name.empty() && gcsa_in.empty() && xg_name.empty()) {
        cerr << "[vg find] find requires -d, -g, or -x to know where to find its database" << endl;
        return 1;
    }

    if (context_size > 0 && use_length == true && xg_name.empty()) {
        cerr << "[vg find] error, -L not supported without -x" << endl;
        exit(1);
    }
    
    if (xg_name.empty() && mem_reseed_length) {
        cerr << "error:[vg find] SMEM reseeding requires an XG index. Provide XG index with -x." << endl;
        exit(1);
    }
    
    if (use_fast_reseed && !mem_reseed_length) {
        cerr << "[vg find] WARNING: Fast MEM reseed option is ignored when reseeding is turned off. Use -R to turn on reseeding." << endl;
    }

    // process input node list
    if (!node_list_file.empty()) {
        ifstream nli;
        nli.open(node_list_file);
        if (!nli.good()){
            cerr << "[vg find] error, unable to open the node list input file." << endl;
            exit(1);
        }
        string line;
        while (getline(nli, line)){
            for (auto& idstr : split_delims(line, " \t")) {
                node_ids.push_back(atol(idstr.c_str()));
            }
        }
        nli.close();
    }

    // open index
    Index* vindex = nullptr;
    if (db_name.empty()) {
        assert(!gcsa_in.empty() || !xg_name.empty());
    } else {
        vindex = new Index;
        vindex->open_read_only(db_name);
    }

    xg::XG xindex;
    if (!xg_name.empty()) {
        ifstream in(xg_name.c_str());
        xindex.load(in);
    }

    if (get_alignments) {
        assert(!db_name.empty());
        vector<Alignment> output_buf;
        auto lambda = [&output_buf](const Alignment& aln) {
            output_buf.push_back(aln);
            stream::write_buffered(cout, output_buf, 100);
        };
        vindex->for_each_alignment(lambda);
        stream::write_buffered(cout, output_buf, 0);
    }

    if (!node_id_range.empty()) {
        assert(!db_name.empty());
        vector<string> parts = split_delims(node_id_range, ":");
        if (parts.size() == 1) {
            convert(parts.front(), start_id);
            end_id = start_id;
        } else {
            convert(parts.front(), start_id);
            convert(parts.back(), end_id);
        }
        vector<Alignment> output_buf;
        auto lambda = [&output_buf](const Alignment& aln) {
            output_buf.push_back(aln);
            stream::write_buffered(cout, output_buf, 100);
        };
        vindex->for_alignment_in_range(start_id, end_id, lambda);
        stream::write_buffered(cout, output_buf, 0);
    }

    if (!aln_on_id_range.empty()) {
        assert(!db_name.empty());
        vector<string> parts = split_delims(aln_on_id_range, ":");
        if (parts.size() == 1) {
            convert(parts.front(), start_id);
            end_id = start_id;
        } else {
            convert(parts.front(), start_id);
            convert(parts.back(), end_id);
        }
        vector<vg::id_t> ids;
        for (auto i = start_id; i <= end_id; ++i) {
            ids.push_back(i);
        }
        vector<Alignment> output_buf;
        auto lambda = [&output_buf](const Alignment& aln) {
            output_buf.push_back(aln);
            stream::write_buffered(cout, output_buf, 100);
        };
        vindex->for_alignment_to_nodes(ids, lambda);
        stream::write_buffered(cout, output_buf, 0);
    }

    if (!to_graph_file.empty()) {
        assert(vindex != nullptr);
        ifstream tgi(to_graph_file);
        VG graph(tgi);
        vector<vg::id_t> ids;
        graph.for_each_node([&](Node* n) { ids.push_back(n->id()); });
        vector<Alignment> output_buf;
        auto lambda = [&output_buf](const Alignment& aln) {
            output_buf.push_back(aln);
            stream::write_buffered(cout, output_buf, 100);
        };
        vindex->for_alignment_to_nodes(ids, lambda);
        stream::write_buffered(cout, output_buf, 0);
    }

    if (!xg_name.empty()) {
        if (!node_ids.empty() && path_name.empty() && !pairwise_distance) {
            // get the context of the node
            vector<Graph> graphs;
            set<vg::id_t> ids;
            for (auto node_id : node_ids) ids.insert(node_id);
            for (auto node_id : node_ids) {
                Graph g;
                xindex.neighborhood(node_id, context_size, g, !use_length);
                if (context_size == 0) {
                    for (auto& edge : xindex.edges_of(node_id)) {
                        // if both ends of the edge are in our targets, keep them
                        if (ids.count(edge.to()) && ids.count(edge.from())) {
                            *g.add_edge() = edge;
                        }
                    }
                }
                graphs.push_back(g);
            }
            VG result_graph;
            for (auto& graph : graphs) {
                // Allow duplicate nodes and edges (from e.g. multiple -n options); silently collapse them.
                result_graph.extend(graph);
            }
            result_graph.remove_orphan_edges();
            
            // Order the mappings by rank. TODO: how do we handle breaks between
            // different sections of a path with a single name?
            result_graph.paths.sort_by_mapping_rank();
            
            // return it
            result_graph.serialize_to_ostream(cout);
        } else if (end_id != 0) {
            for (auto& e : xindex.edges_on_end(end_id)) {
                cout << (e.from_start() ? -1 : 1) * e.from() << "\t" <<  (e.to_end() ? -1 : 1) * e.to() << endl;
            }
        } else if (start_id != 0) {
            for (auto& e : xindex.edges_on_start(start_id)) {
                cout << (e.from_start() ? -1 : 1) * e.from() << "\t" <<  (e.to_end() ? -1 : 1) * e.to() << endl;
            }
        }
        if (!node_ids.empty() && !path_name.empty() && !pairwise_distance) {
            // Go get the positions of these nodes in this path
            
            if (xindex.path_rank(path_name) == 0) {
                // This path doesn't exist, and we'll get a segfault or worse if
                // we go look for positions in it.
                cerr << "[vg find] error, path \"" << path_name << "\" not found in index" << endl;
                exit(1);
            }
            
            // Note: this isn't at all consistent with -P option with rocksdb, which couts a range
            // and then mapping, but need this info right now for scripts/chunked_call
            for (auto node_id : node_ids) {
                cout << node_id;
                vector<size_t> positions = xindex.position_in_path(node_id, path_name);
                for (auto pos : positions) {
                    cout << "\t" << pos;
                }
                cout << endl;
            }
        }
        if (pairwise_distance) {
            if (node_ids.size() != 2) {
                cerr << "[vg find] error, exactly 2 nodes (-n) required with -D" << endl;
                exit(1);
            }
            if (!path_name.empty()) {
                cout << xindex.approx_path_distance(path_name, node_ids[0], node_ids[1]) << endl;
            } else {
                cout << xindex.min_approx_path_distance(vector<string>(), node_ids[0], node_ids[1]) << endl;
            }
            return 0;
        }
        if (!targets.empty()) {
            Graph graph;
            for (auto& target : targets) {
                // Grab each target region
                string name;
                int64_t start, end;
                parse_region(target, name, start, end);
                if(xindex.path_rank(name) == 0) {
                    // Passing a nonexistent path to get_path_range produces Undefined Behavior
                    cerr << "[vg find] error, path " << name << " not found in index" << endl;
                    exit(1);
                }
                xindex.get_path_range(name, start, end, graph);
            }
            if (context_size > 0) {
                xindex.expand_context(graph, context_size, true, !use_length);
            }
            VG vgg; vgg.extend(graph); // removes dupes
            
            // Order the mappings by rank. TODO: how do we handle breaks between
            // different sections of a path with a single name?
            vgg.paths.sort_by_mapping_rank();
            
            vgg.serialize_to_ostream(cout);
        }
        if (!range.empty()) {
            Graph graph;
            int64_t id_start=0, id_end=0;
            vector<string> parts = split_delims(range, ":");
            if (parts.size() == 1) {
                cerr << "[vg find] error, format of range must be \"N:M\" where start id is N and end id is M, got " << range << endl;
                exit(1);
            }
            convert(parts.front(), id_start);
            convert(parts.back(), id_end);
            if (!use_length) {
                xindex.get_id_range(id_start, id_end, graph);
            } else {
                // treat id_end as length instead.
                xindex.get_id_range_by_length(id_start, id_end, graph, true);
            }
            if (context_size > 0) {
                xindex.expand_context(graph, context_size, true, !use_length);
            }
            VG vgg; vgg.extend(graph); // removes dupes
            vgg.remove_orphan_edges();
            vgg.serialize_to_ostream(cout);
        }
        if(!haplotype_alignments.empty()) {
            // What should we do with each alignment?
            function<void(Alignment&)> lambda = [&xindex](Alignment& aln) {
                // Count the amtches to the path. The path might be empty, in
                // which case it will yield the biggest size_t you can have.
                size_t matches = xindex.count_matches(aln.path());

                // We do this single-threaded, at least for now, so we don't
                // need to worry about coordinating output, and we can just
                // spit out the counts as bare numbers.
                cout << matches << endl;
            };
            if (haplotype_alignments == "-") {
                stream::for_each(std::cin, lambda);
            } else {
                ifstream in;
                in.open(haplotype_alignments.c_str());
                if(!in.is_open()) {
                    cerr << "[vg find] error: could not open alignments file " << haplotype_alignments << endl;
                    exit(1);
                }
                stream::for_each(in, lambda);
            }

        }
        if (!gam_file.empty()) {
            set<vg::id_t> nodes;
            function<void(Alignment&)> lambda = [&nodes](Alignment& aln) {
                // accumulate nodes matched by the path
                auto& path = aln.path();
                for (int i = 0; i < path.mapping_size(); ++i) {
                    nodes.insert(path.mapping(i).position().node_id());
                }
            };
            if (gam_file == "-") {
                stream::for_each(std::cin, lambda);
            } else {
                ifstream in;
                in.open(gam_file.c_str());
                if(!in.is_open()) {
                    cerr << "[vg find] error: could not open alignments file " << gam_file << endl;
                    exit(1);
                }
                stream::for_each(in, lambda);
            }
            // now we have the nodes to get
            VG graph;
            for (auto& node : nodes) {
                *graph.graph.add_node() = xindex.node(node);
            }
            xindex.expand_context(graph.graph, max(1, context_size)); // get connected edges
            graph.rebuild_indexes();
            graph.serialize_to_ostream(cout);
        }
    } else if (!db_name.empty()) {
        if (!node_ids.empty() && path_name.empty()) {
            // get the context of the node
            vector<VG> graphs;
            for (auto node_id : node_ids) {
                VG g;
                vindex->get_context(node_id, g);
                if (context_size > 0) {
                    vindex->expand_context(g, context_size);
                }
                graphs.push_back(g);
            }
            VG result_graph;
            for (auto& graph : graphs) {
                // Allow duplicate nodes and edges (from e.g. multiple -n options); silently collapse them.
                result_graph.extend(graph);
            }
            result_graph.remove_orphan_edges();
            // return it
            result_graph.serialize_to_ostream(cout);
        } else if (end_id != 0) {
            vector<Edge> edges;
            vindex->get_edges_on_end(end_id, edges);
            for (vector<Edge>::iterator e = edges.begin(); e != edges.end(); ++e) {
                cout << (e->from_start() ? -1 : 1) * e->from() << "\t" <<  (e->to_end() ? -1 : 1) * e->to() << endl;
            }
        } else if (start_id != 0) {
            vector<Edge> edges;
            vindex->get_edges_on_start(start_id, edges);
            for (vector<Edge>::iterator e = edges.begin(); e != edges.end(); ++e) {
                cout << (e->from_start() ? -1 : 1) * e->from() << "\t" <<  (e->to_end() ? -1 : 1) * e->to() << endl;
            }
        }
        if (!node_ids.empty() && !path_name.empty()) {
            int64_t path_id = vindex->get_path_id(path_name);
            for (auto node_id : node_ids) {
                list<pair<int64_t, bool>> path_prev, path_next;
                int64_t prev_pos=0, next_pos=0;
                bool prev_backward, next_backward;
                if (vindex->get_node_path_relative_position(node_id, false, path_id,
                            path_prev, prev_pos, prev_backward,
                            path_next, next_pos, next_backward)) {

                    // Negate IDs for backward nodes
                    cout << node_id << "\t" << path_prev.front().first * (path_prev.front().second ? -1 : 1) << "\t" << prev_pos
                        << "\t" << path_next.back().first * (path_next.back().second ? -1 : 1) << "\t" << next_pos << "\t";

                    Mapping m = vindex->path_relative_mapping(node_id, false, path_id,
                            path_prev, prev_pos, prev_backward,
                            path_next, next_pos, next_backward);
                    cout << pb2json(m) << endl;
                }
            }
        }
        if (!targets.empty()) {
            VG graph;
            for (auto& target : targets) {
                string name;
                int64_t start, end;
                parse_region(target, name, start, end);
                vindex->get_path(graph, name, start, end);
            }
            if (context_size > 0) {
                vindex->expand_context(graph, context_size);
            }
            graph.remove_orphan_edges();
            graph.serialize_to_ostream(cout);
        }
        if (!range.empty()) {
            VG graph;
            int64_t id_start=0, id_end=0;
            vector<string> parts = split_delims(range, ":");
            if (parts.size() == 1) {
                cerr << "[vg find] error, format of range must be \"N:M\" where start id is N and end id is M, got " << range << endl;
                exit(1);
            }
            convert(parts.front(), id_start);
            convert(parts.back(), id_end);
            vindex->get_range(id_start, id_end, graph);
            if (context_size > 0) {
                vindex->expand_context(graph, context_size);
            }
            graph.remove_orphan_edges();
            graph.serialize_to_ostream(cout);
        }
    }

    // todo cleanup if/else logic to allow only one function

    if (!sequence.empty()) {
        if (gcsa_in.empty()) {
            if (get_mems) {
                cerr << "error:[vg find] a GCSA index must be passed to get MEMs" << endl;
                return 1;
            }
            set<int> kmer_sizes = vindex->stored_kmer_sizes();
            if (kmer_sizes.empty()) {
                cerr << "error:[vg find] index does not include kmers, add with vg index -k" << endl;
                return 1;
            }
            if (kmer_size == 0) {
                kmer_size = *kmer_sizes.begin();
            }
            for (int i = 0; i <= sequence.size()-kmer_size; i+=kmer_stride) {
                kmers.push_back(sequence.substr(i,kmer_size));
            }
        } else {
            // let's use the GCSA index

            // Configure GCSA2 verbosity so it doesn't spit out loads of extra info
            gcsa::Verbosity::set(gcsa::Verbosity::SILENT);
            
            // Configure its temp directory to the system temp directory
            gcsa::TempFile::setDirectory(find_temp_dir());

            // Open it
            ifstream in_gcsa(gcsa_in.c_str());
            gcsa::GCSA gcsa_index;
            gcsa_index.load(in_gcsa);
            gcsa::LCPArray lcp_index;
            // default LCP is the gcsa base name +.lcp
            string lcp_in = gcsa_in + ".lcp";
            ifstream in_lcp(lcp_in.c_str());
            lcp_index.load(in_lcp);
            //range_type find(const char* pattern, size_type length) const;
            //void locate(size_type path, std::vector<node_type>& results, bool append = false, bool sort = true) const;
            //locate(i, results);
            if (!get_mems) {
                auto paths = gcsa_index.find(sequence.c_str(), sequence.length());
                //cerr << paths.first << " - " << paths.second << endl;
                for (gcsa::size_type i = paths.first; i <= paths.second; ++i) {
                    std::vector<gcsa::node_type> ids;
                    gcsa_index.locate(i, ids);
                    for (auto id : ids) {
                        cout << gcsa::Node::decode(id) << endl;
                    }
                }
            } else {
                // for mems we need to load up the gcsa and lcp structures into the mapper
                Mapper mapper;
                mapper.gcsa = &gcsa_index;
                mapper.lcp = &lcp_index;
                mapper.xindex = &xindex;
                mapper.fast_reseed = use_fast_reseed;
                // get the mems
                auto mems = mapper.find_mems_simple(sequence.begin(), sequence.end(), max_mem_length, min_mem_length, mem_reseed_length);
                // dump them to stdout
                cout << mems_to_json(mems) << endl;

            }
        }
    }

    if (!kmers.empty()) {
        if (count_kmers) {
            for (auto& kmer : kmers) {
                cout << kmer << "\t" << vindex->approx_size_of_kmer_matches(kmer) << endl;
            }
        } else if (kmer_table) {
            for (auto& kmer : kmers) {
                map<string, vector<pair<int64_t, int32_t> > > positions;
                vindex->get_kmer_positions(kmer, positions);
                for (auto& k : positions) {
                    for (auto& p : k.second) {
                        cout << k.first << "\t" << p.first << "\t" << p.second << endl;
                    }
                }
            }
        } else {
            vector<VG> graphs;
            for (auto& kmer : kmers) {
                VG g;
                vindex->get_kmer_subgraph(kmer, g);
                if (context_size > 0) {
                    vindex->expand_context(g, context_size);
                }
                graphs.push_back(g);
            }

            VG result_graph;
            for (auto& graph : graphs) {
                // Allow duplicate nodes and edges (from multiple kmers); silently collapse them.
                result_graph.extend(graph);
            }
            result_graph.remove_orphan_edges();
            result_graph.serialize_to_ostream(cout);
        }
    }

    if (vindex) delete vindex;

    return 0;

}

void help_align(char** argv) {
    cerr << "usage: " << argv[0] << " align [options] <graph.vg> >alignments.gam" << endl
         << "options:" << endl
         << "    -s, --sequence STR    align a string to the graph in graph.vg using partial order alignment" << endl
         << "    -Q, --seq-name STR    name the sequence using this value" << endl
         << "    -j, --json            output alignments in JSON format (default GAM)" << endl
         << "    -m, --match N         use this match score (default: 1)" << endl
         << "    -M, --mismatch N      use this mismatch penalty (default: 4)" << endl
         << "    -g, --gap-open N      use this gap open penalty (default: 6)" << endl
         << "    -e, --gap-extend N    use this gap extension penalty (default: 1)" << endl
         << "    -T, --full-l-bonus N  provide this bonus for alignments that are full length (default: 5)" << endl
         << "    -b, --banded-global   use the banded global alignment algorithm" << endl
         << "    -p, --pinned          pin the (local) alignment traceback to the optimal edge of the graph" << endl
         << "    -L, --pin-left        pin the first rather than last bases of the graph and sequence" << endl
         << "    -D, --debug           print out score matrices and other debugging info" << endl
         << "options:" << endl
         << "    -s, --sequence STR    align a string to the graph in graph.vg using partial order alignment" << endl
         << "    -Q, --seq-name STR    name the sequence using this value" << endl
         << "    -r, --reference STR   don't use an input graph--- run SSW alignment between -s and -r" << endl
         << "    -j, --json            output alignments in JSON format (default GAM)" << endl;
}

int main_align(int argc, char** argv) {

    string seq;
    string seq_name;

    if (argc == 2) {
        help_align(argv);
        return 1;
    }

    bool print_cigar = false;
    bool output_json = false;
    int match = 1;
    int mismatch = 4;
    int gap_open = 6;
    int gap_extend = 1;
    int full_length_bonus = 5;
    string ref_seq;
    bool debug = false;
    bool banded_global = false;
    bool pinned_alignment = false;
    bool pin_left = false;

    int c;
    optind = 2; // force optind past command positional argument
    while (true) {
        static struct option long_options[] =
        {
            /* These options set a flag. */
            //{"verbose", no_argument,       &verbose_flag, 1},
            {"sequence", required_argument, 0, 's'},
            {"seq-name", no_argument, 0, 'Q'},
            {"json", no_argument, 0, 'j'},
            {"match", required_argument, 0, 'm'},
            {"mismatch", required_argument, 0, 'M'},
            {"gap-open", required_argument, 0, 'g'},
            {"gap-extend", required_argument, 0, 'e'},
            {"reference", required_argument, 0, 'r'},
            {"debug", no_argument, 0, 'D'},
            {"banded-global", no_argument, 0, 'b'},
            {"full-l-bonus", required_argument, 0, 'T'},
            {"pinned", no_argument, 0, 'p'},
            {"pinned-left", no_argument, 0, 'L'},
            {0, 0, 0, 0}
        };

        int option_index = 0;
        c = getopt_long (argc, argv, "s:jhQ:m:M:g:e:Dr:F:O:bT:pL",
                long_options, &option_index);

        /* Detect the end of the options. */
        if (c == -1)
            break;

        switch (c)
        {
        case 's':
            seq = optarg;
            break;

        case 'Q':
            seq_name = optarg;
            break;

        case 'j':
            output_json = true;
            break;

        case 'm':
            match = atoi(optarg);
            break;

        case 'M':
            mismatch = atoi(optarg);
            break;

        case 'g':
            gap_open = atoi(optarg);
            break;

        case 'e':
            gap_extend = atoi(optarg);
            break;

        case 'T':
            full_length_bonus = atoi(optarg);
            break;

        case 'r':
            ref_seq = optarg;
            break;

        case 'D':
            debug = true;
            break;

        case 'b':
            banded_global = true;
            break;

        case 'p':
            pinned_alignment = true;
            break;

        case 'L':
            pin_left = true;
            break;

        case 'h':
        case '?':
            /* getopt_long already printed an error message. */
            help_align(argv);
            exit(1);
            break;

        default:
            abort ();
        }
    }

    VG* graph = nullptr;
    if (ref_seq.empty()) {
        // Only look at a filename if we don't have an explicit reference
        // sequence.
        get_input_file(optind, argc, argv, [&](istream& in) {
            graph = new VG(in);
        });
    }
    
    Alignment alignment;
    if (!ref_seq.empty()) {
        SSWAligner ssw = SSWAligner(match, mismatch, gap_open, gap_extend);
        alignment = ssw.align(seq, ref_seq);
    } else {
        Aligner aligner = Aligner(match, mismatch, gap_open, gap_extend);
        alignment = graph->align(seq, &aligner, 0, pinned_alignment, pin_left, full_length_bonus,
            banded_global, 0, max(seq.size(), graph->length()), debug);
    }

    if (!seq_name.empty()) {
        alignment.set_name(seq_name);
    }

    if (output_json) {
        cout << pb2json(alignment) << endl;
    } else {
        function<Alignment(uint64_t)> lambda =
            [&alignment] (uint64_t n) {
                return alignment;
            };
        stream::write(cout, 1, lambda);
    }

    if (graph != nullptr) {
        delete graph;
    }

    return 0;

}

void help_map(char** argv) {
    cerr << "usage: " << argv[0] << " map [options] <graph.vg> >alignments.vga" << endl
         << "options:" << endl
         << "    -d, --db-name DIR     use this db (defaults to <graph>.vg.index/)" << endl
         << "                          A graph is not required. But GCSA/xg take precedence if available." << endl
         << "    -x, --xg-name FILE    use this xg index (defaults to <graph>.vg.xg)" << endl
         << "    -g, --gcsa-name FILE  use this GCSA2 index (defaults to <graph>" << gcsa::GCSA::EXTENSION << ")" << endl
         << "input:" << endl
         << "    -s, --sequence STR    align a string to the graph in graph.vg using partial order alignment" << endl
         << "    -I, --quality STR     Phred+33 base quality of sequence (for base quality adjusted alignment)" << endl
         << "    -Q, --seq-name STR    name the sequence using this value (for graph modification with new named paths)" << endl
         << "    -r, --reads FILE      take reads (one per line) from FILE, write alignments to stdout" << endl
         << "    -b, --hts-input FILE  align reads from htslib-compatible FILE (BAM/CRAM/SAM) stdin (-), alignments to stdout" << endl
         << "    -G, --gam-input FILE  realign GAM input" << endl
         << "    -K, --keep-secondary  produce alignments for secondary input alignments in addition to primary ones" << endl
         << "    -f, --fastq FILE      input fastq (possibly compressed), two are allowed, one for each mate" << endl
         << "    -i, --interleaved     fastq is interleaved paired-ended" << endl
         << "    -N, --sample NAME     for --reads input, add this sample" << endl
         << "    -R, --read-group NAME for --reads input, add this read group" << endl
         << "output:" << endl
         << "    -J, --output-json     output JSON rather than an alignment stream (helpful for debugging)" << endl
         << "    -Z, --buffer-size N   buffer this many alignments together before outputting in GAM (default: 100)" << endl
         << "    -w, --compare         consider GAM input (-G) as truth, table of name, overlap with truth, identity, score, mapqual" << endl
         << "    -D, --debug           print debugging information about alignment to stderr" << endl
         << "local alignment parameters:" << endl
         << "    -q, --match N         use this match score (default: 1)" << endl
         << "    -z, --mismatch N      use this mismatch penalty (default: 4)" << endl
         << "    -o, --gap-open N      use this gap open penalty (default: 6)" << endl
         << "    -y, --gap-extend N    use this gap extension penalty (default: 1)" << endl
         << "    -T, --full-l-bonus N  the full-length alignment bonus (default: 5)" << endl
         << "    -1, --qual-adjust     perform base quality adjusted alignments (requires base quality input)" << endl
         << "paired end alignment parameters:" << endl
         << "    -W, --fragment m:μ:σ:o:d  fragment length distribution specification to use in paired mapping (default: 1e4:0:0:0:1)" << endl
         << "                              max, mean, stdev, orientation (1=same, 0=flip), direction (1=forward, 0=backward)" << endl
         << "    -2, --fragment-sigma N    calculate fragment size as mean(buf)+sd(buf)*N where buf is the buffer of perfect pairs we use (default: 10e)" << endl
         << "    -p, --pair-window N       maximum distance between properly paired reads in node ID space" << endl
         << "    -u, --extra-multimaps N   examine N extra mappings looking for a consistent read pairing (default: 100)" << endl
         << "    -U, --always-rescue       rescue each imperfectly-mapped read in a pair off the other" << endl
         << "    -O, --top-pairs-only      only produce paired alignments if both sides of the pair are top-scoring individually" << endl
         << "generic mapping parameters:" << endl
         << "    -B, --band-width N        for very long sequences, align in chunks then merge paths, no mapping quality (default 1000bp)" << endl
         << "    -P, --min-identity N      accept alignment only if the alignment identity to ref is >= N (default: 0)" << endl
         << "    -n, --context-depth N     follow this many edges out from each thread for alignment (default: 7)" << endl
         << "    -M, --max-multimaps N     produce up to N alignments for each read (default: 1)" << endl
         << "    -3, --softclip-trig N     trigger graph extension and realignment when either end has softclips (default: 0)" << endl
         << "    -m, --hit-max N           ignore kmers or MEMs who have >N hits in our index (default: 10000)" << endl
         << "    -c, --clusters N          use at most the largest N ordered clusters of the kmer graph for alignment (default: all)" << endl
         << "    -C, --cluster-min N       require at least this many kmer hits in a cluster to attempt alignment (default: 1)" << endl
         << "    -H, --max-target-x N      skip cluster subgraphs with length > N*read_length (default: 100; unset: 0)" << endl
         << "    -e, --thread-ex N         grab this many nodes in id space around each thread for alignment (default: 10)" << endl
         << "    -t, --threads N           number of threads to use" << endl
         << "    -X, --accept-identity N   accept early alignment if the normalized alignment score is >= N and -F or -G is set" << endl
         << "    -A, --max-attempts N      try to improve sensitivity and align this many times (default: 7)" << endl
         << "    -v  --map-qual-method OPT mapping quality method: 0 - none, 1 - fast approximation, 2 - exact (default 1)" << endl
         << "    -4, --no-cluster-mq       exclude the cluster-based component of the mapping quality" << endl
         << "    -S, --sens-step N         decrease maximum MEM size or kmer size by N bp until alignment succeeds (default: 0/off)" << endl
         << "maximal exact match (MEM) mapper:" << endl
         << "  This algorithm is used when --kmer-size is not specified and a GCSA index is given" << endl
         << "    -L, --min-mem-length N   ignore MEMs shorter than this length (default: estimated minimum where [-F] of hits are by chance)" << endl
         << "    -F, --chance-match N     set the minimum MEM length so ~ this fraction of min-length hits will by by chance (default: 0.05)" << endl
         << "    -Y, --max-mem-length N   ignore MEMs longer than this length by stopping backward search (default: 0/unset)" << endl
         << "    -V, --mem-reseed N       reseed SMEMs longer than this length to find non-supermaximal MEMs inside them" << endl
<<<<<<< HEAD
         << "                             set to -1 to estimate as 2x min mem length (default: 0/unset)" << endl
=======
         << "                             set to -1 to estimate as 2x min mem length (default: -1/estimated)" << endl
         << "    -7, --min-cluster-length N  require this much sequence in a cluster to consider it" << endl
         << "                             set to -1 to estimate as 2.5x min mem length (default: -1/estimated)" << endl
>>>>>>> ed01a1a1
         << "    -6, --fast-reseed        use fast SMEM reseeding" << endl
         << "    -a, --id-clustering      use id clustering to drive the mapper, rather than MEM-threading" << endl
         << "    -5, --unsmoothly         don't smooth alignments after patching" << endl
         << "kmer-based mapper:" << endl
         << "  This algorithm is used  when --kmer-size is specified or a rocksdb index is given" << endl
         << "    -k, --kmer-size N     use this kmer size, it must be < kmer size in db (default: from index)" << endl
         << "    -j, --kmer-stride N   step distance between succesive kmers to use for seeding (default: kmer size)" << endl
         << "    -E, --min-kmer-entropy N  require shannon entropy of this in order to use kmer (default: no limit)" << endl
         << "    -l, --kmer-min N      give up aligning if kmer size gets below this threshold (default: 8)" << endl;
}

int main_map(int argc, char** argv) {

    if (argc == 2) {
        help_map(argv);
        return 1;
    }
    
    string seq;
    string qual;
    string seq_name;
    string db_name;
    string xg_name;
    string gcsa_name;
    int kmer_size = 0;
    int kmer_stride = 0;
    int sens_step = 0;
    int best_clusters = 0;
    int cluster_min = 1;
    int max_attempts = 7;
    string read_file;
    string hts_file;
    bool keep_secondary = false;
    int hit_max = 10000;
    int max_multimaps = 1;
    int thread_count = 1;
    int thread_ex = 10;
    int context_depth = 7;
    bool output_json = false;
    bool debug = false;
    bool prefer_forward = false;
    bool greedy_accept = false;
    float min_score = 0;
    string sample_name;
    string read_group;
    string fastq1, fastq2;
    bool interleaved_input = false;
    int pair_window = 64; // ~11bp/node
    int band_width = 1000; // anything > 1000bp sequences is difficult to align efficiently
    bool try_both_mates_first = false;
    bool always_rescue = false;
    bool top_pairs_only = false;
    float min_kmer_entropy = 0;
    float accept_identity = 0;
    size_t kmer_min = 8;
    int softclip_threshold = 0;
    int max_mem_length = 0;
    int min_mem_length = -1;
    int min_cluster_length = -1;
    float random_match_chance = 0.05;
    int mem_reseed_length = -1;
    bool mem_threading = true;
    int max_target_factor = 100;
    int buffer_size = 100;
    int match = 1;
    int mismatch = 4;
    int gap_open = 6;
    int gap_extend = 1;
    int full_length_bonus = 5;
    bool qual_adjust_alignments = false;
    int extra_multimaps = 100;
    int max_mapping_quality = 60;
    int method_code = 1;
    string gam_input;
    bool compare_gam = false;
    int fragment_max = 1e4;
    double fragment_mean = 0;
    double fragment_stdev = 0;
    double fragment_sigma = 10;
    bool fragment_orientation = false;
    bool fragment_direction = true;
    bool use_cluster_mq = true;
    float chance_match = 0.05;
    bool smooth_alignments = true;
    bool use_fast_reseed = false;

    int c;
    optind = 2; // force optind past command positional argument
    while (true) {
        static struct option long_options[] =

            {
                /* These options set a flag. */
                //{"verbose", no_argument,       &verbose_flag, 1},
                {"sequence", required_argument, 0, 's'},
                {"quality", required_argument, 0, 'I'},
                {"seq-name", required_argument, 0, 'Q'},
                {"db-name", required_argument, 0, 'd'},
                {"xg-name", required_argument, 0, 'x'},
                {"gcsa-name", required_argument, 0, 'g'},
                {"kmer-stride", required_argument, 0, 'j'},
                {"kmer-size", required_argument, 0, 'k'},
                {"min-kmer-entropy", required_argument, 0, 'E'},
                {"clusters", required_argument, 0, 'c'},
                {"cluster-min", required_argument, 0, 'C'},
                {"max-attempts", required_argument, 0, 'A'},
                {"reads", required_argument, 0, 'r'},
                {"sample", required_argument, 0, 'N'},
                {"read-group", required_argument, 0, 'R'},
                {"hit-max", required_argument, 0, 'm'},
                {"max-multimaps", required_argument, 0, 'M'},
                {"threads", required_argument, 0, 't'},
                {"gam-input", required_argument, 0, 'G'},
                {"accept-identity", required_argument, 0, 'X'},
                {"sens-step", required_argument, 0, 'S'},
                {"thread-ex", required_argument, 0, 'e'},
                {"context-depth", required_argument, 0, 'n'},
                {"output-json", no_argument, 0, 'J'},
                {"hts-input", required_argument, 0, 'b'},
                {"keep-secondary", no_argument, 0, 'K'},
                {"fastq", required_argument, 0, 'f'},
                {"interleaved", no_argument, 0, 'i'},
                {"pair-window", required_argument, 0, 'p'},
                {"band-width", required_argument, 0, 'B'},
                {"min-identity", required_argument, 0, 'P'},
                {"always-rescue", no_argument, 0, 'U'},
                {"top-pairs-only", no_argument, 0, 'O'},
                {"kmer-min", required_argument, 0, 'l'},
                {"softclip-trig", required_argument, 0, '3'},
                {"debug", no_argument, 0, 'D'},
                {"min-mem-length", required_argument, 0, 'L'},
                {"max-mem-length", required_argument, 0, 'Y'},
                {"mem-reseed", required_argument, 0, 'V'},
                {"min-cluster-length", required_argument, 0, '7'},
                {"fast-reseed", no_argument, 0, '6'},
                {"id-clustering", no_argument, 0, 'a'},
                {"max-target-x", required_argument, 0, 'H'},
                {"buffer-size", required_argument, 0, 'Z'},
                {"match", required_argument, 0, 'q'},
                {"mismatch", required_argument, 0, 'z'},
                {"gap-open", required_argument, 0, 'o'},
                {"gap-extend", required_argument, 0, 'y'},
                {"qual-adjust", no_argument, 0, '1'},
                {"extra-multimaps", required_argument, 0, 'u'},
                {"map-qual-method", required_argument, 0, 'v'},
                {"compare", no_argument, 0, 'w'},
                {"fragment", required_argument, 0, 'W'},
                {"fragment-sigma", required_argument, 0, '2'},
                {"full-l-bonus", required_argument, 0, 'T'},
                {"no-cluster-mq", no_argument, 0, '4'},
                {"chance-match", required_argument, 0, 'F'},
                {"unsmoothly", no_argument, 0, '5'},
                {0, 0, 0, 0}
            };

        int option_index = 0;
        c = getopt_long (argc, argv, "s:I:j:hd:x:g:c:r:m:k:M:t:DX:F:S:Jb:KR:N:if:p:B:h:G:C:A:E:Q:n:P:UOl:e:T:L:Y:H:Z:q:z:o:y:1u:v:wW:a2:3:V:4567:",
                         long_options, &option_index);


        /* Detect the end of the options. */
        if (c == -1)
            break;

        switch (c)
        {
        case 's':
            seq = optarg;
            break;

        case 'I':
            qual = string_quality_char_to_short(string(optarg));
                break;

        case 'd':
            db_name = optarg;
            break;

        case 'x':
            xg_name = optarg;
            break;

        case 'g':
            gcsa_name = optarg;
            break;

        case 'j':
            kmer_stride = atoi(optarg);
            break;

        case 'Q':
            seq_name = optarg;
            break;

        case 'S':
            sens_step = atoi(optarg);
            break;

        case 'c':
            best_clusters = atoi(optarg);
            break;

        case 'C':
            cluster_min = atoi(optarg);
            break;

        case 'E':
            min_kmer_entropy = atof(optarg);
            break;

        case 'A':
            max_attempts = atoi(optarg);
            break;
        case 'm':
            hit_max = atoi(optarg);
            break;

        case 'M':
            max_multimaps = atoi(optarg);
            break;
        case 'k':
            kmer_size = atoi(optarg);
            break;

        case 'e':
            thread_ex = atoi(optarg);
            break;

        case 'n':
            context_depth = atoi(optarg);
            break;

        case 'T':
            full_length_bonus = atoi(optarg);
            break;

        case '3':
            softclip_threshold = atoi(optarg);
            break;

        case 'r':
            read_file = optarg;
            break;

        case 'R':
            read_group = optarg;
            break;

        case 'N':
            sample_name = optarg;
            break;

        case 'b':
            hts_file = optarg;
            break;

        case 'K':
            keep_secondary = true;
            break;

        case 'f':
            if (fastq1.empty()) fastq1 = optarg;
            else if (fastq2.empty()) fastq2 = optarg;
            else { cerr << "[vg map] error: more than two fastqs specified" << endl; exit(1); }
            break;

        case 'i':
            interleaved_input = true;
            break;

        case 'p':
            pair_window = atoi(optarg);
            break;

        case 't':
            omp_set_num_threads(atoi(optarg));
            break;

        case 'D':
            debug = true;
            break;

        case 'F':
            chance_match = atof(optarg);
            break;

        case 'G':
            gam_input = optarg;
            break;

        case 'X':
            accept_identity = atof(optarg);
            greedy_accept = true;
            break;

        case 'J':
            output_json = true;
            break;

        case 'B':
            band_width = atoi(optarg);
            break;

        case 'P':
            min_score = atof(optarg);
            break;

        case 'U':
            always_rescue = true;
            break;

        case 'O':
            top_pairs_only = true;
            break;            
            
        case 'l':
            kmer_min = atoi(optarg);
            break;

        case 'L':
            min_mem_length = atoi(optarg);
            break;

        case 'Y':
            max_mem_length = atoi(optarg);
            break;

        case 'V':
            mem_reseed_length = atoi(optarg);
            break;

        case '7':
            min_cluster_length = atoi(optarg);
            break;

        case '6':
            use_fast_reseed = true;
            break;

        case 'a':
            mem_threading = false;
            break;

        case 'H':
            max_target_factor = atoi(optarg);
            break;

        case 'Z':
            buffer_size = atoi(optarg);
            break;

        case 'q':
            match = atoi(optarg);
            break;

        case 'z':
            mismatch = atoi(optarg);
            break;

        case 'o':
            gap_open = atoi(optarg);
            break;

        case 'y':
            gap_extend = atoi(optarg);
            break;

        case '1':
            qual_adjust_alignments = true;
            break;

        case 'u':
            extra_multimaps = atoi(optarg);
            break;

        case '4':
            use_cluster_mq = false;
            break;

        case '5':
            smooth_alignments = false;
            break;

        case 'v':
            method_code = atoi(optarg);
            break;

        case 'w':
            compare_gam = true;
            output_json = true;
            break;

        case 'W':
        {
            vector<string> parts = split_delims(string(optarg), ":");
            if (parts.size() == 1) {
                convert(parts[0], fragment_max);
            } else if (parts.size() == 5) {
                convert(parts[0], fragment_max);
                convert(parts[1], fragment_mean);
                convert(parts[2], fragment_stdev);
                convert(parts[3], fragment_orientation);
                convert(parts[4], fragment_direction);
            } else {
                cerr << "error [vg map] expected five :-delimited numbers to --fragment" << endl;
                return 1;
            }
        }
        break;

        case '2':
            fragment_sigma = atof(optarg);
            break;

        case 'h':
        case '?':
            /* getopt_long already printed an error message. */
            help_map(argv);
            exit(1);
            break;


            default:
                abort ();
        }
    }

    if (seq.empty() && read_file.empty() && hts_file.empty() && fastq1.empty() && gam_input.empty()) {
        cerr << "error:[vg map] A sequence or read file is required when mapping." << endl;
        return 1;
    }

    if (!qual.empty() && (seq.length() != qual.length())) {
        cerr << "error:[vg map] Sequence and base quality string must be the same length." << endl;
        return 1;
    }

    if (qual_adjust_alignments && ((fastq1.empty() && hts_file.empty() && qual.empty()) // must have some quality input
                                   || (!seq.empty() && qual.empty())                    // can't provide sequence without quality
                                   || !read_file.empty()))                              // can't provide sequence list without qualities
    {
        cerr << "error:[vg map] Quality adjusted alignments require base quality scores for all sequences." << endl;
        return 1;
    }
    // note: still possible that hts file types don't have quality, but have to check the file to know

    if (use_fast_reseed && !mem_reseed_length) {
        cerr << "warning:[vg map] Fast MEM reseed option is ignored when reseeding is turned off. Use --mem-reseed to turn on reseeding." << endl;
    }
    
    MappingQualityMethod mapping_quality_method;
    if (method_code == 0) {
        mapping_quality_method = None;
    }
    else if (method_code == 1) {
        mapping_quality_method = Approx;
    }
    else if (method_code == 2) {
        mapping_quality_method = Exact;
    }
    else {
        cerr << "error:[vg map] unrecognized mapping quality method command line arg '" << method_code << "'" << endl;
        return 1;
    }


    string file_name;
    if (optind < argc) {
        file_name = get_input_file_name(optind, argc, argv);
    }

    if (gcsa_name.empty() && !file_name.empty()) {
        gcsa_name = file_name + gcsa::GCSA::EXTENSION;
    }

    if (xg_name.empty() && !file_name.empty()) {
        xg_name = file_name + ".xg";
    }

    if (db_name.empty() && !file_name.empty()) {
        db_name = file_name + ".index";
    }

    // Configure GCSA2 verbosity so it doesn't spit out loads of extra info
    gcsa::Verbosity::set(gcsa::Verbosity::SILENT);
    
    // Configure its temp directory to the system temp directory
    gcsa::TempFile::setDirectory(find_temp_dir());

    // Load up our indexes.
    xg::XG* xindex = nullptr;
    gcsa::GCSA* gcsa = nullptr;
    gcsa::LCPArray* lcp = nullptr;

    // We try opening the file, and then see if it worked
    ifstream xg_stream(xg_name);

    if(xg_stream) {
        // We have an xg index!
        if(debug) {
            cerr << "Loading xg index " << xg_name << "..." << endl;
        }
        xindex = new xg::XG(xg_stream);
    }

    ifstream gcsa_stream(gcsa_name);
    if(gcsa_stream) {
        // We have a GCSA index too!
        if(debug) {
            cerr << "Loading GCSA2 index " << gcsa_name << "..." << endl;
        }
        gcsa = new gcsa::GCSA();
        gcsa->load(gcsa_stream);
    }

    string lcp_name = gcsa_name + ".lcp";
    ifstream lcp_stream(lcp_name);
    if (lcp_stream) {
        if(debug) {
            cerr << "Loading LCP index " << gcsa_name << "..." << endl;
        }
        lcp = new gcsa::LCPArray();
        lcp->load(lcp_stream);
    }

    Index* idx = nullptr;

    if(!xindex || !gcsa) {
        // We only need a Rocksdb index if we don't have the others.
        if(debug) {
            cerr << "Loading RocksDB index " << db_name << "..." << endl;
        }
        idx = new Index();
        idx->open_read_only(db_name);
    }

    thread_count = get_thread_count();

    vector<Mapper*> mapper;
    mapper.resize(thread_count);
    vector<vector<Alignment> > output_buffer;
    output_buffer.resize(thread_count);

    // We have one function to dump alignments into
    // Make sure to flush the buffer at the end of the program!
    auto output_alignments = [&output_buffer, &output_json, &buffer_size](vector<Alignment>& alignments) {
        // for(auto& alignment : alignments){
        //     cerr << "This is in output_alignments" << alignment.DebugString() << endl;
        // }

        if (output_json) {
            // If we want to convert to JSON, convert them all to JSON and dump them to cout.
            for(auto& alignment : alignments) {
                string json = pb2json(alignment);
#pragma omp critical (cout)
                cout << json << "\n";
            }
        } else {
            // Otherwise write them through the buffer for our thread
            int tid = omp_get_thread_num();
            auto& output_buf = output_buffer[tid];

            // Copy all the alignments over to the output buffer
            copy(alignments.begin(), alignments.end(), back_inserter(output_buf));

            stream::write_buffered(cout, output_buf, buffer_size);
        }
    };

    for (int i = 0; i < thread_count; ++i) {
        Mapper* m;
        if(xindex && gcsa && lcp) {
            // We have the xg and GCSA indexes, so use them
            m = new Mapper(xindex, gcsa, lcp);
        } else {
            // Use the Rocksdb index and maybe the GCSA one
            m = new Mapper(idx, gcsa);
        }
        m->best_clusters = best_clusters;
        m->hit_max = hit_max;
        m->max_multimaps = max_multimaps;
        m->debug = debug;
        m->accept_identity = accept_identity;
        m->kmer_sensitivity_step = sens_step;
        m->prefer_forward = prefer_forward;
        m->greedy_accept = greedy_accept;
        m->thread_extension = thread_ex;
        m->cluster_min = cluster_min;
        m->context_depth = context_depth;
        m->max_attempts = max_attempts;
        m->min_kmer_entropy = min_kmer_entropy;
        m->kmer_min = kmer_min;
        m->min_identity = min_score;
        m->softclip_threshold = softclip_threshold;
        m->min_mem_length = (min_mem_length > 0 ? min_mem_length
                             : m->random_match_length(chance_match));
        m->mem_reseed_length = (mem_reseed_length > 0 ? mem_reseed_length
                                : (mem_reseed_length == 0 ? 0
<<<<<<< HEAD
                                   : 2 * m->min_mem_length));
=======
                                   : round(2 * m->min_mem_length)));
        m->min_cluster_length = (min_cluster_length > 0 ? min_cluster_length
                                 : (min_cluster_length == 0 ? 0
                                    : round(2 * m->min_mem_length)));
>>>>>>> ed01a1a1
        if (debug && i == 0) {
            cerr << "[vg map] : min_mem_length = " << m->min_mem_length
                 << ", mem_reseed_length = " << m->mem_reseed_length
                 << ", min_cluster_length = " << m->min_cluster_length << endl;
        }
        m->fast_reseed = use_fast_reseed;
        m->mem_threading = mem_threading;
        m->max_target_factor = max_target_factor;
        m->set_alignment_scores(match, mismatch, gap_open, gap_extend);
        m->adjust_alignments_for_base_quality = qual_adjust_alignments;
        m->extra_multimaps = extra_multimaps;
        m->mapping_quality_method = mapping_quality_method;
        m->always_rescue = always_rescue;
        m->fragment_max = fragment_max;
        m->fragment_sigma = fragment_sigma;
        if (fragment_mean) {
            m->fragment_size = fragment_max;
            m->cached_fragment_length_mean = fragment_mean;
            m->cached_fragment_length_stdev = fragment_stdev;
            m->cached_fragment_orientation = fragment_orientation;
            m->cached_fragment_direction = fragment_direction;
        }
        m->full_length_alignment_bonus = full_length_bonus;
        m->max_mapping_quality = max_mapping_quality;
        m->use_cluster_mq = use_cluster_mq;
        m->smooth_alignments = smooth_alignments;
        mapper[i] = m;
    }

    if (!seq.empty()) {
        int tid = omp_get_thread_num();

        Alignment unaligned;
        unaligned.set_sequence(seq);

        if (!qual.empty()) {
            unaligned.set_quality(qual);
        }

        vector<Alignment> alignments = mapper[tid]->align_multi(unaligned, kmer_size, kmer_stride, max_mem_length, band_width);
        if(alignments.size() == 0) {
            // If we didn't have any alignments, report the unaligned alignment
            alignments.push_back(unaligned);
        }


        for(auto& alignment : alignments) {
            if (!sample_name.empty()) alignment.set_sample_name(sample_name);
            if (!read_group.empty()) alignment.set_read_group(read_group);
            if (!seq_name.empty()) alignment.set_name(seq_name);
        }

        // Output the alignments in JSON or protobuf as appropriate.
        output_alignments(alignments);
    }

    if (!read_file.empty()) {
        ifstream in(read_file);
        bool more_data = in.good();
#pragma omp parallel shared(in)
        {
            string line;
            int tid = omp_get_thread_num();
            while (in.good()) {
                line.clear();
#pragma omp critical (readq)
                {
                    std::getline(in,line);
                }
                if (!line.empty()) {
                    // Make an alignment
                    Alignment unaligned;
                    unaligned.set_sequence(line);

                    vector<Alignment> alignments = mapper[tid]->align_multi(unaligned, kmer_size, kmer_stride, max_mem_length, band_width);
                    if(alignments.empty()) {
                        alignments.push_back(unaligned);
                    }

                    for(auto& alignment : alignments) {
                        // Set the alignment metadata
                        if (!sample_name.empty()) alignment.set_sample_name(sample_name);
                        if (!read_group.empty()) alignment.set_read_group(read_group);
                    }


                    // Output the alignments in JSON or protobuf as appropriate.
                    output_alignments(alignments);
                }
            }
        }
    }

    if (!hts_file.empty()) {
        function<void(Alignment&)> lambda =
            [&mapper,
             &output_alignments,
             &keep_secondary,
             &kmer_size,
             &kmer_stride,
             &max_mem_length,
             &band_width]
                (Alignment& alignment) {

                    if(alignment.is_secondary() && !keep_secondary) {
                        // Skip over secondary alignments in the input; we don't want several output mappings for each input *mapping*.
                        return;
                    }

                    int tid = omp_get_thread_num();
                    vector<Alignment> alignments = mapper[tid]->align_multi(alignment, kmer_size, kmer_stride, max_mem_length, band_width);
                    if(alignments.empty()) {
                        alignments.push_back(alignment);
                    }

                    // Output the alignments in JSON or protobuf as appropriate.
                    output_alignments(alignments);
                };
        // run
        hts_for_each_parallel(hts_file, lambda);
    }

    if (!fastq1.empty()) {
        if (interleaved_input) {
            // paired interleaved
            auto output_func = [&output_alignments,
                                &compare_gam]
                (Alignment& aln1,
                 Alignment& aln2,
                 pair<vector<Alignment>, vector<Alignment>>& alnp) {
                // Output the alignments in JSON or protobuf as appropriate.
                output_alignments(alnp.first);
                output_alignments(alnp.second);
            };
            function<void(Alignment&,Alignment&)> lambda =
                [&mapper,
                 &output_alignments,
                 &keep_secondary,
                 &kmer_size,
                 &kmer_stride,
                 &max_mem_length,
                 &band_width,
                 &pair_window,
                 &top_pairs_only,
                 &output_func](Alignment& aln1, Alignment& aln2) {
                auto our_mapper = mapper[omp_get_thread_num()];
                bool queued_resolve_later = false;
                auto alnp = our_mapper->align_paired_multi(aln1, aln2, queued_resolve_later, kmer_size, kmer_stride, max_mem_length, band_width, pair_window, top_pairs_only, false);
                if (!queued_resolve_later) {
                    output_func(aln1, aln2, alnp);
                    // check if we should try to align the queued alignments
                    if (our_mapper->fragment_size != 0
                        && !our_mapper->imperfect_pairs_to_retry.empty()) {
                        int i = 0;
                        for (auto p : our_mapper->imperfect_pairs_to_retry) {
                            auto alnp = our_mapper->align_paired_multi(p.first, p.second,
                                                                       queued_resolve_later, kmer_size,
                                                                       kmer_stride, max_mem_length,
                                                                       band_width, pair_window,
                                                                       top_pairs_only, true);
                            output_func(p.first, p.second, alnp);
                        }
                        our_mapper->imperfect_pairs_to_retry.clear();
                    }
                }
            };
            fastq_paired_interleaved_for_each_parallel(fastq1, lambda);
#pragma omp parallel
            { // clean up buffered alignments that weren't perfect
                auto our_mapper = mapper[omp_get_thread_num()];
                // if we haven't yet computed these, assume we couldn't get an estimate for fragment size
                our_mapper->fragment_size = fragment_max;
                for (auto p : our_mapper->imperfect_pairs_to_retry) {
                    bool queued_resolve_later = false;
                    auto alnp = our_mapper->align_paired_multi(p.first, p.second,
                                                               queued_resolve_later, kmer_size,
                                                               kmer_stride, max_mem_length,
                                                               band_width, pair_window,
                                                               top_pairs_only, true);
                    output_func(p.first, p.second, alnp);
                }
                our_mapper->imperfect_pairs_to_retry.clear();
            }
        } else if (fastq2.empty()) {
            // single
            function<void(Alignment&)> lambda =
                [&mapper,
                 &output_alignments,
                 &kmer_size,
                 &kmer_stride,
                 &max_mem_length,
                 &band_width]
                    (Alignment& alignment) {

                        int tid = omp_get_thread_num();
                        vector<Alignment> alignments = mapper[tid]->align_multi(alignment, kmer_size, kmer_stride, max_mem_length, band_width);

                        if(alignments.empty()) {
                            // Make sure we have a "no alignment" alignment
                            alignments.push_back(alignment);
                        }

                        //cerr << "This is just before output_alignments" << alignment.DebugString() << endl;
                        output_alignments(alignments);
                    };
            fastq_unpaired_for_each_parallel(fastq1, lambda);
        } else {
            // paired two-file
            auto output_func = [&output_alignments]
                (Alignment& aln1,
                 Alignment& aln2,
                 pair<vector<Alignment>, vector<Alignment>>& alnp) {
                // Make sure we have unaligned "alignments" for things that don't align.
                // Output the alignments in JSON or protobuf as appropriate.
                output_alignments(alnp.first);
                output_alignments(alnp.second);
            };
            function<void(Alignment&,Alignment&)> lambda =
                [&mapper,
                 &output_alignments,
                 &keep_secondary,
                 &kmer_size,
                 &kmer_stride,
                 &max_mem_length,
                 &band_width,
                 &pair_window,
                 &top_pairs_only,
                 &output_func](Alignment& aln1, Alignment& aln2) {
                auto our_mapper = mapper[omp_get_thread_num()];
                bool queued_resolve_later = false;
                auto alnp = our_mapper->align_paired_multi(aln1, aln2, queued_resolve_later, kmer_size, kmer_stride, max_mem_length, band_width, pair_window, top_pairs_only, false);
                if (!queued_resolve_later) {
                    output_func(aln1, aln2, alnp);
                    // check if we should try to align the queued alignments
                    if (our_mapper->fragment_size != 0
                        && !our_mapper->imperfect_pairs_to_retry.empty()) {
                        int i = 0;
                        for (auto p : our_mapper->imperfect_pairs_to_retry) {
                            auto alnp = our_mapper->align_paired_multi(p.first, p.second,
                                                                       queued_resolve_later, kmer_size,
                                                                       kmer_stride, max_mem_length,
                                                                       band_width, pair_window,
                                                                       top_pairs_only, true);
                            output_func(p.first, p.second, alnp);
                        }
                        our_mapper->imperfect_pairs_to_retry.clear();
                    }
                }
            };
            fastq_paired_two_files_for_each_parallel(fastq1, fastq2, lambda);
#pragma omp parallel
            {
                auto our_mapper = mapper[omp_get_thread_num()];
                our_mapper->fragment_size = fragment_max;
                for (auto p : our_mapper->imperfect_pairs_to_retry) {
                    bool queued_resolve_later = false;
                    auto alnp = our_mapper->align_paired_multi(p.first, p.second,
                                                               queued_resolve_later, kmer_size,
                                                               kmer_stride, max_mem_length,
                                                               band_width, pair_window,
                                                               top_pairs_only, true);
                    output_func(p.first, p.second, alnp);
                }
                our_mapper->imperfect_pairs_to_retry.clear();
            }
        }
    }

    if (!gam_input.empty()) {
        ifstream gam_in(gam_input);
        if (interleaved_input) {
            auto output_func = [&output_alignments,
                                &compare_gam]
                (Alignment& aln1,
                 Alignment& aln2,
                 pair<vector<Alignment>, vector<Alignment>>& alnp) {
                if (compare_gam) {
#pragma omp critical (cout)
                    {
                        cout << aln1.name() << "\t" << overlap(aln1.path(), alnp.first.front().path())
                                            << "\t" << alnp.first.front().identity()
                                            << "\t" << alnp.first.front().score()
                                            << "\t" << alnp.first.front().mapping_quality() << endl
                             << aln2.name() << "\t" << overlap(aln2.path(), alnp.second.front().path())
                                            << "\t" << alnp.second.front().identity()
                                            << "\t" << alnp.second.front().score()
                                            << "\t" << alnp.second.front().mapping_quality() << endl;
                    }
                } else {
                    // Output the alignments in JSON or protobuf as appropriate.
                    output_alignments(alnp.first);
                    output_alignments(alnp.second);
                }
            };
            function<void(Alignment&,Alignment&)> lambda =
                [&mapper,
                 &output_alignments,
                 &keep_secondary,
                 &kmer_size,
                 &kmer_stride,
                 &max_mem_length,
                 &band_width,
                 &compare_gam,
                 &pair_window,
                 &top_pairs_only,
                 &output_func](Alignment& aln1, Alignment& aln2) {
                auto our_mapper = mapper[omp_get_thread_num()];
                bool queued_resolve_later = false;
                auto alnp = our_mapper->align_paired_multi(aln1, aln2, queued_resolve_later, kmer_size, kmer_stride, max_mem_length, band_width, pair_window, top_pairs_only, false);
                if (!queued_resolve_later) {
                    output_func(aln1, aln2, alnp);
                    // check if we should try to align the queued alignments
                    if (our_mapper->fragment_size != 0
                        && !our_mapper->imperfect_pairs_to_retry.empty()) {
                        int i = 0;
                        for (auto p : our_mapper->imperfect_pairs_to_retry) {
                            auto alnp = our_mapper->align_paired_multi(p.first, p.second,
                                                                       queued_resolve_later, kmer_size,
                                                                       kmer_stride, max_mem_length,
                                                                       band_width, pair_window,
                                                                       top_pairs_only, true);
                            output_func(p.first, p.second, alnp);
                        }
                        our_mapper->imperfect_pairs_to_retry.clear();
                    }
                }
            };
            stream::for_each_interleaved_pair_parallel(gam_in, lambda);
#pragma omp parallel
            {
                auto our_mapper = mapper[omp_get_thread_num()];
                our_mapper->fragment_size = fragment_max;
                for (auto p : our_mapper->imperfect_pairs_to_retry) {
                    bool queued_resolve_later = false;
                    auto alnp = our_mapper->align_paired_multi(p.first, p.second,
                                                               queued_resolve_later, kmer_size,
                                                               kmer_stride, max_mem_length,
                                                               band_width, pair_window,
                                                               top_pairs_only, true);
                    output_func(p.first, p.second, alnp);
                }
                our_mapper->imperfect_pairs_to_retry.clear();
            }
        } else {
            function<void(Alignment&)> lambda =
                [&mapper,
                 &output_alignments,
                 &keep_secondary,
                 &kmer_size,
                 &kmer_stride,
                 &max_mem_length,
                 &band_width,
                 &compare_gam]
                (Alignment& alignment) {
                int tid = omp_get_thread_num();
                vector<Alignment> alignments = mapper[tid]->align_multi(alignment, kmer_size, kmer_stride, max_mem_length, band_width);
                if(alignments.empty()) {
                    alignments.push_back(alignment);
                }
                if (compare_gam) {
#pragma omp critical (cout)
                    cout << alignment.name() << "\t" << overlap(alignment.path(), alignments.front().path())
                                             << "\t" << alignments.front().identity()
                                             << "\t" << alignments.front().score()
                                             << "\t" << alignments.front().mapping_quality() << endl;
                } else {
                    // Output the alignments in JSON or protobuf as appropriate.
                    output_alignments(alignments);
                }
            };
            stream::for_each_parallel(gam_in, lambda);
        }
        gam_in.close();
    }

    // clean up
    for (int i = 0; i < thread_count; ++i) {
        delete mapper[i];
        auto& output_buf = output_buffer[i];
        if (!output_json) {
            stream::write_buffered(cout, output_buf, 0);
        }
    }

    if(idx)  {
        delete idx;
        idx = nullptr;
    }
    if(gcsa) {
        delete gcsa;
        gcsa = nullptr;
    }
    if(xindex) {
        delete xindex;
        xindex = nullptr;
    }

    cout.flush();

    return 0;

}

void help_view(char** argv) {
    cerr << "usage: " << argv[0] << " view [options] [ <graph.vg> | <graph.json> | <aln.gam> | <read1.fq> [<read2.fq>] ]" << endl
         << "options:" << endl
         << "    -g, --gfa            output GFA format (default)" << endl
         << "    -F, --gfa-in         input GFA format" << endl

         << "    -v, --vg             output VG format" << endl
         << "    -V, --vg-in          input VG format (default)" << endl

         << "    -j, --json           output JSON format" << endl
         << "    -J, --json-in        input JSON format" << endl
         << "    -c, --json-stream    streaming conversion of a VG format graph in line delimited JSON format" << endl
         << "                         (this cannot be loaded directly via -J)" << endl

         << "    -G, --gam            output GAM format (vg alignment format: Graph " << endl
         << "                         Alignment/Map)" << endl
         << "    -Z, --translation-in input is a graph translation description" << endl

         << "    -t, --turtle         output RDF/turtle format (can not be loaded by VG)" << endl
         << "    -T, --turtle-in      input turtle format." << endl
         << "    -r, --rdf_base_uri   set base uri for the RDF output" << endl

         << "    -a, --align-in       input GAM format" << endl
         << "    -A, --aln-graph GAM  add alignments from GAM to the graph" << endl

         << "    -q, --locus-in       input stream is Locus format" << endl
         << "    -z, --locus-out      output stream Locus format" << endl
         << "    -Q, --loci FILE      input is Locus format for use by dot output" << endl

         << "    -d, --dot            output dot format" << endl
         << "    -S, --simple-dot     simplify the dot output; remove node labels, simplify alignments" << endl
         << "    -B, --bubble-label   label nodes with emoji/colors that correspond to superbubbles" << endl
         << "    -Y, --ultra-label    same as -Y but using ultrabubbles" << endl
         << "    -m, --skip-missing   skip mappings to nodes not in the graph when drawing alignments" << endl
         << "    -C, --color          color nodes that are not in the reference path (DOT OUTPUT ONLY)" << endl
         << "    -p, --show-paths     show paths in dot output" << endl
         << "    -w, --walk-paths     add labeled edges to represent paths in dot output" << endl
         << "    -n, --annotate-paths add labels to normal edges to represent paths in dot output" << endl
         << "    -M, --show-mappings  with -p print the mappings in each path in JSON" << endl
         << "    -I, --invert-ports   invert the edge ports in dot so that ne->nw is reversed" << endl
         << "    -s, --random-seed N  use this seed when assigning path symbols in dot output" << endl

         << "    -b, --bam            input BAM or other htslib-parseable alignments" << endl

         << "    -f, --fastq-in       input fastq (output defaults to GAM). Takes two " << endl
         << "                         positional file arguments if paired" << endl
         << "    -X, --fastq-out      output fastq (input defaults to GAM)" << endl
         << "    -i, --interleaved    fastq is interleaved paired-ended" << endl

         << "    -L, --pileup         ouput VG Pileup format" << endl
         << "    -l, --pileup-in      input VG Pileup format" << endl

         << "    -R, --snarl-in       input VG Snarl format" << endl
         << "    -E, --snarl-traversal-in input VG SnarlTraversal format" << endl;
    
    // TODO: Can we regularize the option names for input and output types?

}

int main_view(int argc, char** argv) {

    if (argc == 2) {
        help_view(argv);
        return 1;
    }

    // Supported conversions:
    //      TO  vg  json    gfa gam bam fastq   dot
    // FROM
    // vg       Y   Y       Y   N   N   N       Y
    // json     Y   Y       Y   N   N   N       Y
    // gfa      Y   Y       Y   N   N   N       Y
    // gam      N   Y       N   N   N   N       N
    // bam      N   N       N   Y   N   N       N
    // fastq    N   N       N   Y   N   N       N
    // dot      N   N       N   N   N   N       N
    //
    // and json-gam -> gam
    //     json-pileup -> pileup

    string output_type;
    string input_type;
    string rdf_base_uri;
    bool input_json = false;
    string alignments;
    string loci_file;
    string fastq1, fastq2;
    bool interleaved_fastq = false;
    bool show_paths_in_dot = false;
    bool walk_paths_in_dot = false;
    bool annotate_paths_in_dot = false;
    bool invert_edge_ports_in_dot = false;
    bool show_mappings_in_dot = false;
    bool simple_dot = false;
    int seed_val = time(NULL);
    bool color_variants = false;
    bool superbubble_ranking = false;
    bool superbubble_labeling = false;
    bool ultrabubble_labeling = false;
    bool skip_missing_nodes = false;

    int c;
    optind = 2; // force optind past "view" argument
    while (true) {
        static struct option long_options[] =
            {
                /* These options set a flag. */
                //{"verbose", no_argument,       &verbose_flag, 1},
                {"dot", no_argument, 0, 'd'},
                {"gfa", no_argument, 0, 'g'},
                {"turtle", no_argument, 0, 't'},
                {"rdf-base-uri", no_argument, 0, 'r'},
                {"gfa-in", no_argument, 0, 'F'},
                {"json",  no_argument, 0, 'j'},
                {"json-in",  no_argument, 0, 'J'},
                {"json-stream", no_argument, 0, 'c'},
                {"vg", no_argument, 0, 'v'},
                {"vg-in", no_argument, 0, 'V'},
                {"align-in", no_argument, 0, 'a'},
                {"gam", no_argument, 0, 'G'},
                {"bam", no_argument, 0, 'b'},
                {"fastq-in", no_argument, 0, 'f'},
                {"fastq-out", no_argument, 0, 'X'},
                {"interleaved", no_argument, 0, 'i'},
                {"aln-graph", required_argument, 0, 'A'},
                {"show-paths", no_argument, 0, 'p'},
                {"turtle-in", no_argument, 0, 'T'},
                {"walk-paths", no_argument, 0, 'w'},
                {"annotate-paths", no_argument, 0, 'n'},
                {"random-seed", required_argument, 0, 's'},
                {"pileup", no_argument, 0, 'L'},
                {"pileup-in", no_argument, 0, 'l'},
                {"invert-ports", no_argument, 0, 'I'},
                {"show-mappings", no_argument, 0, 'M'},
                {"simple-dot", no_argument, 0, 'S'},
                {"color", no_argument, 0, 'C'},
                {"translation-in", no_argument, 0, 'Z'},
                {"ultra-label", no_argument, 0, 'Y'},
                {"bubble-label", no_argument, 0, 'B'},
                {"skip-missing", no_argument, 0, 'm'},
                {"locus-in", no_argument, 0, 'q'},
                {"loci", no_argument, 0, 'Q'},
                {"locus-out", no_argument, 0, 'z'},
                {"snarls", no_argument, 0, 'R'},
                {"snarltraversals", no_argument, 0, 'E'},
                {0, 0, 0, 0}
            };

        int option_index = 0;
        c = getopt_long (argc, argv, "dgFjJhvVpaGbifA:s:wnlLIMcTtr:SCZBYmqQ:zXRE",
                         long_options, &option_index);

        /* Detect the end of the options. */
        if (c == -1)
            break;

        switch (c)
        {
        case 'C':
            color_variants = true;
            break;

        case 'd':
            output_type = "dot";
            break;

        case 'S':
            simple_dot = true;
            break;

        case 'Y':
            ultrabubble_labeling = true;
            break;

        case 'B':
            superbubble_labeling = true;
            break;

        case 'm':
            skip_missing_nodes = true;
            break;

        case 'Z':
            input_type = "translation";
            output_type = "json";
            break;

        case 'p':
            show_paths_in_dot = true;
            break;

        case 'M':
            show_mappings_in_dot = true;
            break;

        case 'w':
            walk_paths_in_dot = true;
            break;


        case 'n':
            annotate_paths_in_dot = true;
            break;

        case 's':
            seed_val = atoi(optarg);
            break;

        case 'g':
            output_type = "gfa";
            break;

        case 'F':
            input_type = "gfa";
            break;

        case 'j':
            output_type = "json";
            break;

        case 'J':
            // -J can complement input GAM/Pileup, hence the extra logic here.
            if (input_type.empty()) {
                input_type = "json";
            }
            input_json = true;
            break;

        case 'c':
            input_type = "vg";
            output_type = "stream";
            break;

        case 'v':
            output_type = "vg";
            break;

        case 'V':
            input_type = "vg";
            break;

        case 'G':
            output_type = "gam";
            break;

        case 't':
            output_type = "turtle";
            break;

        case 'r':
            rdf_base_uri = optarg;
            break;
        case 'T':
            input_type= "turtle-in";
            break;
        case 'a':
            input_type = "gam";
            if(output_type.empty()) {
                // Default to GAM -> JSON
                output_type = "json";
            }
            break;

        case 'b':
            input_type = "bam";
            if(output_type.empty()) {
                // Default to BAM -> GAM, since BAM isn't convertable to our normal default.
                output_type = "gam";
            }
            break;

        case 'f':
            input_type = "fastq";
            if(output_type.empty()) {
                // Default to FASTQ -> GAM
                output_type = "gam";
            }
            break;

        case 'X':
            output_type = "fastq";
            if(input_type.empty()) {
                // Default to FASTQ -> GAM
                input_type = "gam";
            }
            break;

        case 'i':
            interleaved_fastq = true;
            break;

        case 'A':
            alignments = optarg;
            break;

        case 'I':
            invert_edge_ports_in_dot = true;
            break;

        case 'L':
            output_type = "pileup";
            break;

        case 'l':
            input_type = "pileup";
            if (output_type.empty()) {
                // Default to Pileup -> JSON
                output_type = "json";
            }
            break;

        case 'q':
            input_type = "locus";
            if (output_type.empty()) {
                // Default to Locus -> JSON
                output_type = "json";
            }
            break;

        case 'z':
            output_type = "locus";
            break;

        case 'Q':
            loci_file = optarg;
            break;

        case 'R':
            input_type = "snarls";
            if (output_type.empty()) {
                // Default to Locus -> JSON
                output_type = "json";
            }
            break;

        case 'E':
            input_type = "snarltraversals";
            if (output_type.empty()) {
                // Default to Locus -> JSON
                output_type = "json";
            }
            break;

        case 'h':
        case '?':
            /* getopt_long already printed an error message. */
            help_view(argv);
            exit(1);
            break;

        default:
            abort ();
        }
    }

    // If the user specified nothing else, we default to VG in and GFA out.
    if (input_type.empty()) {
        input_type = "vg";
    }
    if (output_type.empty()) {
        output_type = "gfa";
    }
    if (rdf_base_uri.empty()) {
        rdf_base_uri = "http://example.org/vg/";
    }
    vector<Alignment> alns;
    if (!alignments.empty()) {
        function<void(Alignment&)> lambda = [&alns](Alignment& aln) { alns.push_back(aln); };
        ifstream in;
        in.open(alignments.c_str());
        stream::for_each(in, lambda);
    }
    vector<Locus> loci;
    if (!loci_file.empty()) {
        function<void(Locus&)> lambda = [&loci](Locus& locus) { loci.push_back(locus); };
        ifstream in;
        in.open(loci_file.c_str());
        stream::for_each(in, lambda);
    }

    VG* graph = nullptr;
    if (optind >= argc) {
        cerr << "[vg view] error: no filename given" << endl;
        exit(1);
    }
    string file_name = get_input_file_name(optind, argc, argv);
    if (input_type == "vg") {
        if (output_type == "stream") {
            function<void(Graph&)> lambda = [&](Graph& g) { cout << pb2json(g) << endl; };
            get_input_file(file_name, [&](istream& in) {
                stream::for_each(in, lambda);
            });
            return 0;
        } else {
            get_input_file(file_name, [&](istream& in) {
                graph = new VG(in);
            });
        }
        // VG can convert to any of the graph formats, so keep going
    } else if (input_type == "gfa") {
        get_input_file(file_name, [&](istream& in) {
            graph = new VG;
            graph->from_gfa(in);
        });
        // GFA can convert to any of the graph formats, so keep going
    } else if(input_type == "json") {
        assert(input_json == true);
        JSONStreamHelper<Graph> json_helper(file_name);
        function<bool(Graph&)> get_next_graph = json_helper.get_read_fn();
        graph = new VG(get_next_graph, false);
    } else if(input_type == "turtle-in") {
        graph = new VG;
        bool pre_compress=color_variants;
        if (file_name == "-") {
            graph->from_turtle("/dev/stdin", rdf_base_uri);
        } else {
            graph->from_turtle(file_name, rdf_base_uri);
        }
    } else if (input_type == "gam") {
        if (input_json == false) {
            if (output_type == "json") {
                // convert values to printable ones
                function<void(Alignment&)> lambda = [](Alignment& a) {
                    if(std::isnan(a.identity())) {
                        // Fix up NAN identities that can't be serialized in
                        // JSON. We shouldn't generate these any more, and they
                        // are out of spec, but they can be in files.
                        a.set_identity(0);
                    }
                    cout << pb2json(a) << "\n";
                };
                get_input_file(file_name, [&](istream& in) {
                    stream::for_each(in, lambda);
                });
            } else if (output_type == "fastq") {
                function<void(Alignment&)> lambda = [](Alignment& a) {
                    cout << "@" << a.name() << endl
                         << a.sequence() << endl
                    << "+" << endl;
                    if (a.quality().empty()) {
                        cout << string(a.sequence().size(), quality_short_to_char(30)) << endl;
                    } else {
                        cout << string_quality_short_to_char(a.quality()) << endl;
                    }
                };
                get_input_file(file_name, [&](istream& in) {
                    stream::for_each(in, lambda);
                });
            } else {
                // todo
                cerr << "[vg view] error: (binary) GAM can only be converted to JSON" << endl;
                return 1;
            }
        } else {
            if (output_type == "json" || output_type == "gam") {
                JSONStreamHelper<Alignment> json_helper(file_name);
                json_helper.write(cout, output_type == "json");
            } else {
                cerr << "[vg view] error: JSON GAM can only be converted to GAM or JSON" << endl;
                return 1;
            }
        }
        cout.flush();
        return 0;
    } else if (input_type == "bam") {
        if (output_type == "gam") {
            //function<void(const Alignment&)>& lambda) {
            // todo write buffering procedure in alignment.cpp
            vector<Alignment> buf;
            function<void(Alignment&)> lambda = [&buf](Alignment& aln) {
                buf.push_back(aln);
                if (buf.size() > 1000) {
                    write_alignments(std::cout, buf);
                    buf.clear();
                }
            };
            hts_for_each(file_name, lambda);
            write_alignments(std::cout, buf);
            buf.clear();
            cout.flush();
            return 0;
        } else if (output_type == "json") {
            // todo
            cerr << "[vg view] error: BAM to JSON conversion not yet implemented" << endl;
            return 0;
        } else {
            cerr << "[vg view] error: BAM can only be converted to GAM" << endl;
            return 1;
        }
    } else if (input_type == "fastq") {
        // The first FASTQ is the filename we already grabbed
        fastq1 = file_name;
        if (optind < argc) {
            // There may be a second one
            fastq2 = get_input_file_name(optind, argc, argv);
        }
        if (output_type == "gam") {
            vector<Alignment> buf;
            if (!interleaved_fastq && fastq2.empty()) {
                function<void(Alignment&)> lambda = [&buf](Alignment& aln) {
                    buf.push_back(aln);
                    if (buf.size() > 1000) {
                        write_alignments(std::cout, buf);
                        buf.clear();
                    }
                };
                fastq_unpaired_for_each(fastq1, lambda);
            } else if (interleaved_fastq && fastq2.empty()) {
                function<void(Alignment&, Alignment&)> lambda = [&buf](Alignment& aln1, Alignment& aln2) {
                    buf.push_back(aln1);
                    buf.push_back(aln2);
                    if (buf.size() > 1000) {
                        write_alignments(std::cout, buf);
                        buf.clear();
                    }
                };
                fastq_paired_interleaved_for_each(fastq1, lambda);
            } else if (!fastq2.empty()) {
                function<void(Alignment&, Alignment&)> lambda = [&buf](Alignment& aln1, Alignment& aln2) {
                    buf.push_back(aln1);
                    buf.push_back(aln2);
                    if (buf.size() > 1000) {
                        write_alignments(std::cout, buf);
                        buf.clear();
                    }
                };
                fastq_paired_two_files_for_each(fastq1, fastq2, lambda);
            }
            write_alignments(std::cout, buf);
            buf.clear();
        } else {
            // We can't convert fastq to the other graph formats
            cerr << "[vg view] error: FASTQ can only be converted to GAM" << endl;
            return 1;
        }
        cout.flush();
        return 0;
    } else if (input_type == "pileup") {
        if (input_json == false) {
            if (output_type == "json") {
                // convert values to printable ones
                function<void(Pileup&)> lambda = [](Pileup& p) {
                    cout << pb2json(p) << "\n";
                };
                get_input_file(file_name, [&](istream& in) {
                    stream::for_each(in, lambda);
                });
            } else {
                // todo
                cerr << "[vg view] error: (binary) Pileup can only be converted to JSON" << endl;
                return 1;
            }
        } else {
            if (output_type == "json" || output_type == "pileup") {
                JSONStreamHelper<Pileup> json_helper(file_name);
                json_helper.write(cout, output_type == "json");
            } else {
                cerr << "[vg view] error: JSON Pileup can only be converted to Pileup or JSON" << endl;
                return 1;
            }
        }
        cout.flush();
        return 0;
    } else if (input_type == "translation") {
        if (output_type == "json") {
            function<void(Translation&)> lambda = [](Translation& t) {
                cout << pb2json(t) << "\n";
            };
            get_input_file(file_name, [&](istream& in) {
                stream::for_each(in, lambda);
            });
        } else {
            cerr << "[vg view] error: (binary) Translation can only be converted to JSON" << endl;
            return 1;
        }
        return 0;
    } else if (input_type == "locus") {
        if (input_json == false) {
            if (output_type == "json") {
                // convert values to printable ones
                function<void(Locus&)> lambda = [](Locus& l) {
                    cout << pb2json(l) << "\n";
                };
                get_input_file(file_name, [&](istream& in) {
                    stream::for_each(in, lambda);
                });
            } else {
                // todo
                cerr << "[vg view] error: (binary) Locus can only be converted to JSON" << endl;
                return 1;
            }
        } else {
            if (output_type == "json" || output_type == "locus") {
                JSONStreamHelper<Locus> json_helper(file_name);
                json_helper.write(cout, output_type == "json");
            } else {
                cerr << "[vg view] error: JSON Locus can only be converted to Locus or JSON" << endl;
                return 1;
            }
        }
        cout.flush();
        return 0;
    } else if (input_type == "snarls") {
        if (output_type == "json") {
            function<void(Snarl&)> lambda = [](Snarl& s) {
                cout << pb2json(s) << "\n";
            };
            get_input_file(file_name, [&](istream& in) {
                stream::for_each(in, lambda);
            });
        } else {
            cerr << "[vg view] error: (binary) Snarls can only be converted to JSON" << endl;
            return 1;
        }
        return 0;
    } else if (input_type == "snarltraversals") {
        if (output_type == "json") {
            function<void(SnarlTraversal&)> lambda = [](SnarlTraversal& s) {
                cout << pb2json(s) << "\n";
            };
            get_input_file(file_name, [&](istream& in) {
                stream::for_each(in, lambda);
            });
        } else {
            cerr << "[vg view] error: (binary) SnarlTraversals can only be converted to JSON" << endl;
            return 1;
        }
        return 0;
    }

    if(graph == nullptr) {
        // Make sure we didn't forget to implement an input format.
        cerr << "[vg view] error: cannot load graph in " << input_type << " format" << endl;
        return 1;
    }

    if(!graph->is_valid()) {
        // If we're converting the graph, we might as well make sure it's valid.
        // This is especially useful for JSON import.
        cerr << "[vg view] warning: graph is invalid!" << endl;
    }

    // Now we know graph was filled in from the input format. Spit it out in the
    // requested output format.

    if (output_type == "dot") {
        graph->to_dot(std::cout,
                      alns,
                      loci,
                      show_paths_in_dot,
                      walk_paths_in_dot,
                      annotate_paths_in_dot,
                      show_mappings_in_dot,
                      simple_dot,
                      invert_edge_ports_in_dot,
                      color_variants,
                      superbubble_ranking,
                      superbubble_labeling,
                      ultrabubble_labeling,
                      skip_missing_nodes,
                      seed_val);
    } else if (output_type == "json") {
        cout << pb2json(graph->graph) << endl;
    } else if (output_type == "gfa") {
        graph->to_gfa(std::cout);
    } else if (output_type == "turtle") {
        graph->to_turtle(std::cout, rdf_base_uri, color_variants);
    } else if (output_type == "vg") {
        graph->serialize_to_ostream(cout);
    } else if (output_type == "locus") {

    } else {
        // We somehow got here with a bad output format.
        cerr << "[vg view] error: cannot save a graph in " << output_type << " format" << endl;
        return 1;
    }

    // We made it to the end and nothing broke.
    return 0;
}

    void help_sv(char** argv){
        cerr << "usage: " << argv[0] << " sv [options] <aln.gam>" << endl
            << "options: " << endl
            << " -g --graph <graph>.vg " << endl
            << " -m --mask <vcf>.vcf" << endl
            << endl;
    }

void help_locify(char** argv){
    cerr << "usage: " << argv[0] << " locify [options] " << endl
         << "    -l, --loci FILE      input loci over which to locify the alignments" << endl
         << "    -a, --aln-idx DIR    use this rocksdb alignment index (from vg index -N)" << endl
         << "    -x, --xg-idx FILE    use this xg index" << endl
         << "    -n, --name-alleles   generate names for each allele rather than using full Paths" << endl
         << "    -f, --forwardize     flip alignments on the reverse strand to the forward" << endl
         << "    -s, --sorted-loci FILE  write the non-nested loci out in their sorted order" << endl
         << "    -b, --n-best N       keep only the N-best alleles by alignment support" << endl
         << "    -o, --out-loci FILE  rewrite the loci with only N-best alleles kept" << endl;
        // TODO -- add some basic filters that are useful downstream in whatshap
}

int main_locify(int argc, char** argv){
    string gam_idx_name;
    string loci_file;
    Index gam_idx;
    string xg_idx_name;
    bool name_alleles = false;
    bool forwardize = false;
    string loci_out, sorted_loci;
    int n_best = 0;

    if (argc <= 2){
        help_locify(argv);
        exit(1);
    }

    int c;
    optind = 2; // force optind past command positional argument
    while (true) {
        static struct option long_options[] =
        {
            {"help", no_argument, 0, 'h'},
            {"gam-idx", required_argument, 0, 'g'},
            {"loci", required_argument, 0, 'l'},
            {"xg-idx", required_argument, 0, 'x'},
            {"name-alleles", no_argument, 0, 'n'},
            {"forwardize", no_argument, 0, 'f'},
            {"sorted-loci", required_argument, 0, 's'},
            {"loci-out", required_argument, 0, 'o'},
            {"n-best", required_argument, 0, 'b'},
            {0, 0, 0, 0}
        };

        int option_index = 0;
        c = getopt_long (argc, argv, "hl:x:g:nfo:b:s:",
                long_options, &option_index);

        // Detect the end of the options.
        if (c == -1)
            break;

        switch (c)
        {
        case 'g':
            gam_idx_name = optarg;
            break;

        case 'l':
            loci_file = optarg;
            break;

        case 'x':
            xg_idx_name = optarg;
            break;

        case 'n':
            name_alleles = true;
            break;

        case 'f':
            forwardize = true;
            break;

        case 'o':
            loci_out = optarg;
            break;

        case 's':
            sorted_loci = optarg;
            break;

        case 'b':
            n_best = atoi(optarg);
            name_alleles = true;
            break;

        case 'h':
        case '?':
            help_locify(argv);
            exit(1);
            break;

        default:
            abort ();
        }
    }

    if (!gam_idx_name.empty()) {
        gam_idx.open_read_only(gam_idx_name);
    }

    if (xg_idx_name.empty()) {
        cerr << "[vg locify] Error: no xg index provided" << endl;
        return 1;
    }
    ifstream xgstream(xg_idx_name);
    xg::XG xgidx(xgstream);

    std::function<vector<string>(string, char)> strsplit = [&](string x, char delim){

        vector<string> ret;
        stringstream ss;
        std::string tok;
        while (getline(ss, tok, delim)){
            ret.push_back(tok);
        }
        return ret;

    };

    vector<string> locus_names;
    map<string, map<string, int > > locus_allele_names;
    map<string, Alignment> alignments_with_loci;
    map<pos_t, set<string> > pos_to_loci;
    map<string, set<pos_t> > locus_to_pos;
    map<string, map<int, int> > locus_allele_support;
    map<string, vector<int> > locus_to_best_n_alleles;
    map<string, set<int> > locus_to_keep;
    int count = 0;

    std::function<void(Locus&)> lambda = [&](Locus& l){
        locus_names.push_back(l.name());
        set<vg::id_t> nodes_in_locus;
        for (int i = 0; i < l.allele_size(); ++i) {
            auto& allele = l.allele(i);
            for (int j = 0; j < allele.mapping_size(); ++j) {
                auto& position = allele.mapping(j).position();
                nodes_in_locus.insert(position.node_id());
            }
            // for position in mapping
            map<pos_t, int> ref_positions;
            map<int, Edit> edits;
            decompose(allele, ref_positions, edits);
            // warning: uses only reference positions!!!
            for (auto& pos : ref_positions) {
                pos_to_loci[pos.first].insert(l.name());
                locus_to_pos[l.name()].insert(pos.first);
            }
        }
        // void for_alignment_in_range(int64_t id1, int64_t id2, std::function<void(const Alignment&)> lambda);
        std::function<void(const Alignment&)> fill_alns = [&](const Alignment& a){
            // TODO reverse complementing alleles ?
            // overlap is stranded
            //matching
            // find the most-matching allele
            map<double, vector<int> > matches;
            for (int i = 0; i < l.allele_size(); ++i) {
                auto& allele = l.allele(i);
                matches[overlap(a.path(), allele)].push_back(i);
            }
            assert(l.allele_size());
            int best = matches.rbegin()->second.front();
            Locus matching;
            matching.set_name(l.name());
            if (name_alleles) {
                //map<string, map<string, int > > locus_allele_names;
                auto& allele = l.allele(best);
                string s;
                allele.SerializeToString(&s);
                auto& l_names = locus_allele_names[l.name()];
                auto f = l_names.find(s);
                int name_int = 0;
                if (f == l_names.end()) {
                    int next_id = l_names.size() + 1;
                    l_names[s] = next_id;
                    name_int = next_id;
                } else {
                    name_int = f->second;
                }
                string allele_name = convert(name_int);
                Path p;
                p.set_name(allele_name);
                *matching.add_allele() = p;
                if (n_best) {
                    // record support for this allele
                    // we'll use to filter the locus records later
                    locus_allele_support[l.name()][name_int]++;
                }
            } else {
                *matching.add_allele() = l.allele(best);
                // TODO get quality score relative to this specific allele / alignment
                // record in the alignment we'll save
            }
            if (alignments_with_loci.find(a.name()) == alignments_with_loci.end()) {
                alignments_with_loci[a.name()] = a;
            }
            Alignment& aln = alignments_with_loci[a.name()];
            *aln.add_locus() = matching;
        };
        vector<vg::id_t> nodes_vec;
        for (auto& id : nodes_in_locus) nodes_vec.push_back(id);
        gam_idx.for_alignment_to_nodes(nodes_vec, fill_alns);
    };

    if (!loci_file.empty()){
        ifstream ifi(loci_file);
        stream::for_each(ifi, lambda);
    } else {
        cerr << "[vg locify] Warning: empty locus file given, could not annotate alignments with loci." << endl;
    }

    // find the non-nested loci
    vector<string> non_nested_loci;
    for (auto& name : locus_names) {
        // is it nested?
        auto& positions = locus_to_pos[name];
        int min_loci = 0;
        for (auto& pos : positions) {
            auto& loci = pos_to_loci[pos];
            min_loci = (min_loci == 0 ? (int)loci.size() : min(min_loci, (int)loci.size()));
        }
        if (min_loci == 1) {
            // not fully contained in any other locus
            non_nested_loci.push_back(name);
        }
    }

    // filter out the non-best alleles
    if (n_best) {
        // find the n-best
        for (auto& supp : locus_allele_support) {
            auto& name = supp.first;
            auto& alleles = supp.second;
            map<int, int> ranked;
            for (auto& allele : alleles) {
                ranked[allele.second] = allele.first;
            }
            auto& to_keep = locus_to_keep[name];
            for (auto r = ranked.rbegin(); r != ranked.rend(); ++r) {
                to_keep.insert(r->second);
                if (to_keep.size() == n_best) {
                    break;
                }
            }
        }
        // filter out non-n-best from the alignments
        for (auto& a : alignments_with_loci) {
            auto& aln = a.second;
            vector<Locus> kept;
            for (int i = 0; i < aln.locus_size(); ++i) {
                auto& allele = aln.locus(i).allele(0);
                if (locus_to_keep[aln.locus(i).name()].count(atoi(allele.name().c_str()))) {
                    kept.push_back(aln.locus(i));
                }
            }
            aln.clear_locus();
            for (auto& l : kept) {
                *aln.add_locus() = l;
            }
        }
    }

    if (n_best && !loci_out.empty()) {
        // filter out non-n-best from the loci
        if (!loci_file.empty()){
            ofstream outloci(loci_out);
            vector<Locus> buffer;
            std::function<void(Locus&)> lambda = [&](Locus& l){
                // remove the alleles which are to filter
                //map<string, map<string, int > > locus_allele_names;
                auto& allele_names = locus_allele_names[l.name()];
                auto& to_keep = locus_to_keep[l.name()];
                vector<Path> alleles_to_keep;
                for (int i = 0; i < l.allele_size(); ++i) {
                    auto allele = l.allele(i);
                    string s; allele.SerializeToString(&s);
                    auto& name = allele_names[s];
                    if (to_keep.count(name)) {
                        allele.set_name(convert(name));
                        alleles_to_keep.push_back(allele);
                    }
                }
                l.clear_allele();
                for (auto& allele : alleles_to_keep) {
                    *l.add_allele() = allele;
                }
                buffer.push_back(l);
                stream::write_buffered(outloci, buffer, 100);
            };
            ifstream ifi(loci_file);
            stream::for_each(ifi, lambda);
            stream::write_buffered(outloci, buffer, 0);
            outloci.close();
        } else {
            cerr << "[vg locify] Warning: empty locus file given, could not update loci." << endl;
        }
    }

    // sort them using... ? ids?
    sort(non_nested_loci.begin(), non_nested_loci.end(),
         [&locus_to_pos](const string& s1, const string& s2) {
             return *locus_to_pos[s1].begin() < *locus_to_pos[s2].begin();
         });

    if (!sorted_loci.empty()) {
        ofstream outsorted(sorted_loci);
        for (auto& name : non_nested_loci) {
            outsorted << name << endl;
        }
        outsorted.close();
    }

    vector<Alignment> output_buf;
    for (auto& aln : alignments_with_loci) {
        // TODO order the loci by their order in the alignments
        if (forwardize) {
            if (aln.second.path().mapping_size() && aln.second.path().mapping(0).position().is_reverse()) {
                output_buf.push_back(reverse_complement_alignment(aln.second,
                                                                  [&xgidx](int64_t id) { return xgidx.node_length(id); }));
            } else {
                output_buf.push_back(aln.second);
            }
        } else {
            output_buf.push_back(aln.second);
        }
        stream::write_buffered(cout, output_buf, 100);
    }
    stream::write_buffered(cout, output_buf, 0);        
    
    return 0;
}

void help_deconstruct(char** argv){
    cerr << "usage: " << argv[0] << " deconstruct [options] <my_graph>.vg" << endl
         << "options: " << endl
         << " -x --xg-name  <XG>.xg an XG index from which to extract distance information." << endl
         << " -s --superbubbles  Print the superbubbles of the graph and exit." << endl
         << " -o --output <FILE>      Save output to <FILE> rather than STDOUT." << endl
         << " -d --dagify             DAGify the graph before enumeratign superbubbles" << endl
         << " -u --unroll <STEPS>    Unroll the graph <STEPS> steps before calling variation." << endl
         << " -c --compact <ROUNDS>   Perform <ROUNDS> rounds of superbubble compaction on the graph." << endl
         << " -m --mask <vcf>.vcf    Look for variants not in <vcf> in the graph" << endl
         << " -i --invert           Invert the mask (i.e. find only variants present in <vcf>.vcf. Requires -m. " << endl
         << endl;
}

int main_deconstruct(int argc, char** argv){
    //cerr << "WARNING: EXPERIMENTAL" << endl;
    if (argc <= 2) {
        help_deconstruct(argv);
        return 1;
    }

    bool print_sbs = false;
    string outfile = "";
    bool dagify = false;
    int unroll_steps = 0;
    int compact_steps = 0;
    bool invert = false;
    string mask_file = "";
    string xg_name;
    int c;
    optind = 2; // force optind past command positional argument
    while (true) {
        static struct option long_options[] =
            {
                {"help", no_argument, 0, 'h'},
                {"xg-name", required_argument,0, 'x'},
                {"output", required_argument, 0, 'o'},
                {"unroll", required_argument, 0, 'u'},
                {"compact", required_argument, 0, 'c'},
                {"mask", required_argument, 0, 'm'},
                {"dagify", no_argument, 0, 'd'},
                {"superbubbles", no_argument, 0, 's'},
                {"invert", no_argument, 0, 'v'},
                {0, 0, 0, 0}

            };

            int option_index = 0;
            c = getopt_long (argc, argv, "dho:u:c:vm:sx:",
                    long_options, &option_index);

            // Detect the end of the options.
            if (c == -1)
                break;

            switch (c)
            {
                case 's':
                    print_sbs = true;
                    break;
                case 'x':
                    xg_name = optarg;
                    break;
                case 'o':
                    outfile = optarg;
                    break;
                case 'u':
                    unroll_steps = atoi(optarg);
                    break;
                case 'c':
                    compact_steps = atoi(optarg);
                    break;
                case 'm':
                    mask_file = optarg;
                    break;
                case 'd':
                    dagify = true;
                    break;
                case 'v':
                    invert = true;
                    break;
                case '?':
                case 'h':
                    help_deconstruct(argv);
                    return 1;
                default:
                    help_deconstruct(argv);
                    abort();
            }

        }

    VG* graph;
    get_input_file(optind, argc, argv, [&](istream& in) {
        graph = new VG(in);
    });

    Deconstructor decon = Deconstructor(graph);
    if (!xg_name.empty()){
        ifstream xg_stream(xg_name);
        if(!xg_stream) {
            cerr << "Unable to open xg index: " << xg_name << endl;
            exit(1);
        }

        xg::XG* xindex = new  xg::XG(xg_stream);
        decon.set_xg(xindex);
    }

		if (unroll_steps > 0){
			cerr << "Unrolling " << unroll_steps << " steps..." << endl;
            decon.unroll_my_vg(unroll_steps);
			cerr << "Done." << endl;
		}

        if (dagify){
            int dagify_steps = 3;
            cerr << "DAGifying..." << endl;
            decon.dagify_my_vg(dagify_steps);
            cerr << "Done." << endl;
        }



    // At this point, we can detect the superbubbles

    map<pair<vg::id_t, vg::id_t>, vector<vg::id_t> > sbs = decon.get_all_superbubbles();


    if (compact_steps > 0){
        cerr << "Compacting superbubbles of graph " << compact_steps << " steps..." << endl;
        decon.compact(compact_steps);
        cerr << "Done." << endl;
    }
    if (print_sbs){
        for (auto s: sbs){
            cout << s.first.first << "\t";
            cout << "\t" << s.first.second << endl;
        }
    }
    else{
        if (xg_name.empty()){
            cerr << "An xg index must be provided for full deconstruction." << endl;
            exit(1);
        }
        decon.sb2vcf( outfile);
    }
    /* Find superbubbles */

    return 0;
}


void help_sort(char** argv){
    cerr << "usage: " << argv[0] << " sort [options] -i <input_file> -r <reference_name> > sorted.vg " << endl
         << "options: " << endl
         << "           -g, --gfa              input in GFA format" << endl
         << "           -i, --in               input file" << endl
         << "           -r, --ref              reference name" << endl
         << "           -w, --without-grooming no grooming mode" << endl
         << "           -f, --fast             sort using Eades algorithm, otherwise max-flow sorting is used" << endl   
         << endl;
}

int main_sort(int argc, char *argv[]) {

    //default input format is vg
    bool gfa_input = false;
    string file_name = "";
    string reference_name = "";
    bool without_grooming = false;
    bool use_fast_algorithm = false;
    int c;
    while (true) {
        static struct option long_options[] =
            {
                {"gfa", no_argument, 0, 'g'},
                {"in", required_argument, 0, 'i'},
                {"ref", required_argument, 0, 'r'},
                {"without-grooming", no_argument, 0, 'w'},
                {"fast", no_argument, 0, 'f'},
                {0, 0, 0, 0}
            };

        int option_index = 0;
        c = getopt_long (argc, argv, "i:r:gwf",
                         long_options, &option_index);

        /* Detect the end of the options. */
        if (c == -1)
            break;

        switch (c)
        {
        case 'g':
            gfa_input = true;
            break;
        case 'r':
            reference_name = optarg;
            break;
        case 'i':
            file_name = optarg;
            break;
        case 'w':
            without_grooming = true;
            break;
        case 'f':
            use_fast_algorithm = true;
            break;
        case 'h':
        case '?':
            /* getopt_long already printed an error message. */
            help_sort(argv);
            exit(1);
            break;
        default:
            abort ();
        }
    }
  
    if (reference_name.empty() || file_name.empty()) {
        help_sort(argv);
        exit(1);
    }
    
    ifstream in;
    std::unique_ptr<VG> graph;
    {
        in.open(file_name.c_str());        
        if (gfa_input) {
            graph.reset(new VG());
            graph->from_gfa(in);
        } else {
            graph.reset(new VG(in));
        }
    }
    FlowSort flow_sort(*graph.get());
    if (use_fast_algorithm) {
        flow_sort.fast_linear_sort(reference_name, !without_grooming);
    } else {
        flow_sort.max_flow_sort(reference_name);
    }
    
    graph->serialize_to_ostream(std::cout);
    in.close();
    return 0;
}

void help_version(char** argv){
    cerr << "usage: " << argv[0] << " version" << endl
         << "options: " << endl
         << endl;
}

int main_version(int argc, char** argv){

    if (argc != 2) {
        help_version(argv);
        return 1;
    }

    cout << VG_VERSION_STRING << endl;
    return 0;
}

// No help_test is necessary because the unit testing library takes care of
// complaining about missing options.

int main_test(int argc, char** argv){
    // Forward arguments along to the main unit test driver
    return vg::unittest::run_unit_tests(argc, argv);
}

void vg_help(char** argv) {
    cerr << "vg: variation graph tool, version " << VG_VERSION_STRING << endl
         << endl
         << "usage: " << argv[0] << " <command> [options]" << endl
         << endl
         << "commands:" << endl;
         
     vg::subcommand::Subcommand::for_each([](const vg::subcommand::Subcommand& command) {
        // Announce every subcommand we have
        
        // Pad all the names so the descriptions line up
        string name = command.get_name();
        name.resize(14, ' ');
        cerr << "  -- " << name << command.get_description() << endl;
     });
         
     // Also announce all the old-style hardcoded commands
     cerr << "  -- deconstruct   convert a graph into VCF relative to a reference." << endl
         << "  -- view          format conversions for graphs and alignments" << endl
         << "  -- vectorize     transform alignments to simple ML-compatible vectors" << endl
         << "  -- find          use an index to find nodes, edges, kmers, or positions" << endl
         << "  -- paths         traverse paths in the graph" << endl
         << "  -- align         local alignment" << endl
         << "  -- map           global alignment" << endl
         << "  -- stats         metrics describing graph properties" << endl
         << "  -- join          combine graphs via a new head" << endl
         << "  -- ids           manipulate node ids" << endl
         << "  -- concat        concatenate graphs tail-to-head" << endl
         << "  -- kmers         enumerate kmers of the graph" << endl
         << "  -- sim           simulate reads from the graph" << endl
         << "  -- mod           filter, transform, and edit the graph" << endl
         << "  -- homogenize    homogenize long variants in the graph to improve genotyping" << endl
         << "  -- surject       map alignments onto specific paths" << endl
         << "  -- msga          multiple sequence graph alignment" << endl
         << "  -- pileup        build a pileup from a set of alignments" << endl
         << "  -- genotype      compute genotypes from aligned reads" << endl
         << "  -- compare       compare the kmer space of two graphs" << endl
         << "  -- circularize   circularize a path within a graph." << endl
         << "  -- translate     project alignments and paths through a graph translation" << endl
         << "  -- validate      validate the semantics of a graph" << endl
         << "  -- sort          sort variant graph using max flow algorithm or Eades fast heuristic algorithm" << endl
         << "  -- test          run unit tests" << endl
         << "  -- version       version information" << endl;
}

int main(int argc, char *argv[])
{

    // set a higher value for tcmalloc warnings
    setenv("TCMALLOC_LARGE_ALLOC_REPORT_THRESHOLD", "1000000000000000", 1);

    if (argc == 1) {
        vg_help(argv);
        return 1;
    }
    
    auto* subcommand = vg::subcommand::Subcommand::get(argc, argv);
    if (subcommand != nullptr) {
        // We found a matching subcommand, so run it
        return (*subcommand)(argc, argv);
    }
    
    // Otherwise, fall abck on the old chain of if statements.

    //omp_set_dynamic(1); // use dynamic scheduling

    string command = argv[1];
    if (command == "deconstruct"){
        return main_deconstruct(argc, argv);
    } else if (command == "view") {
        return main_view(argc, argv);
    } else if (command == "align") {
        return main_align(argc, argv);
    } else if (command == "map") {
        return main_map(argc, argv);
    } else if (command == "find") {
        return main_find(argc, argv);
    } else if (command == "paths") {
        return main_paths(argc, argv);
    } else if (command == "stats") {
        return main_stats(argc, argv);
    } else if (command == "join") {
        return main_join(argc, argv);
    } else if (command == "ids") {
        return main_ids(argc, argv);
    } else if (command == "concat") {
        return main_concat(argc, argv);
    } else if (command == "kmers") {
        return main_kmers(argc, argv);
    } else if (command == "sim") {
        return main_sim(argc, argv);
    } else if (command == "surject") {
        return main_surject(argc, argv);
    } else if (command == "msga") {
        return main_msga(argc, argv);
    } else if (command == "pileup") {
        return main_pileup(argc, argv);
    } else if (command == "genotype") {
        return main_genotype(argc, argv);
    } else if (command == "compare") {
        return main_compare(argc, argv);
    } else if (command == "validate") {
        return main_validate(argc, argv);
    } else if (command == "filter") {
        return main_filter(argc, argv);
    } else if (command == "vectorize") {
        return main_vectorize(argc, argv);
    } else if (command == "circularize"){
        return main_circularize(argc, argv);
    }  else if (command == "translate") {
        return main_translate(argc, argv);
    }  else if (command == "version") {
        return main_version(argc, argv);
    }  else if (command == "homogenize"){
        return main_homogenize(argc, argv);
    } else if (command == "sift"){
        return main_sift(argc, argv);  
    } else if (command == "test") {
        return main_test(argc, argv);
    } else if (command == "locify"){
        return main_locify(argc, argv);
    } else if (command == "sort") {
        return main_sort(argc, argv);
    }else {
        cerr << "error:[vg] command " << command << " not found" << endl;
        vg_help(argv);
        return 1;
    }

    return 0;

}<|MERGE_RESOLUTION|>--- conflicted
+++ resolved
@@ -1400,13 +1400,9 @@
          << "    -q, --max-target-x N    skip cluster subgraphs with length > N*read_length (default: 100; 0=unset)" << endl
          << "    -I, --max-multimaps N   if N>1, keep N best mappings of each band, resolve alignment by DP (default: 1)" << endl
          << "    -V, --mem-reseed N      reseed SMEMs longer than this length to find non-supermaximal MEMs inside them" << endl
-<<<<<<< HEAD
-         << "                            set to -1 to estimate as 2x min mem length (default: 0/unset)" << endl
-=======
          << "                            set to -1 to estimate as 2x min mem length (default: -1/estimated)" << endl
          << "    -7, --min-cluster-length N  require this much sequence in a cluster to consider it" << endl
          << "                            set to -1 to estimate as 2.5x min mem length (default: -1/estimated)" << endl
->>>>>>> ed01a1a1
          << "index generation:" << endl
          << "    -K, --idx-kmer-size N   use kmers of this size for building the GCSA indexes (default: 16)" << endl
          << "    -O, --idx-no-recomb     index only embedded paths, not recombinations of them" << endl
@@ -1858,14 +1854,10 @@
                                       : mapper->random_match_length(chance_match));
             mapper->mem_reseed_length = (mem_reseed_length > 0 ? mem_reseed_length
                                          : (mem_reseed_length == 0 ? 0
-<<<<<<< HEAD
-                                            : 2 * mapper->min_mem_length));
-=======
                                             : round(2 * mapper->min_mem_length)));
             mapper->min_cluster_length = (min_cluster_length > 0 ? min_cluster_length
                                           : (min_cluster_length == 0 ? 0
                                              : round(2.5 * mapper->min_mem_length)));
->>>>>>> ed01a1a1
             mapper->hit_max = hit_max;
             mapper->greedy_accept = greedy_accept;
             mapper->max_target_factor = max_target_factor;
@@ -5026,13 +5018,9 @@
          << "    -F, --chance-match N     set the minimum MEM length so ~ this fraction of min-length hits will by by chance (default: 0.05)" << endl
          << "    -Y, --max-mem-length N   ignore MEMs longer than this length by stopping backward search (default: 0/unset)" << endl
          << "    -V, --mem-reseed N       reseed SMEMs longer than this length to find non-supermaximal MEMs inside them" << endl
-<<<<<<< HEAD
-         << "                             set to -1 to estimate as 2x min mem length (default: 0/unset)" << endl
-=======
          << "                             set to -1 to estimate as 2x min mem length (default: -1/estimated)" << endl
          << "    -7, --min-cluster-length N  require this much sequence in a cluster to consider it" << endl
          << "                             set to -1 to estimate as 2.5x min mem length (default: -1/estimated)" << endl
->>>>>>> ed01a1a1
          << "    -6, --fast-reseed        use fast SMEM reseeding" << endl
          << "    -a, --id-clustering      use id clustering to drive the mapper, rather than MEM-threading" << endl
          << "    -5, --unsmoothly         don't smooth alignments after patching" << endl
@@ -5066,7 +5054,7 @@
     string read_file;
     string hts_file;
     bool keep_secondary = false;
-    int hit_max = 10000;
+    int hit_max = 100;
     int max_multimaps = 1;
     int thread_count = 1;
     int thread_ex = 10;
@@ -5103,7 +5091,7 @@
     int gap_extend = 1;
     int full_length_bonus = 5;
     bool qual_adjust_alignments = false;
-    int extra_multimaps = 100;
+    int extra_multimaps = 32;
     int max_mapping_quality = 60;
     int method_code = 1;
     string gam_input;
@@ -5631,14 +5619,10 @@
                              : m->random_match_length(chance_match));
         m->mem_reseed_length = (mem_reseed_length > 0 ? mem_reseed_length
                                 : (mem_reseed_length == 0 ? 0
-<<<<<<< HEAD
-                                   : 2 * m->min_mem_length));
-=======
                                    : round(2 * m->min_mem_length)));
         m->min_cluster_length = (min_cluster_length > 0 ? min_cluster_length
                                  : (min_cluster_length == 0 ? 0
                                     : round(2 * m->min_mem_length)));
->>>>>>> ed01a1a1
         if (debug && i == 0) {
             cerr << "[vg map] : min_mem_length = " << m->min_mem_length
                  << ", mem_reseed_length = " << m->mem_reseed_length
