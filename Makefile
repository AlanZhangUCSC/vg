DEP_DIR:=./deps
SRC_DIR:=src
BIN_DIR:=bin
OBJ_DIR:=obj
LIB_DIR:=lib
INC_DIR:=include
CPP_DIR:=cpp

EXE:=vg

CXX:=g++
CXXFLAGS:=-O3 -msse4.1 -fopenmp -std=c++11 -ggdb

CWD:=$(shell pwd)


LD_INCLUDE_FLAGS:=-I$(CWD)/$(INC_DIR) -I. -I$(CWD)/$(SRC_DIR) -I$(CWD)/$(CPP_DIR) -I$(CWD)/$(INC_DIR)/dynamic
<<<<<<< HEAD
LD_LIB_FLAGS:= -ggdb -L$(CWD)/$(LIB_DIR) -lvcflib -lgssw -lprotobuf -lhts -lpthread -ljansson -lncurses -lrocksdb -lsnappy -lz -lbz2 -lgcsa2 -lxg -ldivsufsort -ldivsufsort64 -lvcfh -lgfakluge -lraptor2 -lsupbub  -lsdsl 
=======
LD_LIB_FLAGS:= -ggdb -L$(CWD)/$(LIB_DIR) -lvcflib -lgssw -lssw -lprotobuf -lhts -lpthread -ljansson -lncurses -lrocksdb -lsnappy -lz -lbz2 -lgcsa2 -lxg -ldivsufsort -ldivsufsort64 -lvcfh -lgfakluge -lraptor2 -lsupbub  -lsdsl
>>>>>>> ad9c8119

ifeq ($(shell uname -s),Darwin)
    # We may need libraries from Macports
    # TODO: where does Homebrew keep libraries?
    ifeq ($(shell if [ -d /opt/local/lib ];then echo 1;else echo 0;fi), 1)
       LD_LIB_FLAGS += -L/opt/local/lib
    endif
    ifeq ($(shell if [ -d /usr/local/lib ];then echo 1;else echo 0;fi), 1)
       LD_LIB_FLAGS += -L/usr/local/lib
    endif
    ROCKSDB_PORTABLE=PORTABLE=1 # needed to build rocksdb without weird assembler options
else
    # Not on OS X, we can have librt
    LD_LIB_FLAGS += -lrt
endif

STATIC_FLAGS=-static -static-libstdc++ -static-libgcc

OBJ:=$(OBJ_DIR)/gssw_aligner.o $(OBJ_DIR)/vg.o cpp/vg.pb.o $(OBJ_DIR)/index.o $(OBJ_DIR)/mapper.o $(OBJ_DIR)/region.o $(OBJ_DIR)/progress_bar.o $(OBJ_DIR)/vg_set.o $(OBJ_DIR)/utility.o $(OBJ_DIR)/path.o $(OBJ_DIR)/alignment.o $(OBJ_DIR)/edit.o $(OBJ_DIR)/sha1.o $(OBJ_DIR)/json2pb.o $(OBJ_DIR)/entropy.o $(OBJ_DIR)/pileup.o $(OBJ_DIR)/caller.o $(OBJ_DIR)/position.o $(OBJ_DIR)/deconstructor.o $(OBJ_DIR)/vectorizer.o $(OBJ_DIR)/sampler.o $(OBJ_DIR)/filter.o $(OBJ_DIR)/ssw_aligner.o

RAPTOR_DIR:=deps/raptor
PROTOBUF_DIR:=deps/protobuf
SDSL_DIR:=deps/sdsl-lite
SNAPPY_DIR:=deps/snappy
ROCKSDB_DIR:=deps/rocksdb
GCSA2_DIR:=deps/gcsa2
PROGRESS_BAR_DIR:=deps/progress_bar
FASTAHACK_DIR:=deps/fastahack
HTSLIB_DIR:=deps/htslib
VCFLIB_DIR:=deps/vcflib
XG_DIR:=deps/xg
GSSW_DIR:=deps/gssw
SPARSEHASH_DIR:=deps/sparsehash
SHA1_DIR:=deps/sha1
DYNAMIC_DIR:=deps/DYNAMIC
SSW_DIR:=deps/ssw/src
STATIC_FLAGS=-static -static-libstdc++ -static-libgcc

.PHONY: clean get-deps test set-path static

$(BIN_DIR)/vg: $(LIB_DIR)/libvg.a $(OBJ_DIR)/main.o
	. ./source_me.sh && $(CXX) $(CXXFLAGS) -o $(BIN_DIR)/vg $(OBJ_DIR)/main.o -lvg $(LD_INCLUDE_FLAGS) $(LD_LIB_FLAGS)

static: $(OBJ_DIR)/main.o $(OBJ)
	$(CXX) $(CXXFLAGS) -o $(BIN_DIR)/vg $(OBJ_DIR)/main.o $(OBJ) $(STATIC_FLAGS) $(LD_INCLUDE_FLAGS) $(LD_LIB_FLAGS)

$(LIB_DIR)/libvg.a: $(OBJ)
	ar rs $@ $^

get-deps:
	sudo apt-get install -qq -y protobuf-compiler libprotoc-dev libjansson-dev libbz2-dev libncurses5-dev automake libtool jq samtools curl unzip redland-utils librdf-dev cmake pkg-config wget bc gtk-doc-tools raptor2-utils rasqal-utils bison flex

test: $(BIN_DIR)/vg $(LIB_DIR)/libvg.a test/build_graph $(BIN_DIR)/shuf
	. ./source_me.sh && cd test && $(MAKE)

# Hack to use gshuf or shuf as appropriate to the platform when testing
$(BIN_DIR)/shuf:
ifeq ($(shell uname -s),Darwin)
	ln -s `which gshuf` $(BIN_DIR)/shuf
else
	ln -s `which shuf` $(BIN_DIR)/shuf
endif


test/build_graph: test/build_graph.cpp $(LIB_DIR)/libvg.a $(CPP_DIR)/vg.pb.h $(SRC_DIR)/json2pb.h $(SRC_DIR)/vg.hpp
	. ./source_me.sh && $(CXX) $(CXXFLAGS) -o test/build_graph test/build_graph.cpp $(LD_INCLUDE_FLAGS) -lvg $(LD_LIB_FLAGS)

deps: $(LIB_DIR)/libprotobuf.a $(LIB_DIR)/libsdsl.a $(LIB_DIR)/libgssw.a $(LIB_DIR)/libgcsa2.a $(LIB_DIR)/libsnappy.a $(LIB_DIR)/libvcflib.a $(INC_DIR)/sparsehash/sparse_hash_map $(OBJ_DIR)/sha1.o $(LIB_DIR)/librocksdb.a $(LIB_DIR)/libhts.a $(LIB_DIR)/libxg.a

$(LIB_DIR)/libprotobuf.a: .pre-build
	+. ./source_me.sh && cd $(PROTOBUF_DIR) && ./autogen.sh && ./configure --prefix="$(CWD)" && $(MAKE) && $(MAKE) install && export PATH=$(CWD)/bin:$$PATH

$(LIB_DIR)/libsdsl.a: .pre-build
	+. ./source_me.sh && cd $(SDSL_DIR) && ./install.sh $(CWD)

$(LIB_DIR)/libssw.a: .pre-build
	+. ./source_me.sh && cd $(SSW_DIR) && $(MAKE) && ar rs $(CWD)/$(LIB_DIR)/libssw.a ssw.o ssw_cpp.o && cp ssw_cpp.h ssw.h $(CWD)/$(LIB_DIR)

$(LIB_DIR)/libsnappy.a: .pre-build
	+. ./source_me.sh && cd $(SNAPPY_DIR) && ./autogen.sh && ./configure --prefix=$(CWD) && $(MAKE) && $(MAKE) install

$(LIB_DIR)/librocksdb.a: $(LIB_DIR)/libsnappy.a .pre-build
	+. ./source_me.sh && cd $(ROCKSDB_DIR) && $(ROCKSDB_PORTABLE) $(MAKE) static_lib && mv librocksdb.a $(CWD)/${LIB_DIR}/ && cp -r include/* $(CWD)/$(INC_DIR)/

$(INC_DIR)/gcsa.h: $(LIB_DIR)/libgcsa2.a
$(LIB_DIR)/libgcsa2.a: $(LIB_DIR)/libsdsl.a .pre-build
	+. ./source_me.sh && cd $(GCSA2_DIR) && cat Makefile | grep -v VERBOSE_STATUS_INFO >Makefile.quiet && $(MAKE) -f Makefile.quiet libgcsa2.a && mv libgcsa2.a $(CWD)/$(LIB_DIR) && cp *.h* $(CWD)/$(INC_DIR)/

$(OBJ_DIR)/progress_bar.o: .pre-build
	+cd $(PROGRESS_BAR_DIR) && $(MAKE) && cp progress_bar.o $(CWD)/$(OBJ_DIR) && cp *.h* $(CWD)/$(INC_DIR)

$(OBJ_DIR)/Fasta.o: .pre-build
	+cd $(FASTAHACK_DIR) && $(MAKE) && mv Fasta.o $(CWD)/$(OBJ_DIR) && cp Fasta.h $(CWD)/$(INC_DIR)

$(LIB_DIR)/libhts.a: .pre-build
	+cd $(HTSLIB_DIR) && $(MAKE) lib-static && mv libhts.a $(CWD)/$(LIB_DIR) && cp *.h $(CWD)/$(INC_DIR) && cp -r htslib $(CWD)/$(INC_DIR)/

$(LIB_DIR)/libxg.a: $(LIB_DIR)/libsdsl.a $(LIB_DIR)/libprotobuf.a $(CPP_DIR)/vg.pb.o $(INC_DIR)/dynamic.hpp $(XG_DIR)/src/xg.cpp .pre-build
	+. ./source_me.sh && $(CXX) $(CXXFLAGS) -c $(XG_DIR)/src/xg.cpp -o $(CWD)/$(OBJ_DIR)/xg.o $(LD_INCLUDE_FLAGS) -I$(INC_DIR)/dynamic && ar rs $(CWD)/$(LIB_DIR)/libxg.a $(CWD)/$(OBJ_DIR)/xg.o $(CWD)/$(CPP_DIR)/vg.pb.o && cp $(XG_DIR)/src/*.hpp $(CWD)/$(INC_DIR)/

$(LIB_DIR)/libvcflib.a: .pre-build
	+. ./source_me.sh && cd $(VCFLIB_DIR) && $(MAKE) libvcflib.a && cp lib/* $(CWD)/$(LIB_DIR)/ && cp include/* $(CWD)/$(INC_DIR)/ && cp intervaltree/*.h $(CWD)/$(INC_DIR)/ && cp src/*.h* $(CWD)/$(INC_DIR)/

$(LIB_DIR)/libgssw.a: .pre-build $(GSSW_DIR)/src/gssw.c $(GSSW_DIR)/src/gssw.h
	+cd $(GSSW_DIR) && $(MAKE) && cp lib/* $(CWD)/$(LIB_DIR)/ && cp obj/* $(CWD)/$(OBJ_DIR) && cp src/*.h $(CWD)/$(INC_DIR)

$(INC_DIR)/lru_cache.h: .pre-build
	+cd $(DEP_DIR)/lru_cache && $(MAKE) && cp *.h* $(CWD)/$(INC_DIR)/

$(INC_DIR)/dynamic.hpp: .pre-build
	+cat $(DYNAMIC_DIR)/include/dynamic.hpp | sed 's%<internal/%<dynamic/%' >$(INC_DIR)/dynamic.hpp && cp -r $(CWD)/$(DYNAMIC_DIR)/include/internal $(CWD)/$(INC_DIR)/dynamic

$(INC_DIR)/sparsehash/sparse_hash_map: .pre-build
	+cd $(SPARSEHASH_DIR) && ./autogen.sh && ./configure --prefix=$(CWD) && $(MAKE) && $(MAKE) install

$(LIB_DIR)/libvcfh.a: .pre-build
	+cd $(DEP_DIR)/libVCFH && $(MAKE) && cp libvcfh.a $(CWD)/$(LIB_DIR)/ && cp vcfheader.hpp $(CWD)/$(INC_DIR)/

$(LIB_DIR)/libgfakluge.a: $(INC_DIR)/gfakluge.hpp .pre-build
	+cd $(DEP_DIR)/gfakluge && $(MAKE) && cp libgfakluge.a $(CWD)/$(LIB_DIR)/

$(INC_DIR)/gfakluge.hpp: .pre-build
	cp $(DEP_DIR)/gfakluge/gfakluge.hpp $(CWD)/$(INC_DIR)/

#include "globalDefs.hpp"
#include "Graph.hpp"
#include "DetectSuperBubble.hpp"
#include "helperDefs.hpp"


$(LIB_DIR)/libsupbub.a: $(LIB_DIR)/libsdsl.a .pre-build $(INC_DIR)/globalDefs.hpp
	+. ./source_me.sh && cd $(DEP_DIR)/superbubbles && $(MAKE) && cp libsupbub.a $(CWD)/$(LIB_DIR)/

$(INC_DIR)/globalDefs.hpp: $(LIB_DIR)/libsdsl.a .pre-build
	cp $(DEP_DIR)/superbubbles/*.hpp $(CWD)/$(INC_DIR)/

$(LIB_DIR)/libraptor2.a: .pre-build
	+cd $(RAPTOR_DIR)/build && cmake .. && $(MAKE) && cp src/libraptor2.a $(CWD)/$(LIB_DIR) && mkdir -p $(CWD)/$(INC_DIR)/raptor2 && cp src/*.h $(CWD)/$(INC_DIR)/raptor2

$(INC_DIR)/sha1.hpp: $(OBJ_DIR)/sha1.o
$(OBJ_DIR)/sha1.o: $(SHA1_DIR)/sha1.cpp $(SHA1_DIR)/sha1.hpp .pre-build
	+$(CXX) $(CXXFLAGS) -c -o $@ $< $(LD_INCLUDE_FLAGS) && cp $(SHA1_DIR)/*.h* $(CWD)/$(INC_DIR)/

# Auto-versioning
$(INC_DIR)/vg_git_version.hpp: .pre-build  # .git/HEAD .git/index
	echo "#define VG_GIT_VERSION \"$(shell git describe --always --tags || echo unknown)\"" > $@

###################################
## VG source code compilation begins here
####################################

include/stream.hpp: .pre-build
	cp src/stream.hpp include/stream.hpp

$(CPP_DIR)/vg.pb.o: $(CPP_DIR)/vg.pb.cc .pre-build
	+. ./source_me.sh && g++ -O3 -msse4.1 -fopenmp -std=c++11 -c -o cpp/vg.pb.o cpp/vg.pb.cc $(LD_INCLUDE_FLAGS) $(LD_LIB_FLAGS)

$(CPP_DIR)/vg.pb.cc: $(CPP_DIR)/vg.pb.h 

$(CPP_DIR)/vg.pb.h: $(LIB_DIR)/libprotobuf.a .pre-build
	+. ./source_me.sh && ./bin/protoc $(SRC_DIR)/vg.proto --proto_path=$(SRC_DIR) --cpp_out=cpp
	+cp $@ $(INC_DIR)

$(OBJ_DIR)/vg.o: $(SRC_DIR)/vg.cpp $(SRC_DIR)/vg.hpp $(CPP_DIR)/vg.pb.h $(LIB_DIR)/libvcflib.a $(FASTAHACK_DIR)/Fasta.o $(LIB_DIR)/libgssw.a $(INC_DIR)/sparsehash/sparse_hash_map $(INC_DIR)/lru_cache.h $(INC_DIR)/stream.hpp $(LIB_DIR)/libprotobuf.a $(OBJ_DIR)/progress_bar.o $(INC_DIR)/gcsa.h $(INC_DIR)/sha1.hpp $(LIB_DIR)/libgfakluge.a $(LIB_DIR)/libsupbub.a $(LIB_DIR)/libsdsl.a $(LIB_DIR)/libraptor2.a
	+. ./source_me.sh && $(CXX) $(CXXFLAGS) -c -o $@ $< $(LD_INCLUDE_FLAGS) $(LD_LIB_FLAGS)

$(OBJ_DIR)/gssw_aligner.o: $(SRC_DIR)/gssw_aligner.cpp $(SRC_DIR)/gssw_aligner.hpp $(CPP_DIR)/vg.pb.h $(LIB_DIR)/libgssw.a $(LIB_DIR)/libprotobuf.a $(INC_DIR)/sparsehash/sparse_hash_map $(LIB_DIR)/libvcflib.a $(LIB_DIR)/libhts.a ${INC_DIR}/sha1.hpp
	+. ./source_me.sh && $(CXX) $(CXXFLAGS) -c -o $@ $< $(LD_INCLUDE_FLAGS) $(LD_LIB_FLAGS)

$(OBJ_DIR)/ssw_aligner.o: $(SRC_DIR)/ssw_aligner.cpp $(SRC_DIR)/ssw_aligner.hpp $(CPP_DIR)/vg.pb.h $(LIB_DIR)/libssw.a $(LIB_DIR)/libprotobuf.a $(INC_DIR)/sparsehash/sparse_hash_map $(LIB_DIR)/libvcflib.a
	+. ./source_me.sh && $(CXX) $(CXXFLAGS) -c -o $@ $< $(LD_INCLUDE_FLAGS) $(LD_LIB_FLAGS)

$(OBJ_DIR)/vg_set.o: $(SRC_DIR)/vg_set.cpp $(SRC_DIR)/vg_set.hpp $(SRC_DIR)/vg.hpp $(OBJ_DIR)/index.o $(CPP_DIR)/vg.pb.h $(LIB_DIR)/libgssw.a $(LIB_DIR)/libprotobuf.a $(INC_DIR)/sparsehash/sparse_hash_map $(LIB_DIR)/libsdsl.a $(LIB_DIR)/libxg.a $(INC_DIR)/dynamic.hpp
	+. ./source_me.sh && $(CXX) $(CXXFLAGS) -c -o $@ $< $(LD_INCLUDE_FLAGS) $(LD_LIB_FLAGS)

$(OBJ_DIR)/mapper.o: $(SRC_DIR)/mapper.cpp $(SRC_DIR)/mapper.hpp $(CPP_DIR)/vg.pb.h $(LIB_DIR)/libprotobuf.a $(INC_DIR)/sparsehash/sparse_hash_map $(LIB_DIR)/libsdsl.a $(LIB_DIR)/libxg.a
	+. ./source_me.sh && $(CXX) $(CXXFLAGS) -c -o $@ $< $(LD_INCLUDE_FLAGS) $(LD_LIB_FLAGS)

$(OBJ_DIR)/main.o: $(SRC_DIR)/main.cpp $(INC_DIR)/vg_git_version.hpp $(LIB_DIR)/libvcflib.a $(OBJ_DIR)/Fasta.o $(LIB_DIR)/libgssw.a $(INC_DIR)/stream.hpp $(LIB_DIR)/libprotobuf.a $(INC_DIR)/sparsehash/sparse_hash_map $(LIB_DIR)/librocksdb.a $(CPP_DIR)/vg.pb.h $(LIB_DIR)/libxg.a $(INC_DIR)/gcsa.h $(LIB_DIR)/libhts.a $(INC_DIR)/sha1.hpp $(OBJ_DIR)/progress_bar.o $(INC_DIR)/lru_cache.h $(LIB_DIR)/libvcfh.a $(LIB_DIR)/libgfakluge.a $(LIB_DIR)/libsdsl.a
	+. ./source_me.sh && $(CXX) $(CXXFLAGS) -c -o $@ $< $(LD_INCLUDE_FLAGS) $(LD_LIB_FLAGS)

$(OBJ_DIR)/region.o: $(SRC_DIR)/region.cpp $(SRC_DIR)/region.hpp $(LIB_DIR)/libprotobuf.a $(INC_DIR)/sparsehash/sparse_hash_map
	+. ./source_me.sh && $(CXX) $(CXXFLAGS) -c -o $@ $< $(LD_INCLUDE_FLAGS) $(LD_LIB_FLAGS)

$(OBJ_DIR)/index.o: $(SRC_DIR)/index.cpp $(SRC_DIR)/index.hpp $(LIB_DIR)/libprotobuf.a $(INC_DIR)/sparsehash/sparse_hash_map $(LIB_DIR)/librocksdb.a $(LIB_DIR)/libxg.a $(LIB_DIR)/libsnappy.a $(CPP_DIR)/vg.pb.h
	+. ./source_me.sh && $(CXX) $(CXXFLAGS) -c -o $@ $< $(LD_INCLUDE_FLAGS) $(LD_LIB_FLAGS)

$(OBJ_DIR)/utility.o: $(SRC_DIR)/utility.cpp $(SRC_DIR)/utility.hpp $(LIB_DIR)/libprotobuf.a $(INC_DIR)/sparsehash/sparse_hash_map $(CPP_DIR)/vg.pb.h $(INC_DIR)/sha1.hpp
	+. ./source_me.sh && $(CXX) $(CXXFLAGS) -c -o $@ $< $(LD_INCLUDE_FLAGS) $(LD_LIB_FLAGS)

$(OBJ_DIR)/path.o: $(SRC_DIR)/path.cpp $(SRC_DIR)/path.hpp $(LIB_DIR)/libprotobuf.a $(INC_DIR)/sparsehash/sparse_hash_map $(CPP_DIR)/vg.pb.h $(OBJ_DIR)/utility.o $(LIB_DIR)/libgssw.a
	+. ./source_me.sh && $(CXX) $(CXXFLAGS) -c -o $@ $< $(LD_LIB_FLAGS) $(LD_INCLUDE_FLAGS) $(LD_LIB_FLAGS)

$(OBJ_DIR)/edit.o: $(SRC_DIR)/edit.cpp $(SRC_DIR)/edit.hpp $(LIB_DIR)/libprotobuf.a $(CPP_DIR)/vg.pb.h
	+. ./source_me.sh && $(CXX) $(CXXFLAGS) -c -o $@ $< $(LD_INCLUDE_FLAGS) $(LD_LIB_FLAGS)

$(OBJ_DIR)/alignment.o: $(SRC_DIR)/alignment.cpp $(SRC_DIR)/alignment.hpp $(LIB_DIR)/libhts.a $(LIB_DIR)/libprotobuf.a  $(INC_DIR)/sparsehash/sparse_hash_map $(SRC_DIR)/edit.hpp $(SRC_DIR)/edit.cpp
	+. ./source_me.sh && $(CXX) $(CXXFLAGS) -c -o $@ $< $(LD_INCLUDE_FLAGS) $(LD_INCLUDE_FLAGS)

$(OBJ_DIR)/json2pb.o: $(SRC_DIR)/json2pb.cpp $(SRC_DIR)/json2pb.h $(SRC_DIR)/bin2ascii.h $(LIB_DIR)/libprotobuf.a
	+. ./source_me.sh && $(CXX) $(CXXFLAGS) -c -o $@ $< $(LD_INCLUDE_FLAGS) $(LD_LIB_FLAGS)

$(OBJ_DIR)/entropy.o: $(SRC_DIR)/entropy.cpp $(SRC_DIR)/entropy.hpp
	. ./source_me.sh && $(CXX) $(CXXFLAGS) -c -o $@ $< $(LD_INCLUDE_FLAGS) $(LD_LIB_FLAGS)

$(OBJ_DIR)/pileup.o: $(SRC_DIR)/pileup.cpp $(SRC_DIR)/pileup.hpp $(CPP_DIR)/vg.pb.h $(INC_DIR)/stream.hpp $(SRC_DIR)/vg.hpp $(SRC_DIR)/json2pb.h $(LIB_DIR)/libprotobuf.a $(INC_DIR)/sparsehash/sparse_hash_map $(LIB_DIR)/libgcsa2.a
	+. ./source_me.sh && $(CXX) $(CXXFLAGS) -c -o $@ $< $(LD_INCLUDE_FLAGS) $(LD_LIB_FLAGS)

$(OBJ_DIR)/caller.o: $(SRC_DIR)/caller.cpp $(SRC_DIR)/caller.hpp $(CPP_DIR)/vg.pb.h $(SRC_DIR)/vg.hpp $(INC_DIR)/stream.hpp $(SRC_DIR)/json2pb.h $(SRC_DIR)/pileup.hpp $(LIB_DIR)/libprotobuf.a $(INC_DIR)/sparsehash/sparse_hash_map
	+. ./source_me.sh && $(CXX) $(CXXFLAGS) -c -o $(OBJ_DIR)/caller.o $(SRC_DIR)/caller.cpp $(LD_INCLUDE_FLAGS) $(LD_LIB_FLAGS)

$(OBJ_DIR)/position.o: $(SRC_DIR)/position.cpp $(SRC_DIR)/position.hpp $(CPP_DIR)/vg.pb.h $(SRC_DIR)/vg.hpp $(SRC_DIR)/json2pb.h $(LIB_DIR)/libprotobuf.a
	+$(CXX) $(CXXFLAGS) -c -o $@ $< $(LD_INCLUDE_FLAGS) $(LD_LIB_FLAGS)

## TODO vcflib build loses variant.h
$(OBJ_DIR)/deconstructor.o: $(SRC_DIR)/deconstructor.cpp $(SRC_DIR)/deconstructor.hpp $(LIB_DIR)/libvcflib.a $(LIB_DIR)/librocksdb.a $(INC_DIR)/gcsa.h $(CPP_DIR)/vg.pb.h $(LIB_DIR)/libxg.a $(LIB_DIR)/libvcfh.a .pre-build
	+$(CXX) $(CXXFLAGS) -c -o $@ $< $(LD_INCLUDE_FLAGS) $(LD_LIB_FLAGS)

$(OBJ_DIR)/vectorizer.o: $(SRC_DIR)/vectorizer.cpp $(SRC_DIR)/vectorizer.hpp $(LIB_DIR)/libsdsl.a $(LIB_DIR)/libxg.a $(LIB_DIR)/libprotobuf.a .pre-build
	+$(CXX) $(CXXFLAGS) -c -o $@ $< $(LD_INCLUDE_FLAGS) $(LD_LIB_FLAGS)

$(OBJ_DIR)/sampler.o: $(SRC_DIR)/sampler.cpp $(SRC_DIR)/sampler.hpp $(LIB_DIR)/libsdsl.a $(LIB_DIR)/libxg.a $(LIB_DIR)/libprotobuf.a .pre-build
	+$(CXX) $(CXXFLAGS) -c -o $@ $< $(LD_INCLUDE_FLAGS) $(LD_LIB_FLAGS)

$(OBJ_DIR)/filter.o: $(SRC_DIR)/filter.cpp $(SRC_DIR)/filter.hpp $(LIB_DIR)/libprotobuf.a $(LIB_DIR)/libxg.a .pre-build
	+$(CXX) $(CXXFLAGS) -c -o $@ $< $(LD_INCLUDE_FLAGS) $(LD_LIB_FLAGS)

.pre-build:
	if [ ! -d $(BIN_DIR) ]; then mkdir -p $(BIN_DIR); fi
	if [ ! -d $(LIB_DIR) ]; then mkdir -p $(LIB_DIR); fi
	if [ ! -d $(OBJ_DIR) ]; then mkdir -p $(OBJ_DIR); fi
	if [ ! -d $(INC_DIR) ]; then mkdir -p $(INC_DIR); fi
	if [ ! -d $(CPP_DIR) ]; then mkdir -p $(CPP_DIR); fi
	touch .pre-build

# for rebuilding just vg
clean-vg:
	$(RM) -r $(BIN_DIR)/vg
	$(RM) -r $(OBJ_DIR)/*
	$(RM) -r $(CPP_DIR)/*

clean:
	$(RM) -r $(BIN_DIR)
	$(RM) -r $(LIB_DIR)
	$(RM) -r $(OBJ_DIR)
	$(RM) -r $(INC_DIR)
	$(RM) -r $(CPP_DIR)
	$(RM) -r share/
	$(RM) -f .pre-build
	cd $(DEP_DIR) && cd protobuf && $(MAKE) clean
	cd $(DEP_DIR) && cd xg && $(MAKE) clean
	cd $(DEP_DIR) && cd vcflib && $(MAKE) clean
	cd $(DEP_DIR) && cd sparsehash && $(MAKE) clean
	cd $(DEP_DIR) && cd htslib && $(MAKE) clean
	cd $(DEP_DIR) && cd fastahack && $(MAKE) clean
	cd $(DEP_DIR) && cd gcsa2 && $(MAKE) clean
	cd $(DEP_DIR) && cd gssw && $(MAKE) clean
	cd $(DEP_DIR) && cd progress_bar && $(MAKE) clean
	cd $(DEP_DIR) && cd sdsl-lite && ./uninstall.sh || true
	cd $(DEP_DIR) && cd libVCFH && $(MAKE) clean
	cd $(DEP_DIR) && cd rocksdb && $(MAKE) clean
	cd $(DEP_DIR) && cd superbubbles && $(MAKE) clean
	cd $(RAPTOR_DIR)  && $(MAKE) clean
	rm -R $(RAPTOR_DIR)/build/*
## TODO vg source code
## TODO LRU_CACHE
## TODO bash-tap
## TODO sha1<|MERGE_RESOLUTION|>--- conflicted
+++ resolved
@@ -15,11 +15,7 @@
 
 
 LD_INCLUDE_FLAGS:=-I$(CWD)/$(INC_DIR) -I. -I$(CWD)/$(SRC_DIR) -I$(CWD)/$(CPP_DIR) -I$(CWD)/$(INC_DIR)/dynamic
-<<<<<<< HEAD
-LD_LIB_FLAGS:= -ggdb -L$(CWD)/$(LIB_DIR) -lvcflib -lgssw -lprotobuf -lhts -lpthread -ljansson -lncurses -lrocksdb -lsnappy -lz -lbz2 -lgcsa2 -lxg -ldivsufsort -ldivsufsort64 -lvcfh -lgfakluge -lraptor2 -lsupbub  -lsdsl 
-=======
 LD_LIB_FLAGS:= -ggdb -L$(CWD)/$(LIB_DIR) -lvcflib -lgssw -lssw -lprotobuf -lhts -lpthread -ljansson -lncurses -lrocksdb -lsnappy -lz -lbz2 -lgcsa2 -lxg -ldivsufsort -ldivsufsort64 -lvcfh -lgfakluge -lraptor2 -lsupbub  -lsdsl
->>>>>>> ad9c8119
 
 ifeq ($(shell uname -s),Darwin)
     # We may need libraries from Macports
