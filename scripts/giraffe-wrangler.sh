--- conflicted
+++ resolved
@@ -45,16 +45,11 @@
 shift
 
 # Define the Giraffe parameters
-<<<<<<< HEAD
-GIRAFFE_OPTS=(-s75 -u 0.1 -v 25 -w 5 -C 600)
+GIRAFFE_OPTS=(-s75 -u 0.1 -v 1 -w 5 -C 600)
+
 # And the thread count for everyone.
 # Should fit on a NUMA node
 THREAD_COUNT=24
-=======
-GIRAFFE_OPTS=(-s75 -u 0.1 -v 1 -w 5 -C 600)
-# And the thread count for everyone
-THREAD_COUNT=32
->>>>>>> 0453f859
 
 # Define a work directory
 # TODO: this requires GNU mptemp
